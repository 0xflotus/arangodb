--- conflicted
+++ resolved
@@ -232,44 +232,7 @@
     testServer $p
 done
 
-<<<<<<< HEAD
-if [ "$SECONDARIES" == "1" ] ; then
-    let index=1
-    PORTTOPSE=`expr $SE_BASE + $NRDBSERVERS - 1` 
-    for PORT in `seq $SE_BASE $PORTTOPSE` ; do
-        mkdir cluster/data$PORT
-        UUID=SCND-$(uuidgen)
-        zfindex=$(printf "%04d" $index)
-        CLUSTER_ID="Secondary$zfindex"
-        
-        echo Registering secondary $CLUSTER_ID for "DBServer$zfindex"
-        curl -f -X PUT --data "{\"primary\": \"DBServer$zfindex\", \"oldSecondary\": \"none\", \"newSecondary\": \"$CLUSTER_ID\"}" -H "Content-Type: application/json" $ADDRESS:$CO_BASE/_admin/cluster/replaceSecondary
-
-        echo Starting Secondary $CLUSTER_ID on port $PORT
-        ${BUILD}/bin/arangod \
-            -c none \
-            --database.directory cluster/data$PORT \
-            --cluster.agency-endpoint $TRANSPORT://$ADDRESS:$AG_BASE \
-            --cluster.my-address $TRANSPORT://$ADDRESS:$PORT \
-            --server.endpoint $TRANSPORT://$ENDPOINT:$PORT \
-            --log.file cluster/$PORT.log \
-            --server.statistics true \
-            --javascript.startup-directory $SRC_DIR/js \
-            --javascript.module-directory $SRC_DIR/enterprise/js \
-            $STORAGE_ENGINE \
-            $AUTHENTICATION \
-            $SSLKEYFILE \
-            --javascript.app-path $SRC_DIR/js/apps \
-            > cluster/$PORT.stdout 2>&1 &
-            
-            let index=$index+1
-    done
-fi
-
-echo Done, your cluster is ready at
-=======
 echo == Done, your cluster is ready at
->>>>>>> b603ea5f
 for p in `seq $CO_BASE $PORTTOPCO` ; do
     echo "   ${BUILD}/bin/arangosh --server.endpoint $TRANSPORT://[::1]:$p"
 done

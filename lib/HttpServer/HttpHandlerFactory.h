////////////////////////////////////////////////////////////////////////////////
/// @brief handler factory
///
/// @file
///
/// DISCLAIMER
///
/// Copyright 2004-2013 triAGENS GmbH, Cologne, Germany
///
/// Licensed under the Apache License, Version 2.0 (the "License");
/// you may not use this file except in compliance with the License.
/// You may obtain a copy of the License at
///
///     http://www.apache.org/licenses/LICENSE-2.0
///
/// Unless required by applicable law or agreed to in writing, software
/// distributed under the License is distributed on an "AS IS" BASIS,
/// WITHOUT WARRANTIES OR CONDITIONS OF ANY KIND, either express or implied.
/// See the License for the specific language governing permissions and
/// limitations under the License.
///
/// Copyright holder is triAGENS GmbH, Cologne, Germany
///
/// @author Dr. Frank Celler
/// @author Copyright 2009-2013, triAGENS GmbH, Cologne, Germany
////////////////////////////////////////////////////////////////////////////////

#ifndef TRIAGENS_HTTP_SERVER_HTTP_HANDLER_FACTORY_H
#define TRIAGENS_HTTP_SERVER_HTTP_HANDLER_FACTORY_H 1

#include "Basics/Common.h"

#include "Basics/Mutex.h"
#include "Basics/ReadWriteLock.h"

// -----------------------------------------------------------------------------
// --SECTION--                                              forward declarations
// -----------------------------------------------------------------------------

namespace triagens {
  namespace rest {
    class ConnectionInfo;
    class HttpHandler;
    class HttpRequest;
    class HttpResponse;
    class MaintenanceCallback;

// -----------------------------------------------------------------------------
// --SECTION--                                          class HttpHandlerFactory
// -----------------------------------------------------------------------------

////////////////////////////////////////////////////////////////////////////////
/// @addtogroup HttpServer
/// @{
////////////////////////////////////////////////////////////////////////////////

////////////////////////////////////////////////////////////////////////////////
/// @brief handler factory
////////////////////////////////////////////////////////////////////////////////

    class HttpHandlerFactory {

////////////////////////////////////////////////////////////////////////////////
/// @}
////////////////////////////////////////////////////////////////////////////////

// -----------------------------------------------------------------------------
// --SECTION--                                                      public types
// -----------------------------------------------------------------------------

////////////////////////////////////////////////////////////////////////////////
/// @addtogroup HttpServer
/// @{
////////////////////////////////////////////////////////////////////////////////

      public:

////////////////////////////////////////////////////////////////////////////////
/// @brief handler
////////////////////////////////////////////////////////////////////////////////

        typedef HttpHandler GeneralHandler;

////////////////////////////////////////////////////////////////////////////////
/// @brief request
////////////////////////////////////////////////////////////////////////////////

        typedef HttpRequest GeneralRequest;

////////////////////////////////////////////////////////////////////////////////
/// @brief response
////////////////////////////////////////////////////////////////////////////////

        typedef HttpResponse GeneralResponse;

////////////////////////////////////////////////////////////////////////////////
/// @brief handler creator
////////////////////////////////////////////////////////////////////////////////

        typedef HttpHandler* (*create_fptr) (HttpRequest*, void*);

////////////////////////////////////////////////////////////////////////////////
/// @brief authentication handler
////////////////////////////////////////////////////////////////////////////////

        typedef bool (*auth_fptr) (char const*, char const*);

////////////////////////////////////////////////////////////////////////////////
<<<<<<< HEAD
/// @brief context handler
////////////////////////////////////////////////////////////////////////////////

        typedef bool (*context_fptr) (HttpRequest*);
=======
/// @brief authentication cache invalidation handler
////////////////////////////////////////////////////////////////////////////////
        
        typedef bool (*flush_fptr) ();
>>>>>>> da8b1b75

////////////////////////////////////////////////////////////////////////////////
/// @}
////////////////////////////////////////////////////////////////////////////////

// -----------------------------------------------------------------------------
// --SECTION--                                      constructors and destructors
// -----------------------------------------------------------------------------

////////////////////////////////////////////////////////////////////////////////
/// @addtogroup HttpServer
/// @{
////////////////////////////////////////////////////////////////////////////////

      public:

////////////////////////////////////////////////////////////////////////////////
/// @brief constructs a new handler factory
////////////////////////////////////////////////////////////////////////////////

<<<<<<< HEAD
        HttpHandlerFactory (std::string const& realm, auth_fptr checkAuthentication, context_fptr setContext);
=======
        HttpHandlerFactory (std::string const&, 
                            auth_fptr,
                            flush_fptr);
>>>>>>> da8b1b75

////////////////////////////////////////////////////////////////////////////////
/// @brief clones a handler factory
////////////////////////////////////////////////////////////////////////////////

        HttpHandlerFactory (HttpHandlerFactory const&);

////////////////////////////////////////////////////////////////////////////////
/// @brief copies a handler factory
////////////////////////////////////////////////////////////////////////////////

        HttpHandlerFactory& operator= (HttpHandlerFactory const&);

////////////////////////////////////////////////////////////////////////////////
/// @brief destructs a handler factory
////////////////////////////////////////////////////////////////////////////////

        virtual ~HttpHandlerFactory ();

////////////////////////////////////////////////////////////////////////////////
/// @}
////////////////////////////////////////////////////////////////////////////////

// -----------------------------------------------------------------------------
// --SECTION--                                                    public methods
// -----------------------------------------------------------------------------

////////////////////////////////////////////////////////////////////////////////
/// @addtogroup HttpServer
/// @{
////////////////////////////////////////////////////////////////////////////////

      public:

////////////////////////////////////////////////////////////////////////////////
/// @brief require authentication
////////////////////////////////////////////////////////////////////////////////

        void setRequireAuthentication (bool);

////////////////////////////////////////////////////////////////////////////////
/// @brief flush the authentication cache
////////////////////////////////////////////////////////////////////////////////

        void flushAuthentication ();

////////////////////////////////////////////////////////////////////////////////
/// @brief returns header and body size restrictions
////////////////////////////////////////////////////////////////////////////////

        virtual pair<size_t, size_t> sizeRestrictions () const;

////////////////////////////////////////////////////////////////////////////////
/// @brief authenticates a new request, wrapper method
////////////////////////////////////////////////////////////////////////////////

        virtual bool authenticateRequest (HttpRequest * request);
        
////////////////////////////////////////////////////////////////////////////////
/// @brief set request context, wrapper method
////////////////////////////////////////////////////////////////////////////////

        virtual bool setRequestContext (HttpRequest * request);


////////////////////////////////////////////////////////////////////////////////
/// @brief returns the authentication realm
////////////////////////////////////////////////////////////////////////////////

        virtual std::string const& authenticationRealm (HttpRequest * request) const;

        
////////////////////////////////////////////////////////////////////////////////
/// @brief creates a new request
////////////////////////////////////////////////////////////////////////////////

        virtual HttpRequest* createRequest (ConnectionInfo const& info, 
                                      char const* ptr, size_t length);

////////////////////////////////////////////////////////////////////////////////
/// @brief creates a new handler
////////////////////////////////////////////////////////////////////////////////

        virtual HttpHandler* createHandler (HttpRequest*);

////////////////////////////////////////////////////////////////////////////////
/// @brief adds a maintenance handler
///
/// Note the maintenance callback is deleted, after it is fired.
////////////////////////////////////////////////////////////////////////////////

        void addMaintenanceCallback (MaintenanceCallback*);

////////////////////////////////////////////////////////////////////////////////
/// @brief adds a path and constructor to the factory
////////////////////////////////////////////////////////////////////////////////

        void addHandler (string const& path, create_fptr, void* data = 0);

////////////////////////////////////////////////////////////////////////////////
/// @brief adds a prefix path and constructor to the factory
////////////////////////////////////////////////////////////////////////////////

        void addPrefixHandler (string const& path, create_fptr, void* data = 0);

////////////////////////////////////////////////////////////////////////////////
/// @brief adds a path and constructor to the factory
////////////////////////////////////////////////////////////////////////////////

        void addNotFoundHandler (create_fptr);

////////////////////////////////////////////////////////////////////////////////
/// @}
////////////////////////////////////////////////////////////////////////////////

// -----------------------------------------------------------------------------
// --SECTION--                                                   private methods
// -----------------------------------------------------------------------------

////////////////////////////////////////////////////////////////////////////////
/// @addtogroup HttpServer
/// @{
////////////////////////////////////////////////////////////////////////////////

////////////////////////////////////////////////////////////////////////////////
/// @brief authenticates a new request, worker method
////////////////////////////////////////////////////////////////////////////////

        virtual bool authenticate (HttpRequest * request);

////////////////////////////////////////////////////////////////////////////////
/// @}
////////////////////////////////////////////////////////////////////////////////

// -----------------------------------------------------------------------------
// --SECTION--                                                 private variables
// -----------------------------------------------------------------------------

////////////////////////////////////////////////////////////////////////////////
/// @addtogroup HttpServer
/// @{
////////////////////////////////////////////////////////////////////////////////

      private:

////////////////////////////////////////////////////////////////////////////////
/// @brief authentication realm
////////////////////////////////////////////////////////////////////////////////

        string _authenticationRealm;

////////////////////////////////////////////////////////////////////////////////
/// @brief authentication callback
////////////////////////////////////////////////////////////////////////////////

        auth_fptr _checkAuthentication;

////////////////////////////////////////////////////////////////////////////////
<<<<<<< HEAD
/// @brief set context callback
////////////////////////////////////////////////////////////////////////////////

        context_fptr _setContext;
=======
/// @brief authentication cache flush callback
////////////////////////////////////////////////////////////////////////////////

        flush_fptr _flushAuthentication;
>>>>>>> da8b1b75

////////////////////////////////////////////////////////////////////////////////
/// @brief require authentication
////////////////////////////////////////////////////////////////////////////////

        bool _requireAuthentication;

////////////////////////////////////////////////////////////////////////////////
/// @brief authentication lock for cache
////////////////////////////////////////////////////////////////////////////////

        basics::ReadWriteLock _authLock;

////////////////////////////////////////////////////////////////////////////////
/// @brief authentication cache
////////////////////////////////////////////////////////////////////////////////

        std::map<std::string, std::string> _authCache;

////////////////////////////////////////////////////////////////////////////////
/// @brief list of constructors
////////////////////////////////////////////////////////////////////////////////

        map<string, create_fptr> _constructors;

////////////////////////////////////////////////////////////////////////////////
/// @brief list of data pointers for constructors
////////////////////////////////////////////////////////////////////////////////

        map<string, void*> _datas;

////////////////////////////////////////////////////////////////////////////////
/// @brief list of prefix handlers
////////////////////////////////////////////////////////////////////////////////

        vector<string> _prefixes;

////////////////////////////////////////////////////////////////////////////////
/// @brief constructor for a not-found handler
////////////////////////////////////////////////////////////////////////////////

        create_fptr _notFound;

////////////////////////////////////////////////////////////////////////////////
/// @brief list of maintenance callbacks
////////////////////////////////////////////////////////////////////////////////

        vector<MaintenanceCallback*> _maintenanceCallbacks;
    };
  }
}

////////////////////////////////////////////////////////////////////////////////
/// @}
////////////////////////////////////////////////////////////////////////////////

#endif

// -----------------------------------------------------------------------------
// --SECTION--                                                       END-OF-FILE
// -----------------------------------------------------------------------------

// Local Variables:
// mode: outline-minor
// outline-regexp: "/// @brief\\|/// {@inheritDoc}\\|/// @addtogroup\\|/// @page\\|// --SECTION--\\|/// @\\}"
// End:<|MERGE_RESOLUTION|>--- conflicted
+++ resolved
@@ -106,17 +106,16 @@
         typedef bool (*auth_fptr) (char const*, char const*);
 
 ////////////////////////////////////////////////////////////////////////////////
-<<<<<<< HEAD
 /// @brief context handler
 ////////////////////////////////////////////////////////////////////////////////
 
         typedef bool (*context_fptr) (HttpRequest*);
-=======
+
+////////////////////////////////////////////////////////////////////////////////
 /// @brief authentication cache invalidation handler
 ////////////////////////////////////////////////////////////////////////////////
         
         typedef bool (*flush_fptr) ();
->>>>>>> da8b1b75
 
 ////////////////////////////////////////////////////////////////////////////////
 /// @}
@@ -137,13 +136,10 @@
 /// @brief constructs a new handler factory
 ////////////////////////////////////////////////////////////////////////////////
 
-<<<<<<< HEAD
-        HttpHandlerFactory (std::string const& realm, auth_fptr checkAuthentication, context_fptr setContext);
-=======
         HttpHandlerFactory (std::string const&, 
-                            auth_fptr,
-                            flush_fptr);
->>>>>>> da8b1b75
+                            auth_fptr, 
+                            flush_fptr, 
+                            context_fptr);
 
 ////////////////////////////////////////////////////////////////////////////////
 /// @brief clones a handler factory
@@ -302,17 +298,16 @@
         auth_fptr _checkAuthentication;
 
 ////////////////////////////////////////////////////////////////////////////////
-<<<<<<< HEAD
 /// @brief set context callback
 ////////////////////////////////////////////////////////////////////////////////
 
         context_fptr _setContext;
-=======
+
+////////////////////////////////////////////////////////////////////////////////
 /// @brief authentication cache flush callback
 ////////////////////////////////////////////////////////////////////////////////
 
         flush_fptr _flushAuthentication;
->>>>>>> da8b1b75
 
 ////////////////////////////////////////////////////////////////////////////////
 /// @brief require authentication

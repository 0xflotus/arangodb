////////////////////////////////////////////////////////////////////////////////
/// @brief task for http communication
///
/// @file
///
/// DISCLAIMER
///
/// Copyright 2010-2011 triagens GmbH, Cologne, Germany
///
/// Licensed under the Apache License, Version 2.0 (the "License");
/// you may not use this file except in compliance with the License.
/// You may obtain a copy of the License at
///
///     http://www.apache.org/licenses/LICENSE-2.0
///
/// Unless required by applicable law or agreed to in writing, software
/// distributed under the License is distributed on an "AS IS" BASIS,
/// WITHOUT WARRANTIES OR CONDITIONS OF ANY KIND, either express or implied.
/// See the License for the specific language governing permissions and
/// limitations under the License.
///
/// Copyright holder is triAGENS GmbH, Cologne, Germany
///
/// @author Dr. Frank Celler
/// @author Achim Brandt
/// @author Copyright 2009-2011, triAGENS GmbH, Cologne, Germany
////////////////////////////////////////////////////////////////////////////////

#include "HttpCommTask.h"

#include <Basics/StringUtils.h>
#include <Rest/HttpRequest.h>
#include <Rest/HttpResponse.h>

#include "Scheduler/Scheduler.h"
#include "GeneralServer/GeneralFigures.h"
#include "HttpServer/HttpHandlerFactory.h"
#include "HttpServer/HttpHandler.h"
#include "HttpServer/HttpServer.h"

using namespace triagens::basics;
using namespace triagens::rest::GeneralFigures;

namespace triagens {
  namespace rest {

    // -----------------------------------------------------------------------------
    // constructors and destructors
    // -----------------------------------------------------------------------------

    HttpCommTask::HttpCommTask (HttpServer* server, socket_t fd, ConnectionInfo const& info)
      : Task("HttpCommTask"),
<<<<<<< HEAD
        GeneralCommTask<HttpServer, HttpHandlerFactory>(server, fd, info) {
=======
        GeneralCommTask<HttpServerImpl, HttpHandlerFactory>(server, fd, info), _handler(0) {
>>>>>>> 1bdd4c64
      incCounter<GeneralServerStatistics::httpAccessor>();
    }



    HttpCommTask::~HttpCommTask () {
      decCounter<GeneralServerStatistics::httpAccessor>();
      destroyHandler();      
    }

    // -----------------------------------------------------------------------------
    // GeneralCommTask methods
    // -----------------------------------------------------------------------------

    bool HttpCommTask::processRead () {
      if (requestPending || readBuffer->c_str() == 0) {
        return true;
      }

      bool handleRequest = false;

      if (! readRequestBody) {
        const char * ptr = readBuffer->c_str() + readPosition;
        const char * end = readBuffer->end() - 3;

        for (;  ptr < end;  ptr++) {
          if (ptr[0] == '\r' && ptr[1] == '\n' && ptr[2] == '\r' && ptr[3] == '\n') {
            break;
          }
        }

        size_t headerLength = ptr - readBuffer->c_str();

        if (headerLength > maximalHeaderSize) {
          LOGGER_WARNING << "maximal header size is " << maximalHeaderSize << ", request header size is "
                         << headerLength;
          return false;
        }

        if (ptr < end) {
          readPosition = ptr - readBuffer->c_str() + 4;

          LOGGER_TRACE << "HTTP READ FOR " << static_cast<Task*>(this) << ":\n"
                       << string(readBuffer->c_str(), readPosition);

          // check that we know, how to serve this request
          request = server->createRequest(readBuffer->c_str(), readPosition);

          if (request == 0) {
            LOGGER_ERROR << "cannot generate request";
            return false;
          }

          // update the connection information, i. e. client and server addresses and ports
          request->setConnectionInfo(connectionInfo);

          LOGGER_TRACE << "server port = " << connectionInfo.serverPort << ", client port = " << connectionInfo.clientPort;

          // set body start to current position
          bodyPosition = readPosition;

          // and different methods
          switch (request->requestType()) {
            case HttpRequest::HTTP_REQUEST_GET:
            case HttpRequest::HTTP_REQUEST_DELETE:
            case HttpRequest::HTTP_REQUEST_HEAD:
              bodyLength = request->contentLength();

              if (bodyLength > 0) {
                LOGGER_WARNING << "received http GET/DELETE/HEAD request with body length, this should not happen";
                readRequestBody = true;
              }
              else {
                handleRequest = true;
              }
              break;

            case HttpRequest::HTTP_REQUEST_POST:
            case HttpRequest::HTTP_REQUEST_PUT:
              bodyLength = request->contentLength();

              if (bodyLength > 0) {
                readRequestBody = true;
              }
              else {
                handleRequest = true;
              }
              break;

            default:
              LOGGER_WARNING << "got corrupted HTTP request '" << string(readBuffer->c_str(), (readPosition < 6 ? readPosition : 6)) << "'";
              return false;
          }

          // check for a 100-continue
          if (readRequestBody) {
            bool found;
            string const& expect = request->header("expect", found);

            if (found && StringUtils::trim(expect) == "100-continue") {
              LOGGER_TRACE << "received a 100-continue request";

              StringBuffer* buffer = new StringBuffer(TRI_UNKNOWN_MEM_ZONE);
              buffer->appendText("HTTP/1.1 100 (Continue)\r\n\r\n");

              writeBuffers.push_back(buffer);
              fillWriteBuffer();
            }
          }
        }
        else {
          if (readBuffer->c_str() < end) {
            readPosition = end - readBuffer->c_str();
          }
        }
      }

      // readRequestBody might have changed, so cannot use else
      if (readRequestBody) {
        if (bodyLength > maximalBodySize) {
          LOGGER_WARNING << "maximal body size is " << maximalBodySize << ", request body size is " << bodyLength;
          return false;
        }

        if (readBuffer->length() - bodyPosition < bodyLength) {
          return true;
        }

        // read "bodyLength" from read buffer and add this body to "httpRequest"
        request->setBody(readBuffer->c_str() + bodyPosition, bodyLength);

        LOGGER_TRACE << string(readBuffer->c_str() + bodyPosition, bodyLength);

        // remove body from read buffer and reset read position
        readRequestBody = false;
        handleRequest = true;
      }

      // we have to delete request in here or pass it to a handler, which will delete it
      if (handleRequest) {
        readBuffer->erase_front(bodyPosition + bodyLength);

        requestPending = true;

        string connectionType = StringUtils::tolower(StringUtils::trim(request->header("connection")));

        if (connectionType == "close") {
          LOGGER_DEBUG << "connection close requested by client";
          closeRequested = true;
        }
        else if (server->getCloseWithoutKeepAlive() && connectionType != "keep-alive") {
          LOGGER_DEBUG << "no keep-alive, connection close requested by client";
          closeRequested = true;
        }

        readPosition = 0;
        bodyPosition = 0;
        bodyLength = 0;

         _handler = server->createHandler(request);
        bool ok = false;

        if (_handler == 0) {
          LOGGER_TRACE << "no handler is known, giving up";
          delete request;
          request = 0;

          HttpResponse response(HttpResponse::NOT_FOUND);
          handleResponse(&response);
        }
        else {
          // let the handler know the comm task
          _handler->setTask(this);

          request = 0;
          ok = server->handleRequest(this, _handler);

          if (! ok) {
            HttpResponse response(HttpResponse::SERVER_ERROR);
            handleResponse(&response);
          }
        }

        return processRead();
      }

      return true;
    }


    void HttpCommTask::addResponse (HttpResponse* response) {
      StringBuffer * buffer;

      // save header
      buffer = new StringBuffer(TRI_UNKNOWN_MEM_ZONE);
      response->writeHeader(buffer);
      buffer->appendText(response->body());

      writeBuffers.push_back(buffer);

      LOGGER_TRACE << "HTTP WRITE FOR " << static_cast<Task*>(this) << ":\n" << buffer->c_str();

      // clear body
      response->body().clear();

      // start output
      fillWriteBuffer();
    }
    
    ////////////////////////////////////////////////////////////////////////////////
    /// @brief destroy the handler if any present
    ////////////////////////////////////////////////////////////////////////////////
    
    void HttpCommTask::destroyHandler () {
      if (_handler) {
        _handler->setTask(0);
        server->destroyHandler(_handler);
        _handler = 0;
      }
    }

  }
}<|MERGE_RESOLUTION|>--- conflicted
+++ resolved
@@ -50,11 +50,8 @@
 
     HttpCommTask::HttpCommTask (HttpServer* server, socket_t fd, ConnectionInfo const& info)
       : Task("HttpCommTask"),
-<<<<<<< HEAD
-        GeneralCommTask<HttpServer, HttpHandlerFactory>(server, fd, info) {
-=======
-        GeneralCommTask<HttpServerImpl, HttpHandlerFactory>(server, fd, info), _handler(0) {
->>>>>>> 1bdd4c64
+        GeneralCommTask<HttpServer, HttpHandlerFactory>(server, fd, info),
+        _handler(0) {
       incCounter<GeneralServerStatistics::httpAccessor>();
     }
 

////////////////////////////////////////////////////////////////////////////////
/// DISCLAIMER
///
/// Copyright 2014-2016 ArangoDB GmbH, Cologne, Germany
/// Copyright 2004-2014 triAGENS GmbH, Cologne, Germany
///
/// Licensed under the Apache License, Version 2.0 (the "License");
/// you may not use this file except in compliance with the License.
/// You may obtain a copy of the License at
///
///     http://www.apache.org/licenses/LICENSE-2.0
///
/// Unless required by applicable law or agreed to in writing, software
/// distributed under the License is distributed on an "AS IS" BASIS,
/// WITHOUT WARRANTIES OR CONDITIONS OF ANY KIND, either express or implied.
/// See the License for the specific language governing permissions and
/// limitations under the License.
///
/// Copyright holder is ArangoDB GmbH, Cologne, Germany
///
/// @author Dr. Frank Celler
/// @author Achim Brandt
////////////////////////////////////////////////////////////////////////////////

#ifndef ARANGODB_REST_HTTP_RESPONSE_H
#define ARANGODB_REST_HTTP_RESPONSE_H 1

#include "Rest/GeneralResponse.h"

#include "Basics/StringBuffer.h"

namespace arangodb {
class RestBatchHandler;

namespace rest {
class HttpCommTask;
class GeneralCommTask;
}

class HttpResponse : public GeneralResponse {
  friend class rest::HttpCommTask;
  friend class rest::GeneralCommTask;
  friend class RestBatchHandler;  // TODO must be removed

 public:
  static bool HIDE_PRODUCT_HEADER;

 private:
  explicit HttpResponse(ResponseCode code);

 public:
  bool isHeadResponse() const { return _isHeadResponse; }

 public:
  void setCookie(std::string const& name, std::string const& value,
                 int lifeTimeSeconds, std::string const& path,
                 std::string const& domain, bool secure, bool httpOnly);

  // In case of HEAD request, no body must be defined. However, the response
  // needs to know the size of body.
  void headResponse(size_t);

  // Returns a reference to the body. This reference is only valid as long as
  // http response exists. You can add data to the body by appending
  // information to the string buffer. Note that adding data to the body
  // invalidates any previously returned header. You must call header
  // again.
  basics::StringBuffer& body() { return _body; }
  size_t bodySize() const;

  // you should call writeHeader only after the body has been created
  void writeHeader(basics::StringBuffer*);  // override;

 public:
  void reset(ResponseCode code) override final;

<<<<<<< HEAD
  void addPayloadPreHook(bool inputIsBuffer, bool& resolveExternals) override {
    if (_contentType == ContentType::JSON) {
      // resolveExternals = false;  // they get resolved during dump in post
      // hook
      // this optimization leads to bad bas crahses
=======
  void addPayloadPreHook(bool inputIsBuffer, bool& resolveExternals,
                         bool& skipBody) override {
    if (_contentType == ContentType::JSON) {
      skipBody = true;
>>>>>>> e1fac75b
    }
  }

  bool setGenerateBody(bool generateBody) override final {
    return _generateBody = generateBody;
  }  // used for head-responses
  int reservePayload(std::size_t size) override { return _body.reserve(size); }
<<<<<<< HEAD
  void addPayloadPostHook(VPackOptions const* options) override;
  void setPayload(arangodb::velocypack::Slice const&, bool generateBody,
                  arangodb::velocypack::Options const&) override final;
=======
  void addPayloadPostHook(VPackSlice const&, VPackOptions const* options,
                          bool resolveExternals, bool bodySkipped) override;

  arangodb::Endpoint::TransportType transportType() override {
    return arangodb::Endpoint::TransportType::HTTP;
  }
>>>>>>> e1fac75b

  arangodb::Endpoint::TransportType transportType() override {
    return arangodb::Endpoint::TransportType::HTTP;
  }

 private:
  // the body must already be set. deflate is then run on the existing body
  int deflate(size_t = 16384);

 private:
  bool _isHeadResponse;
  std::vector<std::string> _cookies;
  basics::StringBuffer _body;
  size_t _bodySize;
  bool _generateBody;
};
}

#endif<|MERGE_RESOLUTION|>--- conflicted
+++ resolved
@@ -74,18 +74,10 @@
  public:
   void reset(ResponseCode code) override final;
 
-<<<<<<< HEAD
-  void addPayloadPreHook(bool inputIsBuffer, bool& resolveExternals) override {
-    if (_contentType == ContentType::JSON) {
-      // resolveExternals = false;  // they get resolved during dump in post
-      // hook
-      // this optimization leads to bad bas crahses
-=======
   void addPayloadPreHook(bool inputIsBuffer, bool& resolveExternals,
                          bool& skipBody) override {
     if (_contentType == ContentType::JSON) {
       skipBody = true;
->>>>>>> e1fac75b
     }
   }
 
@@ -93,18 +85,8 @@
     return _generateBody = generateBody;
   }  // used for head-responses
   int reservePayload(std::size_t size) override { return _body.reserve(size); }
-<<<<<<< HEAD
-  void addPayloadPostHook(VPackOptions const* options) override;
-  void setPayload(arangodb::velocypack::Slice const&, bool generateBody,
-                  arangodb::velocypack::Options const&) override final;
-=======
   void addPayloadPostHook(VPackSlice const&, VPackOptions const* options,
                           bool resolveExternals, bool bodySkipped) override;
-
-  arangodb::Endpoint::TransportType transportType() override {
-    return arangodb::Endpoint::TransportType::HTTP;
-  }
->>>>>>> e1fac75b
 
   arangodb::Endpoint::TransportType transportType() override {
     return arangodb::Endpoint::TransportType::HTTP;
@@ -119,7 +101,6 @@
   std::vector<std::string> _cookies;
   basics::StringBuffer _body;
   size_t _bodySize;
-  bool _generateBody;
 };
 }
 

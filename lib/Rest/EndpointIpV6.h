////////////////////////////////////////////////////////////////////////////////
/// @brief connection endpoint, IPv6-based
///
/// @file
///
/// DISCLAIMER
///
/// Copyright 2010-2011 triagens GmbH, Cologne, Germany
///
/// Licensed under the Apache License, Version 2.0 (the "License");
/// you may not use this file except in compliance with the License.
/// You may obtain a copy of the License at
///
///     http://www.apache.org/licenses/LICENSE-2.0
///
/// Unless required by applicable law or agreed to in writing, software
/// distributed under the License is distributed on an "AS IS" BASIS,
/// WITHOUT WARRANTIES OR CONDITIONS OF ANY KIND, either express or implied.
/// See the License for the specific language governing permissions and
/// limitations under the License.
///
/// Copyright holder is triAGENS GmbH, Cologne, Germany
///
/// @author Jan Steemann
/// @author Copyright 2012, triAGENS GmbH, Cologne, Germany
////////////////////////////////////////////////////////////////////////////////

#ifndef TRIAGENS_FYN_REST_ENDPOINT_IPV6_H
#define TRIAGENS_FYN_REST_ENDPOINT_IPV6_H 1

#include "Rest/EndpointIp.h"


namespace triagens {
  namespace rest {

// -----------------------------------------------------------------------------
// --SECTION--                                                      EndpointIpV6
// -----------------------------------------------------------------------------

    class EndpointIpV6 : public EndpointIp {

// -----------------------------------------------------------------------------
// --SECTION--                                        constructors / destructors
// -----------------------------------------------------------------------------

////////////////////////////////////////////////////////////////////////////////
/// @addtogroup Rest
/// @{
////////////////////////////////////////////////////////////////////////////////

      public:

////////////////////////////////////////////////////////////////////////////////
/// @brief creates an endpoint
////////////////////////////////////////////////////////////////////////////////

<<<<<<< HEAD
        EndpointIpV6 (const EndpointType,
                      const ProtocolType, 
                      const EncryptionType,
=======
        EndpointIpV6 (const Endpoint::Type,
                      const Endpoint::Protocol, 
                      const Endpoint::Encryption,
>>>>>>> 61856501
                      const std::string&, 
                      int,
                      const std::string&, 
                      const uint16_t);

////////////////////////////////////////////////////////////////////////////////
/// @brief destroys an endpoint
////////////////////////////////////////////////////////////////////////////////
      
        ~EndpointIpV6 ();

////////////////////////////////////////////////////////////////////////////////
/// @}
////////////////////////////////////////////////////////////////////////////////

// -----------------------------------------------------------------------------
// --SECTION--                                                    public methods
// -----------------------------------------------------------------------------

////////////////////////////////////////////////////////////////////////////////
/// @addtogroup Rest
/// @{
////////////////////////////////////////////////////////////////////////////////
    
      public:

////////////////////////////////////////////////////////////////////////////////
/// @brief get endpoint domain
////////////////////////////////////////////////////////////////////////////////
        
        int getDomain () const {
          return AF_INET6;
        }
        
////////////////////////////////////////////////////////////////////////////////
/// @brief get host string for HTTP requests
////////////////////////////////////////////////////////////////////////////////

        string getHostString  () const {
          return '[' + getHost() + "]:" + triagens::basics::StringUtils::itoa(getPort());
        }

////////////////////////////////////////////////////////////////////////////////
/// @brief get host string for HTTP requests
////////////////////////////////////////////////////////////////////////////////

        string getHostString  () const {
          return '[' + _host + "]:" + triagens::basics::StringUtils::itoa(_port);
        }


////////////////////////////////////////////////////////////////////////////////
/// @}
////////////////////////////////////////////////////////////////////////////////

    };

  }
}

#endif

// Local Variables:
// mode: outline-minor
// outline-regexp: "^\\(/// @brief\\|/// {@inheritDoc}\\|/// @addtogroup\\|// --SECTION--\\|/// @\\}\\)"
// End:<|MERGE_RESOLUTION|>--- conflicted
+++ resolved
@@ -55,15 +55,9 @@
 /// @brief creates an endpoint
 ////////////////////////////////////////////////////////////////////////////////
 
-<<<<<<< HEAD
         EndpointIpV6 (const EndpointType,
                       const ProtocolType, 
                       const EncryptionType,
-=======
-        EndpointIpV6 (const Endpoint::Type,
-                      const Endpoint::Protocol, 
-                      const Endpoint::Encryption,
->>>>>>> 61856501
                       const std::string&, 
                       int,
                       const std::string&, 
@@ -107,20 +101,10 @@
         }
 
 ////////////////////////////////////////////////////////////////////////////////
-/// @brief get host string for HTTP requests
-////////////////////////////////////////////////////////////////////////////////
-
-        string getHostString  () const {
-          return '[' + _host + "]:" + triagens::basics::StringUtils::itoa(_port);
-        }
-
-
-////////////////////////////////////////////////////////////////////////////////
 /// @}
 ////////////////////////////////////////////////////////////////////////////////
 
     };
-
   }
 }
 

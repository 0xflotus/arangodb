ArangoDB

ArangoDB is a multi-purpose open-source database with flexible data models for
<<<<<<< HEAD
documents, graphs, and key-values. Build high performance application using a
convenient sql-like query language or JavaScript/Ruby extensions.

=======
documents, graphs, and key-values. Build high performance applications using a
convenient SQL-like query language or JavaScript/Ruby extensions.
>>>>>>> d03600f5
Key features include:

* Schema-free schemata let you combine the space efficiency of MySQL with the
  performance power of NoSQL
* Use ArangoDB as an application server and fuse your application and database
  together for maximal throughput
* JavaScript for all: no language zoo, you can use one language from your
  browser to your back-end
* ArangoDB is multi-threaded - exploit the power of all your cores
* Flexible data modeling: model your data as combination of key-value pairs,
  documents or graphs - perfect for social relations
* Free index choice: use the correct index for your problem, be it a skip list
  or a fulltext search
* Configurable durability: let the application decide if it needs more
  durability or more performance
* No-nonsense storage: ArangoDB uses all of the power of modern storage
  hardware, like SSD and large caches
* Powerful query language (AQL) to retrieve data
* Transactions: run queries on multiple documents or collections with optional
  transactional consistency and isolation
* Replication: set up the database in a master-slave configuration
* It is open source (Apache Licence 2.0)

For more in-depth information

* read more on the design_goals_of_ArangoDB
* watch_the_video - Martin Schoenert, architect of ArangoDB, gives an
  introduction of what the ArangoDB project is about.
* or give it a try.


For the Impatient

For Mac OSX execute

  brew install arangodb

For Linux use the distribution dependend package manager, see Installation
Manual for details.
For Windows users: We provide an installer script on our download_page.
If the package manager has not already started the ArangoDB server, use

  unix> /path/to/sbin/arangod
  2012-03-30T12:54:19Z [11794] INFO ArangoDB (version 1.x.y) is ready for
  business
  2012-03-30T12:54:19Z [11794] INFO Have Fun!

/path/to/sbin is OS dependent. It will normally by either /usr/sbin or /user/
local/sbin. Point your browser to

  http://localhost:8529/

and select the tab Shell. You can now use the Arango shell from within your
browser. Alternative, it is available as command-line tool arangosh.

  arangosh> db._create("hallo");
  arangosh> db.hallo.save({ world: "earth" });

Congratulations! You have created your first collection called hallo and your
first document. To verify your achievements

  arangosh> db.hallo.toArray();


More Information

Please check the Installation_Manual for installation and compilation
instructions.
The User_Manual has an introductory chapter showing the basic operations of
ArangoDB.
Or you can use the online_tutorial to play with ArangoDB without installing it
locally.

Stay in Contact

Please note that there will be bugs and we'd really appreciate it if you report
them:

  https://github.com/triAGENS/ArangoDB/issues

You can use the Google group for improvements, feature requests, comments

  http://www.arangodb.org/connect


Citing ArangoDB

Please kindly cite ArangoDB in your publications if it helps your research:
bibtex @misc{ArangoDB2013, Author = {ArangoDB}, Title = { {ArangoDB}: An Open
Source multi-purpose database supporting flexible data models for documents,
graphs, and key-values.}, Year = {2013}, Howpublished = {\url{http://
arangodb.org/} }<|MERGE_RESOLUTION|>--- conflicted
+++ resolved
@@ -1,14 +1,9 @@
 ArangoDB
 
 ArangoDB is a multi-purpose open-source database with flexible data models for
-<<<<<<< HEAD
-documents, graphs, and key-values. Build high performance application using a
-convenient sql-like query language or JavaScript/Ruby extensions.
-
-=======
 documents, graphs, and key-values. Build high performance applications using a
 convenient SQL-like query language or JavaScript/Ruby extensions.
->>>>>>> d03600f5
+
 Key features include:
 
 * Schema-free schemata let you combine the space efficiency of MySQL with the

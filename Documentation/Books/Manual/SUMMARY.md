--- conflicted
+++ resolved
@@ -1,7 +1,11 @@
 #
 # Summary
 #
+# * [First Steps](FirstSteps/README.md) #TODO
+#  * [Getting Familiar](FirstSteps/GettingFamiliar.md) #TODO
 * [Getting Started](GettingStarted/README.md)
+  # move to administration (command line options)?
+  # * [Install and run the server](FirstSteps/Arangod.md) #TODO
   * [Installing](GettingStarted/Installing/README.md)
     * [Linux](GettingStarted/Installing/Linux.md)
     * [Mac OS X](GettingStarted/Installing/MacOSX.md)
@@ -10,11 +14,6 @@
   * [Authentication](GettingStarted/Authentication.md)
   * [Accessing the Web Interface](GettingStarted/WebInterface.md)
   * [Coming from SQL](GettingStarted/ComingFromSql.md)
-<<<<<<< HEAD
-#
-* [Highlights](Highlights.md)
-#
-=======
 #   https://@github.com/arangodb-helper/arangodb.git;arangodb;docs/Manual;;/ 
   * [ArangoDB Starter](GettingStarted/Starter/README.md)
 # https://@github.com/arangodb/arangosync.git;arangosync;docs/Manual;;/  
@@ -34,8 +33,8 @@
     * [Applicability](Scalability/DC2DC/Applicability.md)
     * [Requirements](Scalability/DC2DC/Requirements.md)
 #
->>>>>>> 991aacd8
 * [Data models & modeling](DataModeling/README.md)
+# * [Collections](FirstSteps/CollectionsAndDocuments.md) #TODO
   * [Concepts](DataModeling/Concepts.md)
   * [Databases](DataModeling/Databases/README.md)
     * [Working with Databases](DataModeling/Databases/WorkingWith.md)
@@ -56,6 +55,7 @@
     * [Collection Names](DataModeling/NamingConventions/CollectionNames.md)
     * [Document Keys](DataModeling/NamingConventions/DocumentKeys.md)
     * [Attribute Names](DataModeling/NamingConventions/AttributeNames.md)
+#  * [Modeling Relationships](DataModeling/ModelingRelationships.md)
 #
 * [Indexing](Indexing/README.md)
   * [Index Basics](Indexing/IndexBasics.md)
@@ -84,7 +84,7 @@
 * [Views](Views/README.md)
   * [ArangoSearch](Views/ArangoSearch.md)
     * [Analyzers](Views/ArangoSearch/Analyzers.md)
-#
+
 * [Foxx Microservices](Foxx/README.md)
   * [At a glance](Foxx/AtAGlance.md)
   * [Getting started](Foxx/GettingStarted.md)
@@ -137,31 +137,10 @@
   * [Durability](Transactions/Durability.md)
   * [Limitations](Transactions/Limitations.md)
 #
-* [Architecture](Architecture/README.md)
-  * [Modes](Architecture/ServerModes.md)
-  * [Replication](Administration/Replication/README.md)
-  * [Write-ahead log](Architecture/WriteAheadLog.md)
-  * [Storage Engines](Architecture/StorageEngines.md)
-#
-* [Scalability](Scalability/README.md)
-  * [Master/Slave](Scalability/MasterSlave/README.md)
-    * [Limitations](Scalability/MasterSlave/Limitations.md)
-  * [Active Failover](Scalability/ActiveFailover/README.md)
-    * [Architecture](Scalability/ActiveFailover/Architecture.md)
-    * [Limitations](Scalability/ActiveFailover/Limitations.md)
-  * [Cluster](Scalability/Cluster/README.md)
-    * [Architecture](Scalability/Architecture.md)
-    * [Data models](Scalability/DataModels.md)
-    * [Limitations](Scalability/Limitations.md)
-  * [Datacenter to datacenter replication](Scalability/DC2DC/README.md)
-    * [Introduction](Scalability/DC2DC/Introduction.md)
-    * [Applicability](Scalability/DC2DC/Applicability.md)
-    * [Requirements](Scalability/DC2DC/Requirements.md)
+# Use cases / Advanced usage / Best practice (?)
 #
 * [Deployment](Deployment/README.md)
-  * [Single Instance](Deployment/Single.md)
-  * [Master/Slave](Deployment/MasterSlave/README.md)
-  * [Active Failover](Deployment/ActiveFailover/README.md)
+  * [Single instance](Deployment/Single.md)
   * [Cluster](Deployment/Cluster/README.md)  
     * [Cluster: Mesos, DC/OS](Deployment/Mesos.md)
     * [Cluster: Generic & Docker](Deployment/ArangoDBStarter.md)
@@ -198,6 +177,7 @@
   * [ArangoDB Shell](Administration/Arangosh/README.md)
     * [Shell Output](Administration/Arangosh/Output.md)
     * [Configuration](Administration/Arangosh/Configuration.md)
+    # relocate file?
     * [Details](GettingStarted/Arangosh.md)
   * [Arangoimport](Administration/Arangoimport.md)
   * [Arangodump](Administration/Arangodump.md)
@@ -223,16 +203,23 @@
   * [Auditing](Administration/Auditing/README.md)
     * [Configuration](Administration/Auditing/AuditConfiguration.md)
     * [Events](Administration/Auditing/AuditEvents.md)
-  * [Satellite Collections](Administration/Replication/Synchronous/Satellites.md)
-  * [Master/Slave](Administration/MasterSlave/README.md)
-    * [Components](Administration/Replication/Asynchronous/Components.md)
-    * [Per-Database Setup](Administration/Replication/Asynchronous/DatabaseSetup.md)
-    * [Server-Level Setup](Administration/Replication/Asynchronous/ServerLevelSetup.md)
-    * [Syncing Collections](Administration/Replication/Asynchronous/SyncingCollections.md)
-  * [Active Failover](Administration/ActiveFailover/README.md)
+  * [Replication](Administration/Replication/README.md)
+    * [Asynchronous Replication](Administration/Replication/Asynchronous/README.md)
+      * [Components](Administration/Replication/Asynchronous/Components.md)
+      * [Per-Database Setup](Administration/Replication/Asynchronous/DatabaseSetup.md)
+      * [Server-Level Setup](Administration/Replication/Asynchronous/ServerLevelSetup.md)
+      * [Syncing Collections](Administration/Replication/Asynchronous/SyncingCollections.md)
+      * [Replication Limitations](Administration/Replication/Asynchronous/Limitations.md)
+    * [Synchronous Replication](Administration/Replication/Synchronous/README.md)
+      * [Implementation](Administration/Replication/Synchronous/Implementation.md)
+      * [Configuration](Administration/Replication/Synchronous/Configuration.md)
+    * [Satellite Collections](Administration/Replication/Synchronous/Satellites.md)
   * [Cluster](Administration/Cluster/README.md)
 #   https://@github.com/arangodb/arangosync.git;arangosync;docs/Manual;;/ 
   * [Datacenter to datacenter replication](Administration/DC2DC/README.md)
+  * [Sharding](Administration/Sharding/README.md)
+#    * [Authentication](Administration/Sharding/Authentication.md)
+#    * [Firewall setup](Administration/Sharding/FirewallSetup.md)
   * [Upgrading](Administration/Upgrading/README.md)
     * [Upgrading to 3.3](Administration/Upgrading/Upgrading33.md)
     * [Upgrading to 3.2](Administration/Upgrading/Upgrading32.md)
@@ -245,12 +232,6 @@
     * [Upgrading to 2.3](Administration/Upgrading/Upgrading23.md)
     * [Upgrading to 2.2](Administration/Upgrading/Upgrading22.md)
 #
-* [Security](Security/README.md)
-  * [Datacenter to datacenter replication](Security/DC2DC/README.md)
-#
-* [Monitoring](Monitoring/README.md)
-  * [Datacenter to datacenter replication](Monitoring/DC2DC/README.md)
-#
 * [Troubleshooting](Troubleshooting/README.md)
   * [arangod](Troubleshooting/Arangod.md)
   * [Emergency Console](Troubleshooting/EmergencyConsole.md)
@@ -260,8 +241,6 @@
 # https://@github.com/arangodb/arangosync.git;arangosync;docs/Manual;;/   
   * [Datacenter to datacenter replication](Troubleshooting/DC2DC/README.md)
 #
-<<<<<<< HEAD
-=======
 * [Monitoring](Monitoring/README.md)
 # https://@github.com/arangodb/arangosync.git;arangosync;docs/Manual;;/   
   * [Datacenter to datacenter replication](Monitoring/DC2DC/README.md)
@@ -275,7 +254,6 @@
   * [Storage Engines](Architecture/StorageEngines.md)
 #  * [Server Internals](Architecture/ServerInternals.md)
 #
->>>>>>> 991aacd8
 * [Release notes](ReleaseNotes/README.md)
   * [Incompatible changes in 3.4](ReleaseNotes/UpgradingChanges34.md)
   * [Whats New in 3.3](ReleaseNotes/NewFeatures33.md)
@@ -327,5 +305,6 @@
         * [Delivering HTML Pages](Appendix/Deprecated/Actions/HtmlExample.md)
         * [Json Objects](Appendix/Deprecated/Actions/JsonExample.md)
         * [Modifying](Appendix/Deprecated/Actions/Modifying.md)
+  # Link to here from arangosh, actions, foxx, transactions
   * [Error codes and meanings](Appendix/ErrorCodes.md)
   * [Glossary](Appendix/Glossary.md)
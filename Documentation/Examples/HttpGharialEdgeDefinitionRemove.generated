--- conflicted
+++ resolved
@@ -2,11 +2,7 @@
 
 HTTP/1.1 200 OK
 content-type: application/json
-<<<<<<< HEAD
-etag: 1597717666
-=======
 etag: 1607322867
->>>>>>> 25aa2a58
 
 { 
   "error" : false, 
@@ -19,10 +15,6 @@
       "male" 
     ], 
     "_id" : "_graphs/social", 
-<<<<<<< HEAD
-    "_rev" : "1597717666" 
-=======
     "_rev" : "1607322867" 
->>>>>>> 25aa2a58
   } 
 }
<<<<<<< HEAD
arangosh> db._create("users", { keyOptions: { allowUserKeys: false } });
[ArangoCollection 1114710977, "users" (type document, status loaded)]
arangosh> db.users.save({ name: "user 1" });
{ 
  "_id" : "users/1115038657", 
  "_rev" : "1115038657", 
  "_key" : "1115038657" 
=======
arangosh&gt; db._create(<span class="hljs-string">"users"</span>, { keyOptions: { allowUserKeys: <span class="hljs-literal">false</span> } });
[ArangoCollection <span class="hljs-number">1125322274</span>, <span class="hljs-string">"users"</span> (type <span class="hljs-built_in">document</span>, status loaded)]
arangosh&gt; db.users.save({ name: <span class="hljs-string">"user 1"</span> });
{ 
  <span class="hljs-string">"_id"</span> : <span class="hljs-string">"users/1125649954"</span>, 
  <span class="hljs-string">"_rev"</span> : <span class="hljs-string">"1125649954"</span>, 
  <span class="hljs-string">"_key"</span> : <span class="hljs-string">"1125649954"</span> 
>>>>>>> 1a748b46
}
arangosh&gt; db.users.save({ name: <span class="hljs-string">"user 2"</span>, _key: <span class="hljs-string">"myuser"</span> });
[ArangoError <span class="hljs-number">1222</span>: collection does not allow using user-defined keys]
arangosh&gt; db.users.save({ name: <span class="hljs-string">"user 3"</span> });
{ 
<<<<<<< HEAD
  "_id" : "users/1115366337", 
  "_rev" : "1115366337", 
  "_key" : "1115366337" 
=======
  <span class="hljs-string">"_id"</span> : <span class="hljs-string">"users/1125977634"</span>, 
  <span class="hljs-string">"_rev"</span> : <span class="hljs-string">"1125977634"</span>, 
  <span class="hljs-string">"_key"</span> : <span class="hljs-string">"1125977634"</span> 
>>>>>>> 1a748b46
}<|MERGE_RESOLUTION|>--- conflicted
+++ resolved
@@ -1,12 +1,3 @@
-<<<<<<< HEAD
-arangosh> db._create("users", { keyOptions: { allowUserKeys: false } });
-[ArangoCollection 1114710977, "users" (type document, status loaded)]
-arangosh> db.users.save({ name: "user 1" });
-{ 
-  "_id" : "users/1115038657", 
-  "_rev" : "1115038657", 
-  "_key" : "1115038657" 
-=======
 arangosh&gt; db._create(<span class="hljs-string">"users"</span>, { keyOptions: { allowUserKeys: <span class="hljs-literal">false</span> } });
 [ArangoCollection <span class="hljs-number">1125322274</span>, <span class="hljs-string">"users"</span> (type <span class="hljs-built_in">document</span>, status loaded)]
 arangosh&gt; db.users.save({ name: <span class="hljs-string">"user 1"</span> });
@@ -14,19 +5,12 @@
   <span class="hljs-string">"_id"</span> : <span class="hljs-string">"users/1125649954"</span>, 
   <span class="hljs-string">"_rev"</span> : <span class="hljs-string">"1125649954"</span>, 
   <span class="hljs-string">"_key"</span> : <span class="hljs-string">"1125649954"</span> 
->>>>>>> 1a748b46
 }
 arangosh&gt; db.users.save({ name: <span class="hljs-string">"user 2"</span>, _key: <span class="hljs-string">"myuser"</span> });
 [ArangoError <span class="hljs-number">1222</span>: collection does not allow using user-defined keys]
 arangosh&gt; db.users.save({ name: <span class="hljs-string">"user 3"</span> });
 { 
-<<<<<<< HEAD
-  "_id" : "users/1115366337", 
-  "_rev" : "1115366337", 
-  "_key" : "1115366337" 
-=======
   <span class="hljs-string">"_id"</span> : <span class="hljs-string">"users/1125977634"</span>, 
   <span class="hljs-string">"_rev"</span> : <span class="hljs-string">"1125977634"</span>, 
   <span class="hljs-string">"_key"</span> : <span class="hljs-string">"1125977634"</span> 
->>>>>>> 1a748b46
 }
--- conflicted
+++ resolved
@@ -9,26 +9,6 @@
   <span class="hljs-string">"code"</span> : <span class="hljs-number">200</span>, 
   <span class="hljs-string">"result"</span> : [ 
     { 
-<<<<<<< HEAD
-      <span class="hljs-string">"id"</span> : <span class="hljs-string">"15"</span>, 
-      <span class="hljs-string">"name"</span> : <span class="hljs-string">"_routing"</span>, 
-      <span class="hljs-string">"status"</span> : <span class="hljs-number">3</span>, 
-      <span class="hljs-string">"type"</span> : <span class="hljs-number">2</span>, 
-      <span class="hljs-string">"isSystem"</span> : <span class="hljs-literal">true</span>, 
-      <span class="hljs-string">"globallyUniqueId"</span> : <span class="hljs-string">"_routing"</span> 
-    }, 
-    { 
-      <span class="hljs-string">"id"</span> : <span class="hljs-string">"32"</span>, 
-      <span class="hljs-string">"name"</span> : <span class="hljs-string">"_queues"</span>, 
-      <span class="hljs-string">"status"</span> : <span class="hljs-number">3</span>, 
-      <span class="hljs-string">"type"</span> : <span class="hljs-number">2</span>, 
-      <span class="hljs-string">"isSystem"</span> : <span class="hljs-literal">true</span>, 
-      <span class="hljs-string">"globallyUniqueId"</span> : <span class="hljs-string">"_queues"</span> 
-    }, 
-    { 
-      <span class="hljs-string">"id"</span> : <span class="hljs-string">"42"</span>, 
-      <span class="hljs-string">"name"</span> : <span class="hljs-string">"_apps"</span>, 
-=======
       <span class="hljs-string">"id"</span> : <span class="hljs-string">"28"</span>, 
       <span class="hljs-string">"name"</span> : <span class="hljs-string">"_aqlfunctions"</span>, 
       <span class="hljs-string">"status"</span> : <span class="hljs-number">3</span>, 
@@ -47,50 +27,17 @@
     { 
       <span class="hljs-string">"id"</span> : <span class="hljs-string">"32"</span>, 
       <span class="hljs-string">"name"</span> : <span class="hljs-string">"_queues"</span>, 
->>>>>>> 948820e4
       <span class="hljs-string">"status"</span> : <span class="hljs-number">3</span>, 
       <span class="hljs-string">"type"</span> : <span class="hljs-number">2</span>, 
       <span class="hljs-string">"isSystem"</span> : <span class="hljs-literal">true</span>, 
       <span class="hljs-string">"globallyUniqueId"</span> : <span class="hljs-string">"_queues"</span> 
     }, 
     { 
-<<<<<<< HEAD
-      <span class="hljs-string">"id"</span> : <span class="hljs-string">"2"</span>, 
-      <span class="hljs-string">"name"</span> : <span class="hljs-string">"_iresearch_analyzers"</span>, 
-=======
       <span class="hljs-string">"id"</span> : <span class="hljs-string">"8"</span>, 
       <span class="hljs-string">"name"</span> : <span class="hljs-string">"_users"</span>, 
->>>>>>> 948820e4
-      <span class="hljs-string">"status"</span> : <span class="hljs-number">3</span>, 
-      <span class="hljs-string">"type"</span> : <span class="hljs-number">0</span>, 
-      <span class="hljs-string">"isSystem"</span> : <span class="hljs-literal">true</span>, 
-<<<<<<< HEAD
-      <span class="hljs-string">"globallyUniqueId"</span> : <span class="hljs-string">"_iresearch_analyzers"</span> 
-    }, 
-    { 
-      <span class="hljs-string">"id"</span> : <span class="hljs-string">"87"</span>, 
-      <span class="hljs-string">"name"</span> : <span class="hljs-string">"_statistics15"</span>, 
       <span class="hljs-string">"status"</span> : <span class="hljs-number">3</span>, 
       <span class="hljs-string">"type"</span> : <span class="hljs-number">2</span>, 
       <span class="hljs-string">"isSystem"</span> : <span class="hljs-literal">true</span>, 
-      <span class="hljs-string">"globallyUniqueId"</span> : <span class="hljs-string">"_statistics15"</span> 
-    }, 
-    { 
-      <span class="hljs-string">"id"</span> : <span class="hljs-string">"13"</span>, 
-      <span class="hljs-string">"name"</span> : <span class="hljs-string">"_modules"</span>, 
-      <span class="hljs-string">"status"</span> : <span class="hljs-number">3</span>, 
-      <span class="hljs-string">"type"</span> : <span class="hljs-number">2</span>, 
-      <span class="hljs-string">"isSystem"</span> : <span class="hljs-literal">true</span>, 
-      <span class="hljs-string">"globallyUniqueId"</span> : <span class="hljs-string">"_modules"</span> 
-    }, 
-    { 
-      <span class="hljs-string">"id"</span> : <span class="hljs-string">"30"</span>, 
-      <span class="hljs-string">"name"</span> : <span class="hljs-string">"_frontend"</span>, 
-      <span class="hljs-string">"status"</span> : <span class="hljs-number">3</span>, 
-      <span class="hljs-string">"type"</span> : <span class="hljs-number">2</span>, 
-      <span class="hljs-string">"isSystem"</span> : <span class="hljs-literal">true</span>, 
-      <span class="hljs-string">"globallyUniqueId"</span> : <span class="hljs-string">"_frontend"</span> 
-=======
       <span class="hljs-string">"globallyUniqueId"</span> : <span class="hljs-string">"_users"</span> 
     }, 
     { 
@@ -124,33 +71,16 @@
       <span class="hljs-string">"type"</span> : <span class="hljs-number">2</span>, 
       <span class="hljs-string">"isSystem"</span> : <span class="hljs-literal">true</span>, 
       <span class="hljs-string">"globallyUniqueId"</span> : <span class="hljs-string">"_modules"</span> 
->>>>>>> 948820e4
     }, 
     { 
-      <span class="hljs-string">"id"</span> : <span class="hljs-string">"47"</span>, 
-      <span class="hljs-string">"name"</span> : <span class="hljs-string">"_appbundles"</span>, 
+      <span class="hljs-string">"id"</span> : <span class="hljs-string">"30"</span>, 
+      <span class="hljs-string">"name"</span> : <span class="hljs-string">"_frontend"</span>, 
       <span class="hljs-string">"status"</span> : <span class="hljs-number">3</span>, 
       <span class="hljs-string">"type"</span> : <span class="hljs-number">2</span>, 
       <span class="hljs-string">"isSystem"</span> : <span class="hljs-literal">true</span>, 
-      <span class="hljs-string">"globallyUniqueId"</span> : <span class="hljs-string">"_appbundles"</span> 
+      <span class="hljs-string">"globallyUniqueId"</span> : <span class="hljs-string">"_frontend"</span> 
     }, 
     { 
-<<<<<<< HEAD
-      <span class="hljs-string">"id"</span> : <span class="hljs-string">"6"</span>, 
-      <span class="hljs-string">"name"</span> : <span class="hljs-string">"_graphs"</span>, 
-      <span class="hljs-string">"status"</span> : <span class="hljs-number">3</span>, 
-      <span class="hljs-string">"type"</span> : <span class="hljs-number">2</span>, 
-      <span class="hljs-string">"isSystem"</span> : <span class="hljs-literal">true</span>, 
-      <span class="hljs-string">"globallyUniqueId"</span> : <span class="hljs-string">"_graphs"</span> 
-    }, 
-    { 
-      <span class="hljs-string">"id"</span> : <span class="hljs-string">"108"</span>, 
-      <span class="hljs-string">"name"</span> : <span class="hljs-string">"animals"</span>, 
-      <span class="hljs-string">"status"</span> : <span class="hljs-number">3</span>, 
-      <span class="hljs-string">"type"</span> : <span class="hljs-number">2</span>, 
-      <span class="hljs-string">"isSystem"</span> : <span class="hljs-literal">false</span>, 
-      <span class="hljs-string">"globallyUniqueId"</span> : <span class="hljs-string">"hE3AEC1F32CEF/108"</span> 
-=======
       <span class="hljs-string">"id"</span> : <span class="hljs-string">"34"</span>, 
       <span class="hljs-string">"name"</span> : <span class="hljs-string">"_jobs"</span>, 
       <span class="hljs-string">"status"</span> : <span class="hljs-number">3</span>, 
@@ -165,44 +95,17 @@
       <span class="hljs-string">"type"</span> : <span class="hljs-number">2</span>, 
       <span class="hljs-string">"isSystem"</span> : <span class="hljs-literal">true</span>, 
       <span class="hljs-string">"globallyUniqueId"</span> : <span class="hljs-string">"_statistics15"</span> 
->>>>>>> 948820e4
     }, 
     { 
-      <span class="hljs-string">"id"</span> : <span class="hljs-string">"34"</span>, 
-      <span class="hljs-string">"name"</span> : <span class="hljs-string">"_jobs"</span>, 
+      <span class="hljs-string">"id"</span> : <span class="hljs-string">"48"</span>, 
+      <span class="hljs-string">"name"</span> : <span class="hljs-string">"_appbundles"</span>, 
       <span class="hljs-string">"status"</span> : <span class="hljs-number">3</span>, 
       <span class="hljs-string">"type"</span> : <span class="hljs-number">2</span>, 
       <span class="hljs-string">"isSystem"</span> : <span class="hljs-literal">true</span>, 
-      <span class="hljs-string">"globallyUniqueId"</span> : <span class="hljs-string">"_jobs"</span> 
+      <span class="hljs-string">"globallyUniqueId"</span> : <span class="hljs-string">"_appbundles"</span> 
     }, 
     { 
-<<<<<<< HEAD
-      <span class="hljs-string">"id"</span> : <span class="hljs-string">"28"</span>, 
-      <span class="hljs-string">"name"</span> : <span class="hljs-string">"_aqlfunctions"</span>, 
-      <span class="hljs-string">"status"</span> : <span class="hljs-number">3</span>, 
-      <span class="hljs-string">"type"</span> : <span class="hljs-number">2</span>, 
-      <span class="hljs-string">"isSystem"</span> : <span class="hljs-literal">true</span>, 
-      <span class="hljs-string">"globallyUniqueId"</span> : <span class="hljs-string">"_aqlfunctions"</span> 
-=======
       <span class="hljs-string">"id"</span> : <span class="hljs-string">"75"</span>, 
-      <span class="hljs-string">"name"</span> : <span class="hljs-string">"_statisticsRaw"</span>, 
-      <span class="hljs-string">"status"</span> : <span class="hljs-number">3</span>, 
-      <span class="hljs-string">"type"</span> : <span class="hljs-number">2</span>, 
-      <span class="hljs-string">"isSystem"</span> : <span class="hljs-literal">true</span>, 
-      <span class="hljs-string">"globallyUniqueId"</span> : <span class="hljs-string">"_statisticsRaw"</span> 
->>>>>>> 948820e4
-    }, 
-    { 
-      <span class="hljs-string">"id"</span> : <span class="hljs-string">"102"</span>, 
-      <span class="hljs-string">"name"</span> : <span class="hljs-string">"demo"</span>, 
-      <span class="hljs-string">"status"</span> : <span class="hljs-number">3</span>, 
-      <span class="hljs-string">"type"</span> : <span class="hljs-number">2</span>, 
-      <span class="hljs-string">"isSystem"</span> : <span class="hljs-literal">false</span>, 
-      <span class="hljs-string">"globallyUniqueId"</span> : <span class="hljs-string">"hE3AEC1F32CEF/102"</span> 
-    }, 
-    { 
-<<<<<<< HEAD
-      <span class="hljs-string">"id"</span> : <span class="hljs-string">"77"</span>, 
       <span class="hljs-string">"name"</span> : <span class="hljs-string">"_statisticsRaw"</span>, 
       <span class="hljs-string">"status"</span> : <span class="hljs-number">3</span>, 
       <span class="hljs-string">"type"</span> : <span class="hljs-number">2</span>, 
@@ -210,21 +113,14 @@
       <span class="hljs-string">"globallyUniqueId"</span> : <span class="hljs-string">"_statisticsRaw"</span> 
     }, 
     { 
-      <span class="hljs-string">"id"</span> : <span class="hljs-string">"8"</span>, 
-      <span class="hljs-string">"name"</span> : <span class="hljs-string">"_users"</span>, 
+      <span class="hljs-string">"id"</span> : <span class="hljs-string">"6"</span>, 
+      <span class="hljs-string">"name"</span> : <span class="hljs-string">"_graphs"</span>, 
       <span class="hljs-string">"status"</span> : <span class="hljs-number">3</span>, 
       <span class="hljs-string">"type"</span> : <span class="hljs-number">2</span>, 
       <span class="hljs-string">"isSystem"</span> : <span class="hljs-literal">true</span>, 
-      <span class="hljs-string">"globallyUniqueId"</span> : <span class="hljs-string">"_users"</span> 
+      <span class="hljs-string">"globallyUniqueId"</span> : <span class="hljs-string">"_graphs"</span> 
     }, 
     { 
-      <span class="hljs-string">"id"</span> : <span class="hljs-string">"82"</span>, 
-      <span class="hljs-string">"name"</span> : <span class="hljs-string">"_statistics"</span>, 
-      <span class="hljs-string">"status"</span> : <span class="hljs-number">3</span>, 
-      <span class="hljs-string">"type"</span> : <span class="hljs-number">2</span>, 
-      <span class="hljs-string">"isSystem"</span> : <span class="hljs-literal">true</span>, 
-      <span class="hljs-string">"globallyUniqueId"</span> : <span class="hljs-string">"_statistics"</span> 
-=======
       <span class="hljs-string">"id"</span> : <span class="hljs-string">"80"</span>, 
       <span class="hljs-string">"name"</span> : <span class="hljs-string">"_statistics"</span>, 
       <span class="hljs-string">"status"</span> : <span class="hljs-number">3</span>, 
@@ -239,7 +135,6 @@
       <span class="hljs-string">"type"</span> : <span class="hljs-number">2</span>, 
       <span class="hljs-string">"isSystem"</span> : <span class="hljs-literal">false</span>, 
       <span class="hljs-string">"globallyUniqueId"</span> : <span class="hljs-string">"h6F41A1166091/101"</span> 
->>>>>>> 948820e4
     } 
   ] 
 }
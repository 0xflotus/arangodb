arangosh&gt; <span class="hljs-keyword">var</span> examples = <span class="hljs-built_in">require</span>(<span class="hljs-string">"@arangodb/graph-examples/example-graph.js"</span>);
arangosh&gt; <span class="hljs-keyword">var</span> g = examples.loadGraph(<span class="hljs-string">"routeplanner"</span>);
arangosh&gt; g._shortestPath({}, {}, {weight : <span class="hljs-string">'distance'</span>, endVertexCollectionRestriction : <span class="hljs-string">'frenchCity'</span>,
........&gt; startVertexCollectionRestriction : <span class="hljs-string">'germanCity'</span>});
[ 
  [ 
    { 
      <span class="hljs-string">"vertices"</span> : [ 
        <span class="hljs-string">"germanCity/Cologne"</span>, 
        <span class="hljs-string">"frenchCity/Lyon"</span> 
      ], 
      <span class="hljs-string">"edges"</span> : [ 
<<<<<<< HEAD
        <span class="hljs-string">"internationalHighway/24852"</span> 
=======
        <span class="hljs-string">"internationalHighway/24857"</span> 
>>>>>>> 7e16f1ff
      ], 
      <span class="hljs-string">"distance"</span> : <span class="hljs-number">1</span> 
    }, 
    { 
      <span class="hljs-string">"vertices"</span> : [ 
        <span class="hljs-string">"germanCity/Cologne"</span>, 
        <span class="hljs-string">"frenchCity/Paris"</span> 
      ], 
      <span class="hljs-string">"edges"</span> : [ 
<<<<<<< HEAD
        <span class="hljs-string">"internationalHighway/24855"</span> 
=======
        <span class="hljs-string">"internationalHighway/24860"</span> 
>>>>>>> 7e16f1ff
      ], 
      <span class="hljs-string">"distance"</span> : <span class="hljs-number">1</span> 
    }, 
    { 
      <span class="hljs-string">"vertices"</span> : [ 
        <span class="hljs-string">"germanCity/Hamburg"</span>, 
        <span class="hljs-string">"frenchCity/Lyon"</span> 
      ], 
      <span class="hljs-string">"edges"</span> : [ 
<<<<<<< HEAD
        <span class="hljs-string">"internationalHighway/24849"</span> 
=======
        <span class="hljs-string">"internationalHighway/24854"</span> 
>>>>>>> 7e16f1ff
      ], 
      <span class="hljs-string">"distance"</span> : <span class="hljs-number">1</span> 
    }, 
    { 
      <span class="hljs-string">"vertices"</span> : [ 
        <span class="hljs-string">"germanCity/Hamburg"</span>, 
        <span class="hljs-string">"frenchCity/Paris"</span> 
      ], 
      <span class="hljs-string">"edges"</span> : [ 
<<<<<<< HEAD
        <span class="hljs-string">"internationalHighway/24846"</span> 
=======
        <span class="hljs-string">"internationalHighway/24851"</span> 
>>>>>>> 7e16f1ff
      ], 
      <span class="hljs-string">"distance"</span> : <span class="hljs-number">1</span> 
    }, 
    { 
      <span class="hljs-string">"vertices"</span> : [ 
        <span class="hljs-string">"germanCity/Berlin"</span>, 
        <span class="hljs-string">"frenchCity/Lyon"</span> 
      ], 
      <span class="hljs-string">"edges"</span> : [ 
<<<<<<< HEAD
        <span class="hljs-string">"internationalHighway/24839"</span> 
=======
        <span class="hljs-string">"internationalHighway/24844"</span> 
>>>>>>> 7e16f1ff
      ], 
      <span class="hljs-string">"distance"</span> : <span class="hljs-number">1</span> 
    }, 
    { 
      <span class="hljs-string">"vertices"</span> : [ 
        <span class="hljs-string">"germanCity/Berlin"</span>, 
        <span class="hljs-string">"frenchCity/Paris"</span> 
      ], 
      <span class="hljs-string">"edges"</span> : [ 
<<<<<<< HEAD
        <span class="hljs-string">"internationalHighway/24843"</span> 
=======
        <span class="hljs-string">"internationalHighway/24848"</span> 
>>>>>>> 7e16f1ff
      ], 
      <span class="hljs-string">"distance"</span> : <span class="hljs-number">1</span> 
    } 
  ] 
]<|MERGE_RESOLUTION|>--- conflicted
+++ resolved
@@ -10,11 +10,7 @@
         <span class="hljs-string">"frenchCity/Lyon"</span> 
       ], 
       <span class="hljs-string">"edges"</span> : [ 
-<<<<<<< HEAD
-        <span class="hljs-string">"internationalHighway/24852"</span> 
-=======
         <span class="hljs-string">"internationalHighway/24857"</span> 
->>>>>>> 7e16f1ff
       ], 
       <span class="hljs-string">"distance"</span> : <span class="hljs-number">1</span> 
     }, 
@@ -24,11 +20,7 @@
         <span class="hljs-string">"frenchCity/Paris"</span> 
       ], 
       <span class="hljs-string">"edges"</span> : [ 
-<<<<<<< HEAD
-        <span class="hljs-string">"internationalHighway/24855"</span> 
-=======
         <span class="hljs-string">"internationalHighway/24860"</span> 
->>>>>>> 7e16f1ff
       ], 
       <span class="hljs-string">"distance"</span> : <span class="hljs-number">1</span> 
     }, 
@@ -38,11 +30,7 @@
         <span class="hljs-string">"frenchCity/Lyon"</span> 
       ], 
       <span class="hljs-string">"edges"</span> : [ 
-<<<<<<< HEAD
-        <span class="hljs-string">"internationalHighway/24849"</span> 
-=======
         <span class="hljs-string">"internationalHighway/24854"</span> 
->>>>>>> 7e16f1ff
       ], 
       <span class="hljs-string">"distance"</span> : <span class="hljs-number">1</span> 
     }, 
@@ -52,11 +40,7 @@
         <span class="hljs-string">"frenchCity/Paris"</span> 
       ], 
       <span class="hljs-string">"edges"</span> : [ 
-<<<<<<< HEAD
-        <span class="hljs-string">"internationalHighway/24846"</span> 
-=======
         <span class="hljs-string">"internationalHighway/24851"</span> 
->>>>>>> 7e16f1ff
       ], 
       <span class="hljs-string">"distance"</span> : <span class="hljs-number">1</span> 
     }, 
@@ -66,11 +50,7 @@
         <span class="hljs-string">"frenchCity/Lyon"</span> 
       ], 
       <span class="hljs-string">"edges"</span> : [ 
-<<<<<<< HEAD
-        <span class="hljs-string">"internationalHighway/24839"</span> 
-=======
         <span class="hljs-string">"internationalHighway/24844"</span> 
->>>>>>> 7e16f1ff
       ], 
       <span class="hljs-string">"distance"</span> : <span class="hljs-number">1</span> 
     }, 
@@ -80,11 +60,7 @@
         <span class="hljs-string">"frenchCity/Paris"</span> 
       ], 
       <span class="hljs-string">"edges"</span> : [ 
-<<<<<<< HEAD
-        <span class="hljs-string">"internationalHighway/24843"</span> 
-=======
         <span class="hljs-string">"internationalHighway/24848"</span> 
->>>>>>> 7e16f1ff
       ], 
       <span class="hljs-string">"distance"</span> : <span class="hljs-number">1</span> 
     } 

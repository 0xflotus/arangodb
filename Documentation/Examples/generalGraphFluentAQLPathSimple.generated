arangosh&gt; <span class="hljs-keyword">var</span> examples = <span class="hljs-built_in">require</span>(<span class="hljs-string">"org/arangodb/graph-examples/example-graph.js"</span>);
arangosh&gt; <span class="hljs-keyword">var</span> graph = examples.loadGraph(<span class="hljs-string">"social"</span>);
arangosh&gt; <span class="hljs-keyword">var</span> query = graph._vertices({name: <span class="hljs-string">"Alice"</span>});
arangosh&gt; query.outEdges().toVertices().path().toArray();
[ 
  [ 
    { 
<<<<<<< HEAD
      "_id" : "female/alice", 
      "_key" : "alice", 
      "_rev" : "1463296961", 
      "name" : "Alice" 
    }, 
    { 
      "_id" : "relation/aliceAndBob", 
      "_key" : "aliceAndBob", 
      "_rev" : "1464345537", 
      "_from" : "female/alice", 
      "_to" : "male/bob", 
      "type" : "married" 
    }, 
    { 
      "_id" : "male/bob", 
      "_key" : "bob", 
      "_rev" : "1463624641", 
      "name" : "Bob" 
    } 
  ], 
  [ 
    { 
      "_id" : "female/alice", 
      "_key" : "alice", 
      "_rev" : "1463296961", 
      "name" : "Alice" 
    }, 
    { 
      "_id" : "relation/aliceAndCharly", 
      "_key" : "aliceAndCharly", 
      "_rev" : "1464607681", 
      "_from" : "female/alice", 
      "_to" : "male/charly", 
      "type" : "friend" 
    }, 
    { 
      "_id" : "male/charly", 
      "_key" : "charly", 
      "_rev" : "1463821249", 
      "name" : "Charly" 
=======
      <span class="hljs-string">"_id"</span> : <span class="hljs-string">"female/alice"</span>, 
      <span class="hljs-string">"_key"</span> : <span class="hljs-string">"alice"</span>, 
      <span class="hljs-string">"_rev"</span> : <span class="hljs-string">"1474694690"</span>, 
      <span class="hljs-string">"name"</span> : <span class="hljs-string">"Alice"</span> 
    }, 
    { 
      <span class="hljs-string">"_id"</span> : <span class="hljs-string">"relation/aliceAndBob"</span>, 
      <span class="hljs-string">"_key"</span> : <span class="hljs-string">"aliceAndBob"</span>, 
      <span class="hljs-string">"_rev"</span> : <span class="hljs-string">"1475743266"</span>, 
      <span class="hljs-string">"_from"</span> : <span class="hljs-string">"female/alice"</span>, 
      <span class="hljs-string">"_to"</span> : <span class="hljs-string">"male/bob"</span>, 
      <span class="hljs-string">"type"</span> : <span class="hljs-string">"married"</span> 
    }, 
    { 
      <span class="hljs-string">"_id"</span> : <span class="hljs-string">"male/bob"</span>, 
      <span class="hljs-string">"_key"</span> : <span class="hljs-string">"bob"</span>, 
      <span class="hljs-string">"_rev"</span> : <span class="hljs-string">"1475022370"</span>, 
      <span class="hljs-string">"name"</span> : <span class="hljs-string">"Bob"</span> 
    } 
  ], 
  [ 
    { 
      <span class="hljs-string">"_id"</span> : <span class="hljs-string">"female/alice"</span>, 
      <span class="hljs-string">"_key"</span> : <span class="hljs-string">"alice"</span>, 
      <span class="hljs-string">"_rev"</span> : <span class="hljs-string">"1474694690"</span>, 
      <span class="hljs-string">"name"</span> : <span class="hljs-string">"Alice"</span> 
    }, 
    { 
      <span class="hljs-string">"_id"</span> : <span class="hljs-string">"relation/aliceAndCharly"</span>, 
      <span class="hljs-string">"_key"</span> : <span class="hljs-string">"aliceAndCharly"</span>, 
      <span class="hljs-string">"_rev"</span> : <span class="hljs-string">"1476005410"</span>, 
      <span class="hljs-string">"_from"</span> : <span class="hljs-string">"female/alice"</span>, 
      <span class="hljs-string">"_to"</span> : <span class="hljs-string">"male/charly"</span>, 
      <span class="hljs-string">"type"</span> : <span class="hljs-string">"friend"</span> 
    }, 
    { 
      <span class="hljs-string">"_id"</span> : <span class="hljs-string">"male/charly"</span>, 
      <span class="hljs-string">"_key"</span> : <span class="hljs-string">"charly"</span>, 
      <span class="hljs-string">"_rev"</span> : <span class="hljs-string">"1475218978"</span>, 
      <span class="hljs-string">"name"</span> : <span class="hljs-string">"Charly"</span> 
>>>>>>> 1a748b46
    } 
  ] 
]<|MERGE_RESOLUTION|>--- conflicted
+++ resolved
@@ -5,48 +5,6 @@
 [ 
   [ 
     { 
-<<<<<<< HEAD
-      "_id" : "female/alice", 
-      "_key" : "alice", 
-      "_rev" : "1463296961", 
-      "name" : "Alice" 
-    }, 
-    { 
-      "_id" : "relation/aliceAndBob", 
-      "_key" : "aliceAndBob", 
-      "_rev" : "1464345537", 
-      "_from" : "female/alice", 
-      "_to" : "male/bob", 
-      "type" : "married" 
-    }, 
-    { 
-      "_id" : "male/bob", 
-      "_key" : "bob", 
-      "_rev" : "1463624641", 
-      "name" : "Bob" 
-    } 
-  ], 
-  [ 
-    { 
-      "_id" : "female/alice", 
-      "_key" : "alice", 
-      "_rev" : "1463296961", 
-      "name" : "Alice" 
-    }, 
-    { 
-      "_id" : "relation/aliceAndCharly", 
-      "_key" : "aliceAndCharly", 
-      "_rev" : "1464607681", 
-      "_from" : "female/alice", 
-      "_to" : "male/charly", 
-      "type" : "friend" 
-    }, 
-    { 
-      "_id" : "male/charly", 
-      "_key" : "charly", 
-      "_rev" : "1463821249", 
-      "name" : "Charly" 
-=======
       <span class="hljs-string">"_id"</span> : <span class="hljs-string">"female/alice"</span>, 
       <span class="hljs-string">"_key"</span> : <span class="hljs-string">"alice"</span>, 
       <span class="hljs-string">"_rev"</span> : <span class="hljs-string">"1474694690"</span>, 
@@ -87,7 +45,6 @@
       <span class="hljs-string">"_key"</span> : <span class="hljs-string">"charly"</span>, 
       <span class="hljs-string">"_rev"</span> : <span class="hljs-string">"1475218978"</span>, 
       <span class="hljs-string">"name"</span> : <span class="hljs-string">"Charly"</span> 
->>>>>>> 1a748b46
     } 
   ] 
 ]
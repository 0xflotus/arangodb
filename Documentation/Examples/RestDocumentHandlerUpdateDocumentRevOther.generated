--- conflicted
+++ resolved
@@ -1,31 +1,17 @@
-<<<<<<< HEAD
-shell> curl -X PUT --data-binary @- --dump - http://localhost:8529/_api/document/products/1608981730?rev=1609309410 <<EOF
-=======
 shell> curl -X PUT --data-binary @- --dump - http://localhost:8529/_api/document/products/512102263493?rev=512102591173 <<EOF
->>>>>>> 096ad46f
 {"other":"content"}
 EOF
 
 HTTP/1.1 412 Precondition Failed
 content-type: application/json; charset=utf-8
-<<<<<<< HEAD
-etag: "1608981730"
-=======
 etag: "512102263493"
->>>>>>> 096ad46f
 
 { 
   "error" : true, 
   "code" : 412, 
   "errorNum" : 1200, 
   "errorMessage" : "precondition failed", 
-<<<<<<< HEAD
-  "_id" : "products/1608981730", 
-  "_rev" : "1608981730", 
-  "_key" : "1608981730" 
-=======
   "_id" : "products/512102263493", 
   "_rev" : "512102263493", 
   "_key" : "512102263493" 
->>>>>>> 096ad46f
 }
--- conflicted
+++ resolved
@@ -16,16 +16,6 @@
 }
 EOF
 
-<<<<<<< HEAD
-HTTP/1.1 200 OK
-content-type: application/json; charset=utf-8
-
-{ 
-  "removed" : 10, 
-  "ignored" : 0, 
-  "error" : false, 
-  "code" : 200 
-=======
 HTTP/<span class="hljs-number">1.1</span> <span class="hljs-number">200</span> OK
 content-type: application/json; charset=utf-<span class="hljs-number">8</span>
 
@@ -34,5 +24,4 @@
   <span class="hljs-string">"ignored"</span> : <span class="hljs-number">0</span>, 
   <span class="hljs-string">"error"</span> : <span class="hljs-literal">false</span>, 
   <span class="hljs-string">"code"</span> : <span class="hljs-number">200</span> 
->>>>>>> 1a748b46
 }
arangosh> var examples = require("org/arangodb/graph-examples/example-graph.js");
arangosh> var graph = examples.loadGraph("social");
arangosh> graph.male.save({name: "Floyd", _key: "floyd"});
{ 
  "_id" : "male/floyd", 
<<<<<<< HEAD
  "_rev" : "1168907490", 
=======
  "_rev" : "513290889925", 
>>>>>>> 096ad46f
  "_key" : "floyd" 
}<|MERGE_RESOLUTION|>--- conflicted
+++ resolved
@@ -3,10 +3,6 @@
 arangosh> graph.male.save({name: "Floyd", _key: "floyd"});
 { 
   "_id" : "male/floyd", 
-<<<<<<< HEAD
-  "_rev" : "1168907490", 
-=======
   "_rev" : "513290889925", 
->>>>>>> 096ad46f
   "_key" : "floyd" 
 }
--- conflicted
+++ resolved
@@ -1,27 +1,9 @@
-<<<<<<< HEAD
-shell> curl -X PATCH --data-binary @- --dump - http://localhost:8529/_api/document/products/694363073 <<EOF
-=======
 shell&gt; curl -X PATCH --data-binary @- --dump - http:<span class="hljs-comment">//localhost:8529/_api/document/products/709627426 &lt;&lt;EOF</span>
->>>>>>> 1a748b46
 { 
   <span class="hljs-string">"hello"</span> : <span class="hljs-string">"world"</span> 
 }
 EOF
 
-<<<<<<< HEAD
-HTTP/1.1 202 Accepted
-content-type: application/json; charset=utf-8
-etag: "694690753"
-location: /_db/_system/_api/document/products/694363073
-
-{ 
-  "error" : false, 
-  "_id" : "products/694363073", 
-  "_rev" : "694690753", 
-  "_key" : "694363073" 
-}
-shell> curl -X PATCH --data-binary @- --dump - http://localhost:8529/_api/document/products/694363073 <<EOF
-=======
 HTTP/<span class="hljs-number">1.1</span> <span class="hljs-number">202</span> Accepted
 content-type: application/json; charset=utf-<span class="hljs-number">8</span>
 etag: <span class="hljs-string">"709955106"</span>
@@ -34,7 +16,6 @@
   <span class="hljs-string">"_key"</span> : <span class="hljs-string">"709627426"</span> 
 }
 shell&gt; curl -X PATCH --data-binary @- --dump - http:<span class="hljs-comment">//localhost:8529/_api/document/products/709627426 &lt;&lt;EOF</span>
->>>>>>> 1a748b46
 { 
   <span class="hljs-string">"numbers"</span> : { 
     <span class="hljs-string">"one"</span> : <span class="hljs-number">1</span>, 
@@ -45,24 +26,6 @@
 }
 EOF
 
-<<<<<<< HEAD
-HTTP/1.1 202 Accepted
-content-type: application/json; charset=utf-8
-etag: "695280577"
-location: /_db/_system/_api/document/products/694363073
-
-{ 
-  "error" : false, 
-  "_id" : "products/694363073", 
-  "_rev" : "695280577", 
-  "_key" : "694363073" 
-}
-shell> curl --dump - http://localhost:8529/_api/document/products/694363073
-
-HTTP/1.1 200 OK
-content-type: application/json; charset=utf-8
-etag: "695280577"
-=======
 HTTP/<span class="hljs-number">1.1</span> <span class="hljs-number">202</span> Accepted
 content-type: application/json; charset=utf-<span class="hljs-number">8</span>
 etag: <span class="hljs-string">"710544930"</span>
@@ -79,7 +42,6 @@
 HTTP/<span class="hljs-number">1.1</span> <span class="hljs-number">200</span> OK
 content-type: application/json; charset=utf-<span class="hljs-number">8</span>
 etag: <span class="hljs-string">"710544930"</span>
->>>>>>> 1a748b46
 
 { 
   <span class="hljs-string">"one"</span> : <span class="hljs-string">"world"</span>, 
@@ -90,19 +52,11 @@
     <span class="hljs-string">"two"</span> : <span class="hljs-number">2</span>, 
     <span class="hljs-string">"three"</span> : <span class="hljs-number">3</span> 
   }, 
-<<<<<<< HEAD
-  "_id" : "products/694363073", 
-  "_rev" : "695280577", 
-  "_key" : "694363073" 
-}
-shell> curl -X PATCH --data-binary @- --dump - http://localhost:8529/_api/document/products/694363073?keepNull=false <<EOF
-=======
   <span class="hljs-string">"_id"</span> : <span class="hljs-string">"products/709627426"</span>, 
   <span class="hljs-string">"_rev"</span> : <span class="hljs-string">"710544930"</span>, 
   <span class="hljs-string">"_key"</span> : <span class="hljs-string">"709627426"</span> 
 }
 shell&gt; curl -X PATCH --data-binary @- --dump - http:<span class="hljs-comment">//localhost:8529/_api/document/products/709627426?keepNull=false &lt;&lt;EOF</span>
->>>>>>> 1a748b46
 { 
   <span class="hljs-string">"hello"</span> : <span class="hljs-literal">null</span>, 
   <span class="hljs-string">"numbers"</span> : { 
@@ -111,24 +65,6 @@
 }
 EOF
 
-<<<<<<< HEAD
-HTTP/1.1 202 Accepted
-content-type: application/json; charset=utf-8
-etag: "695739329"
-location: /_db/_system/_api/document/products/694363073
-
-{ 
-  "error" : false, 
-  "_id" : "products/694363073", 
-  "_rev" : "695739329", 
-  "_key" : "694363073" 
-}
-shell> curl --dump - http://localhost:8529/_api/document/products/694363073
-
-HTTP/1.1 200 OK
-content-type: application/json; charset=utf-8
-etag: "695739329"
-=======
 HTTP/<span class="hljs-number">1.1</span> <span class="hljs-number">202</span> Accepted
 content-type: application/json; charset=utf-<span class="hljs-number">8</span>
 etag: <span class="hljs-string">"711003682"</span>
@@ -145,7 +81,6 @@
 HTTP/<span class="hljs-number">1.1</span> <span class="hljs-number">200</span> OK
 content-type: application/json; charset=utf-<span class="hljs-number">8</span>
 etag: <span class="hljs-string">"711003682"</span>
->>>>>>> 1a748b46
 
 { 
   <span class="hljs-string">"one"</span> : <span class="hljs-string">"world"</span>, 
@@ -156,13 +91,7 @@
     <span class="hljs-string">"three"</span> : <span class="hljs-number">3</span>, 
     <span class="hljs-string">"four"</span> : <span class="hljs-number">4</span> 
   }, 
-<<<<<<< HEAD
-  "_id" : "products/694363073", 
-  "_rev" : "695739329", 
-  "_key" : "694363073" 
-=======
   <span class="hljs-string">"_id"</span> : <span class="hljs-string">"products/709627426"</span>, 
   <span class="hljs-string">"_rev"</span> : <span class="hljs-string">"711003682"</span>, 
   <span class="hljs-string">"_key"</span> : <span class="hljs-string">"709627426"</span> 
->>>>>>> 1a748b46
 }
shell> curl --dump - http://localhost:8529/_api/endpoint

HTTP/<span class="hljs-number">1.1</span> <span class="hljs-number">200</span> OK
content-type: application/json; charset=utf<span class="hljs-number">-8</span>

[ 
  { 
<<<<<<< HEAD
    <span class="hljs-string">"endpoint"</span> : <span class="hljs-string">"http://127.0.0.1:60739"</span> 
=======
    <span class="hljs-string">"endpoint"</span> : <span class="hljs-string">"http://127.0.0.1:14889"</span> 
>>>>>>> 014de716
  } 
]<|MERGE_RESOLUTION|>--- conflicted
+++ resolved
@@ -5,10 +5,6 @@
 
 [ 
   { 
-<<<<<<< HEAD
-    <span class="hljs-string">"endpoint"</span> : <span class="hljs-string">"http://127.0.0.1:60739"</span> 
-=======
     <span class="hljs-string">"endpoint"</span> : <span class="hljs-string">"http://127.0.0.1:14889"</span> 
->>>>>>> 014de716
   } 
 ]
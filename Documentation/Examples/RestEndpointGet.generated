<span class="hljs-meta">shell&gt;</span><span class="bash"> curl --header <span class="hljs-string">'accept: application/json'</span> --dump - http://localhost:8529/_api/endpoint</span>

HTTP/<span class="hljs-number">1.1</span> <span class="hljs-literal">undefined</span>
content-type: application/json; charset=utf<span class="hljs-number">-8</span>
x-content-type-options: nosniff

[ 
  { 
<<<<<<< HEAD
    <span class="hljs-string">"endpoint"</span> : <span class="hljs-string">"http://127.0.0.1:40680"</span> 
=======
    <span class="hljs-string">"endpoint"</span> : <span class="hljs-string">"http://127.0.0.1:47292"</span> 
>>>>>>> 948820e4
  } 
]<|MERGE_RESOLUTION|>--- conflicted
+++ resolved
@@ -6,10 +6,6 @@
 
 [ 
   { 
-<<<<<<< HEAD
-    <span class="hljs-string">"endpoint"</span> : <span class="hljs-string">"http://127.0.0.1:40680"</span> 
-=======
     <span class="hljs-string">"endpoint"</span> : <span class="hljs-string">"http://127.0.0.1:47292"</span> 
->>>>>>> 948820e4
   } 
 ]
arangosh&gt; arango.GET_RAW(<span class="hljs-string">"/hello/echo"</span>, { <span class="hljs-string">"accept"</span> : <span class="hljs-string">"application/json"</span> })
{ 
<<<<<<< HEAD
  <span class="hljs-string">"request"</span> : { 
    <span class="hljs-string">"authorized"</span> : <span class="hljs-literal">true</span>, 
    <span class="hljs-string">"user"</span> : <span class="hljs-literal">null</span>, 
    <span class="hljs-string">"database"</span> : <span class="hljs-string">"_system"</span>, 
    <span class="hljs-string">"url"</span> : <span class="hljs-string">"/hello/echo"</span>, 
    <span class="hljs-string">"protocol"</span> : <span class="hljs-string">"http"</span>, 
    <span class="hljs-string">"server"</span> : { 
      <span class="hljs-string">"address"</span> : <span class="hljs-string">"127.0.0.1"</span>, 
      <span class="hljs-string">"port"</span> : <span class="hljs-number">40680</span> 
    }, 
    <span class="hljs-string">"client"</span> : { 
      <span class="hljs-string">"address"</span> : <span class="hljs-string">"127.0.0.1"</span>, 
      <span class="hljs-string">"port"</span> : <span class="hljs-number">41194</span>, 
      <span class="hljs-string">"id"</span> : <span class="hljs-string">"151688026257318"</span> 
    }, 
    <span class="hljs-string">"internals"</span> : { 
    }, 
    <span class="hljs-string">"headers"</span> : { 
      <span class="hljs-string">"accept-encoding"</span> : <span class="hljs-string">"deflate"</span>, 
      <span class="hljs-string">"user-agent"</span> : <span class="hljs-string">"ArangoDB"</span>, 
      <span class="hljs-string">"host"</span> : <span class="hljs-string">"127.0.0.1"</span>, 
      <span class="hljs-string">"authorization"</span> : <span class="hljs-string">"Basic cm9vdDo="</span>, 
      <span class="hljs-string">"connection"</span> : <span class="hljs-string">"Keep-Alive"</span> 
    }, 
    <span class="hljs-string">"requestType"</span> : <span class="hljs-string">"GET"</span>, 
    <span class="hljs-string">"parameters"</span> : { 
    }, 
    <span class="hljs-string">"cookies"</span> : { 
    }, 
    <span class="hljs-string">"urlParameters"</span> : { 
    } 
  }, 
  <span class="hljs-string">"options"</span> : { 
=======
  <span class="hljs-string">"code"</span> : <span class="hljs-number">200</span>, 
  <span class="hljs-string">"error"</span> : <span class="hljs-literal">false</span>, 
  <span class="hljs-string">"body"</span> : <span class="hljs-string">"{\"request\":{\"authorized\":true,\"user\":\"root\",\"database\":\"_system\",\"url\":\"/hello/echo\",\"protocol\":\"http\",\"server\":{\"address\":\"127.0.0.1\",\"port\":47292},\"client\":{\"address\":\"127.0.0.1\",\"port\":40932,\"id\":\"153496352550230\"},\"internals\":{},\"headers\":{\"accept\":\"ap..."</span>, 
  <span class="hljs-string">"headers"</span> : { 
    <span class="hljs-string">"connection"</span> : <span class="hljs-string">"Keep-Alive"</span>, 
    <span class="hljs-string">"content-length"</span> : <span class="hljs-string">"467"</span>, 
    <span class="hljs-string">"content-type"</span> : <span class="hljs-string">"application/json; charset=utf-8"</span>, 
    <span class="hljs-string">"server"</span> : <span class="hljs-string">"ArangoDB"</span>, 
    <span class="hljs-string">"x-content-type-options"</span> : <span class="hljs-string">"nosniff"</span> 
>>>>>>> 948820e4
  } 
}<|MERGE_RESOLUTION|>--- conflicted
+++ resolved
@@ -1,40 +1,5 @@
 arangosh&gt; arango.GET_RAW(<span class="hljs-string">"/hello/echo"</span>, { <span class="hljs-string">"accept"</span> : <span class="hljs-string">"application/json"</span> })
 { 
-<<<<<<< HEAD
-  <span class="hljs-string">"request"</span> : { 
-    <span class="hljs-string">"authorized"</span> : <span class="hljs-literal">true</span>, 
-    <span class="hljs-string">"user"</span> : <span class="hljs-literal">null</span>, 
-    <span class="hljs-string">"database"</span> : <span class="hljs-string">"_system"</span>, 
-    <span class="hljs-string">"url"</span> : <span class="hljs-string">"/hello/echo"</span>, 
-    <span class="hljs-string">"protocol"</span> : <span class="hljs-string">"http"</span>, 
-    <span class="hljs-string">"server"</span> : { 
-      <span class="hljs-string">"address"</span> : <span class="hljs-string">"127.0.0.1"</span>, 
-      <span class="hljs-string">"port"</span> : <span class="hljs-number">40680</span> 
-    }, 
-    <span class="hljs-string">"client"</span> : { 
-      <span class="hljs-string">"address"</span> : <span class="hljs-string">"127.0.0.1"</span>, 
-      <span class="hljs-string">"port"</span> : <span class="hljs-number">41194</span>, 
-      <span class="hljs-string">"id"</span> : <span class="hljs-string">"151688026257318"</span> 
-    }, 
-    <span class="hljs-string">"internals"</span> : { 
-    }, 
-    <span class="hljs-string">"headers"</span> : { 
-      <span class="hljs-string">"accept-encoding"</span> : <span class="hljs-string">"deflate"</span>, 
-      <span class="hljs-string">"user-agent"</span> : <span class="hljs-string">"ArangoDB"</span>, 
-      <span class="hljs-string">"host"</span> : <span class="hljs-string">"127.0.0.1"</span>, 
-      <span class="hljs-string">"authorization"</span> : <span class="hljs-string">"Basic cm9vdDo="</span>, 
-      <span class="hljs-string">"connection"</span> : <span class="hljs-string">"Keep-Alive"</span> 
-    }, 
-    <span class="hljs-string">"requestType"</span> : <span class="hljs-string">"GET"</span>, 
-    <span class="hljs-string">"parameters"</span> : { 
-    }, 
-    <span class="hljs-string">"cookies"</span> : { 
-    }, 
-    <span class="hljs-string">"urlParameters"</span> : { 
-    } 
-  }, 
-  <span class="hljs-string">"options"</span> : { 
-=======
   <span class="hljs-string">"code"</span> : <span class="hljs-number">200</span>, 
   <span class="hljs-string">"error"</span> : <span class="hljs-literal">false</span>, 
   <span class="hljs-string">"body"</span> : <span class="hljs-string">"{\"request\":{\"authorized\":true,\"user\":\"root\",\"database\":\"_system\",\"url\":\"/hello/echo\",\"protocol\":\"http\",\"server\":{\"address\":\"127.0.0.1\",\"port\":47292},\"client\":{\"address\":\"127.0.0.1\",\"port\":40932,\"id\":\"153496352550230\"},\"internals\":{},\"headers\":{\"accept\":\"ap..."</span>, 
@@ -44,6 +9,5 @@
     <span class="hljs-string">"content-type"</span> : <span class="hljs-string">"application/json; charset=utf-8"</span>, 
     <span class="hljs-string">"server"</span> : <span class="hljs-string">"ArangoDB"</span>, 
     <span class="hljs-string">"x-content-type-options"</span> : <span class="hljs-string">"nosniff"</span> 
->>>>>>> 948820e4
   } 
 }
shell> curl -X POST --data-binary @- --dump - http://localhost:8529/_api/index?collection=products &lt;&lt;EOF
{ 
  <span class="hljs-string">"type"</span> : <span class="hljs-string">"geo"</span>, 
  <span class="hljs-string">"fields"</span> : [ 
    <span class="hljs-string">"e"</span>, 
    <span class="hljs-string">"f"</span> 
  ] 
}
EOF

HTTP/<span class="hljs-number">1.1</span> <span class="hljs-number">201</span> Created
content-type: application/json; charset=utf<span class="hljs-number">-8</span>
x-content-type-options: nosniff

{ 
  <span class="hljs-string">"constraint"</span> : <span class="hljs-literal">false</span>, 
  <span class="hljs-string">"fields"</span> : [ 
    <span class="hljs-string">"e"</span>, 
    <span class="hljs-string">"f"</span> 
  ], 
<<<<<<< HEAD
  <span class="hljs-string">"id"</span> : <span class="hljs-string">"products/10562"</span>, 
=======
  <span class="hljs-string">"id"</span> : <span class="hljs-string">"products/10436"</span>, 
>>>>>>> a692577f
  <span class="hljs-string">"ignoreNull"</span> : <span class="hljs-literal">true</span>, 
  <span class="hljs-string">"isNewlyCreated"</span> : <span class="hljs-literal">true</span>, 
  <span class="hljs-string">"sparse"</span> : <span class="hljs-literal">true</span>, 
  <span class="hljs-string">"type"</span> : <span class="hljs-string">"geo2"</span>, 
  <span class="hljs-string">"unique"</span> : <span class="hljs-literal">false</span>, 
  <span class="hljs-string">"error"</span> : <span class="hljs-literal">false</span>, 
  <span class="hljs-string">"code"</span> : <span class="hljs-number">201</span> 
}<|MERGE_RESOLUTION|>--- conflicted
+++ resolved
@@ -18,11 +18,7 @@
     <span class="hljs-string">"e"</span>, 
     <span class="hljs-string">"f"</span> 
   ], 
-<<<<<<< HEAD
-  <span class="hljs-string">"id"</span> : <span class="hljs-string">"products/10562"</span>, 
-=======
   <span class="hljs-string">"id"</span> : <span class="hljs-string">"products/10436"</span>, 
->>>>>>> a692577f
   <span class="hljs-string">"ignoreNull"</span> : <span class="hljs-literal">true</span>, 
   <span class="hljs-string">"isNewlyCreated"</span> : <span class="hljs-literal">true</span>, 
   <span class="hljs-string">"sparse"</span> : <span class="hljs-literal">true</span>, 

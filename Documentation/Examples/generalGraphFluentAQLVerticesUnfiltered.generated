--- conflicted
+++ resolved
@@ -6,41 +6,25 @@
   { 
     <span class="hljs-string">"_key"</span> : <span class="hljs-string">"alice"</span>, 
     <span class="hljs-string">"_id"</span> : <span class="hljs-string">"female/alice"</span>, 
-<<<<<<< HEAD
-    <span class="hljs-string">"_rev"</span> : <span class="hljs-string">"21177"</span>, 
-=======
     <span class="hljs-string">"_rev"</span> : <span class="hljs-string">"21173"</span>, 
->>>>>>> 7e16f1ff
     <span class="hljs-string">"name"</span> : <span class="hljs-string">"Alice"</span> 
   }, 
   { 
     <span class="hljs-string">"_key"</span> : <span class="hljs-string">"bob"</span>, 
     <span class="hljs-string">"_id"</span> : <span class="hljs-string">"male/bob"</span>, 
-<<<<<<< HEAD
-    <span class="hljs-string">"_rev"</span> : <span class="hljs-string">"21181"</span>, 
-=======
     <span class="hljs-string">"_rev"</span> : <span class="hljs-string">"21177"</span>, 
->>>>>>> 7e16f1ff
     <span class="hljs-string">"name"</span> : <span class="hljs-string">"Bob"</span> 
   }, 
   { 
     <span class="hljs-string">"_key"</span> : <span class="hljs-string">"diana"</span>, 
     <span class="hljs-string">"_id"</span> : <span class="hljs-string">"female/diana"</span>, 
-<<<<<<< HEAD
-    <span class="hljs-string">"_rev"</span> : <span class="hljs-string">"21188"</span>, 
-=======
     <span class="hljs-string">"_rev"</span> : <span class="hljs-string">"21184"</span>, 
->>>>>>> 7e16f1ff
     <span class="hljs-string">"name"</span> : <span class="hljs-string">"Diana"</span> 
   }, 
   { 
     <span class="hljs-string">"_key"</span> : <span class="hljs-string">"charly"</span>, 
     <span class="hljs-string">"_id"</span> : <span class="hljs-string">"male/charly"</span>, 
-<<<<<<< HEAD
-    <span class="hljs-string">"_rev"</span> : <span class="hljs-string">"21185"</span>, 
-=======
     <span class="hljs-string">"_rev"</span> : <span class="hljs-string">"21181"</span>, 
->>>>>>> 7e16f1ff
     <span class="hljs-string">"name"</span> : <span class="hljs-string">"Charly"</span> 
   } 
 ]
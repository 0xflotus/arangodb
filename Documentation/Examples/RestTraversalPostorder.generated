--- conflicted
+++ resolved
@@ -12,111 +12,67 @@
         { 
           "_id" : "persons/alice", 
           "_key" : "alice", 
-<<<<<<< HEAD
-          "_rev" : "1452940514", 
-=======
           "_rev" : "512345991877", 
->>>>>>> 096ad46f
           "name" : "Alice" 
         }, 
         { 
           "_id" : "persons/charlie", 
           "_key" : "charlie", 
-<<<<<<< HEAD
-          "_rev" : "1453399266", 
-=======
           "_rev" : "512346450629", 
->>>>>>> 096ad46f
           "name" : "Charlie" 
         }, 
         { 
           "_id" : "persons/dave", 
           "_key" : "dave", 
-<<<<<<< HEAD
-          "_rev" : "1453595874", 
-=======
           "_rev" : "512346647237", 
->>>>>>> 096ad46f
           "name" : "Dave" 
         }, 
         { 
           "_id" : "persons/bob", 
           "_key" : "bob", 
-<<<<<<< HEAD
-          "_rev" : "1453137122", 
-=======
           "_rev" : "512346188485", 
->>>>>>> 096ad46f
           "name" : "Bob" 
         }, 
         { 
           "_id" : "persons/eve", 
           "_key" : "eve", 
-<<<<<<< HEAD
-          "_rev" : "1453792482", 
-=======
           "_rev" : "512346843845", 
->>>>>>> 096ad46f
           "name" : "Eve" 
         }, 
         { 
           "_id" : "persons/alice", 
           "_key" : "alice", 
-<<<<<<< HEAD
-          "_rev" : "1452940514", 
-=======
           "_rev" : "512345991877", 
->>>>>>> 096ad46f
           "name" : "Alice" 
         }, 
         { 
           "_id" : "persons/eve", 
           "_key" : "eve", 
-<<<<<<< HEAD
-          "_rev" : "1453792482", 
-=======
           "_rev" : "512346843845", 
->>>>>>> 096ad46f
           "name" : "Eve" 
         }, 
         { 
           "_id" : "persons/charlie", 
           "_key" : "charlie", 
-<<<<<<< HEAD
-          "_rev" : "1453399266", 
-=======
           "_rev" : "512346450629", 
->>>>>>> 096ad46f
           "name" : "Charlie" 
         }, 
         { 
           "_id" : "persons/dave", 
           "_key" : "dave", 
-<<<<<<< HEAD
-          "_rev" : "1453595874", 
-=======
           "_rev" : "512346647237", 
->>>>>>> 096ad46f
           "name" : "Dave" 
         }, 
         { 
           "_id" : "persons/bob", 
           "_key" : "bob", 
-<<<<<<< HEAD
-          "_rev" : "1453137122", 
-=======
           "_rev" : "512346188485", 
->>>>>>> 096ad46f
           "name" : "Bob" 
         }, 
         { 
           "_id" : "persons/alice", 
           "_key" : "alice", 
-<<<<<<< HEAD
-          "_rev" : "1452940514", 
-=======
           "_rev" : "512345991877", 
->>>>>>> 096ad46f
           "name" : "Alice" 
         } 
       ], 
@@ -124,41 +80,23 @@
         { 
           "edges" : [ 
             { 
-<<<<<<< HEAD
-              "_id" : "knows/1454644450", 
-              "_key" : "1454644450", 
-              "_rev" : "1454644450", 
-=======
               "_id" : "knows/512347695813", 
               "_key" : "512347695813", 
               "_rev" : "512347695813", 
->>>>>>> 096ad46f
               "_from" : "persons/eve", 
               "_to" : "persons/alice" 
             }, 
             { 
-<<<<<<< HEAD
-              "_id" : "knows/1454841058", 
-              "_key" : "1454841058", 
-              "_rev" : "1454841058", 
-=======
               "_id" : "knows/512347892421", 
               "_key" : "512347892421", 
               "_rev" : "512347892421", 
->>>>>>> 096ad46f
-              "_from" : "persons/eve", 
-              "_to" : "persons/bob" 
-            }, 
-            { 
-<<<<<<< HEAD
-              "_id" : "knows/1454054626", 
-              "_key" : "1454054626", 
-              "_rev" : "1454054626", 
-=======
+              "_from" : "persons/eve", 
+              "_to" : "persons/bob" 
+            }, 
+            { 
               "_id" : "knows/512347105989", 
               "_key" : "512347105989", 
               "_rev" : "512347105989", 
->>>>>>> 096ad46f
               "_from" : "persons/alice", 
               "_to" : "persons/bob" 
             } 
@@ -167,83 +105,49 @@
             { 
               "_id" : "persons/alice", 
               "_key" : "alice", 
-<<<<<<< HEAD
-              "_rev" : "1452940514", 
-=======
-              "_rev" : "512345991877", 
->>>>>>> 096ad46f
-              "name" : "Alice" 
-            }, 
-            { 
-              "_id" : "persons/eve", 
-              "_key" : "eve", 
-<<<<<<< HEAD
-              "_rev" : "1453792482", 
-=======
-              "_rev" : "512346843845", 
->>>>>>> 096ad46f
-              "name" : "Eve" 
-            }, 
-            { 
-              "_id" : "persons/bob", 
-              "_key" : "bob", 
-<<<<<<< HEAD
-              "_rev" : "1453137122", 
-=======
-              "_rev" : "512346188485", 
->>>>>>> 096ad46f
-              "name" : "Bob" 
-            }, 
-            { 
-              "_id" : "persons/alice", 
-              "_key" : "alice", 
-<<<<<<< HEAD
-              "_rev" : "1452940514", 
-=======
-              "_rev" : "512345991877", 
->>>>>>> 096ad46f
-              "name" : "Alice" 
-            } 
-          ] 
-        }, 
-        { 
-          "edges" : [ 
-            { 
-<<<<<<< HEAD
-              "_id" : "knows/1454644450", 
-              "_key" : "1454644450", 
-              "_rev" : "1454644450", 
-=======
+              "_rev" : "512345991877", 
+              "name" : "Alice" 
+            }, 
+            { 
+              "_id" : "persons/eve", 
+              "_key" : "eve", 
+              "_rev" : "512346843845", 
+              "name" : "Eve" 
+            }, 
+            { 
+              "_id" : "persons/bob", 
+              "_key" : "bob", 
+              "_rev" : "512346188485", 
+              "name" : "Bob" 
+            }, 
+            { 
+              "_id" : "persons/alice", 
+              "_key" : "alice", 
+              "_rev" : "512345991877", 
+              "name" : "Alice" 
+            } 
+          ] 
+        }, 
+        { 
+          "edges" : [ 
+            { 
               "_id" : "knows/512347695813", 
               "_key" : "512347695813", 
               "_rev" : "512347695813", 
->>>>>>> 096ad46f
               "_from" : "persons/eve", 
               "_to" : "persons/alice" 
             }, 
             { 
-<<<<<<< HEAD
-              "_id" : "knows/1454841058", 
-              "_key" : "1454841058", 
-              "_rev" : "1454841058", 
-=======
               "_id" : "knows/512347892421", 
               "_key" : "512347892421", 
               "_rev" : "512347892421", 
->>>>>>> 096ad46f
-              "_from" : "persons/eve", 
-              "_to" : "persons/bob" 
-            }, 
-            { 
-<<<<<<< HEAD
-              "_id" : "knows/1454251234", 
-              "_key" : "1454251234", 
-              "_rev" : "1454251234", 
-=======
+              "_from" : "persons/eve", 
+              "_to" : "persons/bob" 
+            }, 
+            { 
               "_id" : "knows/512347302597", 
               "_key" : "512347302597", 
               "_rev" : "512347302597", 
->>>>>>> 096ad46f
               "_from" : "persons/bob", 
               "_to" : "persons/charlie" 
             } 
@@ -252,41 +156,25 @@
             { 
               "_id" : "persons/alice", 
               "_key" : "alice", 
-<<<<<<< HEAD
-              "_rev" : "1452940514", 
-=======
-              "_rev" : "512345991877", 
->>>>>>> 096ad46f
-              "name" : "Alice" 
-            }, 
-            { 
-              "_id" : "persons/eve", 
-              "_key" : "eve", 
-<<<<<<< HEAD
-              "_rev" : "1453792482", 
-=======
-              "_rev" : "512346843845", 
->>>>>>> 096ad46f
-              "name" : "Eve" 
-            }, 
-            { 
-              "_id" : "persons/bob", 
-              "_key" : "bob", 
-<<<<<<< HEAD
-              "_rev" : "1453137122", 
-=======
-              "_rev" : "512346188485", 
->>>>>>> 096ad46f
+              "_rev" : "512345991877", 
+              "name" : "Alice" 
+            }, 
+            { 
+              "_id" : "persons/eve", 
+              "_key" : "eve", 
+              "_rev" : "512346843845", 
+              "name" : "Eve" 
+            }, 
+            { 
+              "_id" : "persons/bob", 
+              "_key" : "bob", 
+              "_rev" : "512346188485", 
               "name" : "Bob" 
             }, 
             { 
               "_id" : "persons/charlie", 
               "_key" : "charlie", 
-<<<<<<< HEAD
-              "_rev" : "1453399266", 
-=======
               "_rev" : "512346450629", 
->>>>>>> 096ad46f
               "name" : "Charlie" 
             } 
           ] 
@@ -294,41 +182,23 @@
         { 
           "edges" : [ 
             { 
-<<<<<<< HEAD
-              "_id" : "knows/1454644450", 
-              "_key" : "1454644450", 
-              "_rev" : "1454644450", 
-=======
               "_id" : "knows/512347695813", 
               "_key" : "512347695813", 
               "_rev" : "512347695813", 
->>>>>>> 096ad46f
               "_from" : "persons/eve", 
               "_to" : "persons/alice" 
             }, 
             { 
-<<<<<<< HEAD
-              "_id" : "knows/1454841058", 
-              "_key" : "1454841058", 
-              "_rev" : "1454841058", 
-=======
               "_id" : "knows/512347892421", 
               "_key" : "512347892421", 
               "_rev" : "512347892421", 
->>>>>>> 096ad46f
-              "_from" : "persons/eve", 
-              "_to" : "persons/bob" 
-            }, 
-            { 
-<<<<<<< HEAD
-              "_id" : "knows/1454447842", 
-              "_key" : "1454447842", 
-              "_rev" : "1454447842", 
-=======
+              "_from" : "persons/eve", 
+              "_to" : "persons/bob" 
+            }, 
+            { 
               "_id" : "knows/512347499205", 
               "_key" : "512347499205", 
               "_rev" : "512347499205", 
->>>>>>> 096ad46f
               "_from" : "persons/bob", 
               "_to" : "persons/dave" 
             } 
@@ -337,41 +207,25 @@
             { 
               "_id" : "persons/alice", 
               "_key" : "alice", 
-<<<<<<< HEAD
-              "_rev" : "1452940514", 
-=======
-              "_rev" : "512345991877", 
->>>>>>> 096ad46f
-              "name" : "Alice" 
-            }, 
-            { 
-              "_id" : "persons/eve", 
-              "_key" : "eve", 
-<<<<<<< HEAD
-              "_rev" : "1453792482", 
-=======
-              "_rev" : "512346843845", 
->>>>>>> 096ad46f
-              "name" : "Eve" 
-            }, 
-            { 
-              "_id" : "persons/bob", 
-              "_key" : "bob", 
-<<<<<<< HEAD
-              "_rev" : "1453137122", 
-=======
-              "_rev" : "512346188485", 
->>>>>>> 096ad46f
+              "_rev" : "512345991877", 
+              "name" : "Alice" 
+            }, 
+            { 
+              "_id" : "persons/eve", 
+              "_key" : "eve", 
+              "_rev" : "512346843845", 
+              "name" : "Eve" 
+            }, 
+            { 
+              "_id" : "persons/bob", 
+              "_key" : "bob", 
+              "_rev" : "512346188485", 
               "name" : "Bob" 
             }, 
             { 
               "_id" : "persons/dave", 
               "_key" : "dave", 
-<<<<<<< HEAD
-              "_rev" : "1453595874", 
-=======
               "_rev" : "512346647237", 
->>>>>>> 096ad46f
               "name" : "Dave" 
             } 
           ] 
@@ -379,77 +233,47 @@
         { 
           "edges" : [ 
             { 
-<<<<<<< HEAD
-              "_id" : "knows/1454644450", 
-              "_key" : "1454644450", 
-              "_rev" : "1454644450", 
-=======
               "_id" : "knows/512347695813", 
               "_key" : "512347695813", 
               "_rev" : "512347695813", 
->>>>>>> 096ad46f
               "_from" : "persons/eve", 
               "_to" : "persons/alice" 
             }, 
             { 
-<<<<<<< HEAD
-              "_id" : "knows/1454841058", 
-              "_key" : "1454841058", 
-              "_rev" : "1454841058", 
-=======
               "_id" : "knows/512347892421", 
               "_key" : "512347892421", 
               "_rev" : "512347892421", 
->>>>>>> 096ad46f
-              "_from" : "persons/eve", 
-              "_to" : "persons/bob" 
-            } 
-          ], 
-          "vertices" : [ 
-            { 
-              "_id" : "persons/alice", 
-              "_key" : "alice", 
-<<<<<<< HEAD
-              "_rev" : "1452940514", 
-=======
-              "_rev" : "512345991877", 
->>>>>>> 096ad46f
-              "name" : "Alice" 
-            }, 
-            { 
-              "_id" : "persons/eve", 
-              "_key" : "eve", 
-<<<<<<< HEAD
-              "_rev" : "1453792482", 
-=======
-              "_rev" : "512346843845", 
->>>>>>> 096ad46f
-              "name" : "Eve" 
-            }, 
-            { 
-              "_id" : "persons/bob", 
-              "_key" : "bob", 
-<<<<<<< HEAD
-              "_rev" : "1453137122", 
-=======
-              "_rev" : "512346188485", 
->>>>>>> 096ad46f
-              "name" : "Bob" 
-            } 
-          ] 
-        }, 
-        { 
-          "edges" : [ 
-            { 
-<<<<<<< HEAD
-              "_id" : "knows/1454644450", 
-              "_key" : "1454644450", 
-              "_rev" : "1454644450", 
-=======
+              "_from" : "persons/eve", 
+              "_to" : "persons/bob" 
+            } 
+          ], 
+          "vertices" : [ 
+            { 
+              "_id" : "persons/alice", 
+              "_key" : "alice", 
+              "_rev" : "512345991877", 
+              "name" : "Alice" 
+            }, 
+            { 
+              "_id" : "persons/eve", 
+              "_key" : "eve", 
+              "_rev" : "512346843845", 
+              "name" : "Eve" 
+            }, 
+            { 
+              "_id" : "persons/bob", 
+              "_key" : "bob", 
+              "_rev" : "512346188485", 
+              "name" : "Bob" 
+            } 
+          ] 
+        }, 
+        { 
+          "edges" : [ 
+            { 
               "_id" : "knows/512347695813", 
               "_key" : "512347695813", 
               "_rev" : "512347695813", 
->>>>>>> 096ad46f
               "_from" : "persons/eve", 
               "_to" : "persons/alice" 
             } 
@@ -458,63 +282,37 @@
             { 
               "_id" : "persons/alice", 
               "_key" : "alice", 
-<<<<<<< HEAD
-              "_rev" : "1452940514", 
-=======
-              "_rev" : "512345991877", 
->>>>>>> 096ad46f
-              "name" : "Alice" 
-            }, 
-            { 
-              "_id" : "persons/eve", 
-              "_key" : "eve", 
-<<<<<<< HEAD
-              "_rev" : "1453792482", 
-=======
-              "_rev" : "512346843845", 
->>>>>>> 096ad46f
-              "name" : "Eve" 
-            } 
-          ] 
-        }, 
-        { 
-          "edges" : [ 
-            { 
-<<<<<<< HEAD
-              "_id" : "knows/1454054626", 
-              "_key" : "1454054626", 
-              "_rev" : "1454054626", 
-=======
+              "_rev" : "512345991877", 
+              "name" : "Alice" 
+            }, 
+            { 
+              "_id" : "persons/eve", 
+              "_key" : "eve", 
+              "_rev" : "512346843845", 
+              "name" : "Eve" 
+            } 
+          ] 
+        }, 
+        { 
+          "edges" : [ 
+            { 
               "_id" : "knows/512347105989", 
               "_key" : "512347105989", 
               "_rev" : "512347105989", 
->>>>>>> 096ad46f
               "_from" : "persons/alice", 
               "_to" : "persons/bob" 
             }, 
             { 
-<<<<<<< HEAD
-              "_id" : "knows/1454841058", 
-              "_key" : "1454841058", 
-              "_rev" : "1454841058", 
-=======
               "_id" : "knows/512347892421", 
               "_key" : "512347892421", 
               "_rev" : "512347892421", 
->>>>>>> 096ad46f
-              "_from" : "persons/eve", 
-              "_to" : "persons/bob" 
-            }, 
-            { 
-<<<<<<< HEAD
-              "_id" : "knows/1454644450", 
-              "_key" : "1454644450", 
-              "_rev" : "1454644450", 
-=======
+              "_from" : "persons/eve", 
+              "_to" : "persons/bob" 
+            }, 
+            { 
               "_id" : "knows/512347695813", 
               "_key" : "512347695813", 
               "_rev" : "512347695813", 
->>>>>>> 096ad46f
               "_from" : "persons/eve", 
               "_to" : "persons/alice" 
             } 
@@ -523,132 +321,80 @@
             { 
               "_id" : "persons/alice", 
               "_key" : "alice", 
-<<<<<<< HEAD
-              "_rev" : "1452940514", 
-=======
-              "_rev" : "512345991877", 
->>>>>>> 096ad46f
-              "name" : "Alice" 
-            }, 
-            { 
-              "_id" : "persons/bob", 
-              "_key" : "bob", 
-<<<<<<< HEAD
-              "_rev" : "1453137122", 
-=======
-              "_rev" : "512346188485", 
->>>>>>> 096ad46f
-              "name" : "Bob" 
-            }, 
-            { 
-              "_id" : "persons/eve", 
-              "_key" : "eve", 
-<<<<<<< HEAD
-              "_rev" : "1453792482", 
-=======
-              "_rev" : "512346843845", 
->>>>>>> 096ad46f
-              "name" : "Eve" 
-            }, 
-            { 
-              "_id" : "persons/alice", 
-              "_key" : "alice", 
-<<<<<<< HEAD
-              "_rev" : "1452940514", 
-=======
-              "_rev" : "512345991877", 
->>>>>>> 096ad46f
-              "name" : "Alice" 
-            } 
-          ] 
-        }, 
-        { 
-          "edges" : [ 
-            { 
-<<<<<<< HEAD
-              "_id" : "knows/1454054626", 
-              "_key" : "1454054626", 
-              "_rev" : "1454054626", 
-=======
+              "_rev" : "512345991877", 
+              "name" : "Alice" 
+            }, 
+            { 
+              "_id" : "persons/bob", 
+              "_key" : "bob", 
+              "_rev" : "512346188485", 
+              "name" : "Bob" 
+            }, 
+            { 
+              "_id" : "persons/eve", 
+              "_key" : "eve", 
+              "_rev" : "512346843845", 
+              "name" : "Eve" 
+            }, 
+            { 
+              "_id" : "persons/alice", 
+              "_key" : "alice", 
+              "_rev" : "512345991877", 
+              "name" : "Alice" 
+            } 
+          ] 
+        }, 
+        { 
+          "edges" : [ 
+            { 
               "_id" : "knows/512347105989", 
               "_key" : "512347105989", 
               "_rev" : "512347105989", 
->>>>>>> 096ad46f
               "_from" : "persons/alice", 
               "_to" : "persons/bob" 
             }, 
             { 
-<<<<<<< HEAD
-              "_id" : "knows/1454841058", 
-              "_key" : "1454841058", 
-              "_rev" : "1454841058", 
-=======
               "_id" : "knows/512347892421", 
               "_key" : "512347892421", 
               "_rev" : "512347892421", 
->>>>>>> 096ad46f
-              "_from" : "persons/eve", 
-              "_to" : "persons/bob" 
-            } 
-          ], 
-          "vertices" : [ 
-            { 
-              "_id" : "persons/alice", 
-              "_key" : "alice", 
-<<<<<<< HEAD
-              "_rev" : "1452940514", 
-=======
-              "_rev" : "512345991877", 
->>>>>>> 096ad46f
-              "name" : "Alice" 
-            }, 
-            { 
-              "_id" : "persons/bob", 
-              "_key" : "bob", 
-<<<<<<< HEAD
-              "_rev" : "1453137122", 
-=======
-              "_rev" : "512346188485", 
->>>>>>> 096ad46f
-              "name" : "Bob" 
-            }, 
-            { 
-              "_id" : "persons/eve", 
-              "_key" : "eve", 
-<<<<<<< HEAD
-              "_rev" : "1453792482", 
-=======
-              "_rev" : "512346843845", 
->>>>>>> 096ad46f
-              "name" : "Eve" 
-            } 
-          ] 
-        }, 
-        { 
-          "edges" : [ 
-            { 
-<<<<<<< HEAD
-              "_id" : "knows/1454054626", 
-              "_key" : "1454054626", 
-              "_rev" : "1454054626", 
-=======
+              "_from" : "persons/eve", 
+              "_to" : "persons/bob" 
+            } 
+          ], 
+          "vertices" : [ 
+            { 
+              "_id" : "persons/alice", 
+              "_key" : "alice", 
+              "_rev" : "512345991877", 
+              "name" : "Alice" 
+            }, 
+            { 
+              "_id" : "persons/bob", 
+              "_key" : "bob", 
+              "_rev" : "512346188485", 
+              "name" : "Bob" 
+            }, 
+            { 
+              "_id" : "persons/eve", 
+              "_key" : "eve", 
+              "_rev" : "512346843845", 
+              "name" : "Eve" 
+            } 
+          ] 
+        }, 
+        { 
+          "edges" : [ 
+            { 
               "_id" : "knows/512347105989", 
               "_key" : "512347105989", 
               "_rev" : "512347105989", 
->>>>>>> 096ad46f
               "_from" : "persons/alice", 
               "_to" : "persons/bob" 
             }, 
             { 
-<<<<<<< HEAD
-              "_id" : "knows/1454251234", 
-              "_key" : "1454251234", 
-              "_rev" : "1454251234", 
-=======
               "_id" : "knows/512347302597", 
               "_key" : "512347302597", 
               "_rev" : "512347302597", 
->>>>>>> 096ad46f
               "_from" : "persons/bob", 
               "_to" : "persons/charlie" 
             } 
@@ -657,31 +403,19 @@
             { 
               "_id" : "persons/alice", 
               "_key" : "alice", 
-<<<<<<< HEAD
-              "_rev" : "1452940514", 
-=======
-              "_rev" : "512345991877", 
->>>>>>> 096ad46f
-              "name" : "Alice" 
-            }, 
-            { 
-              "_id" : "persons/bob", 
-              "_key" : "bob", 
-<<<<<<< HEAD
-              "_rev" : "1453137122", 
-=======
-              "_rev" : "512346188485", 
->>>>>>> 096ad46f
+              "_rev" : "512345991877", 
+              "name" : "Alice" 
+            }, 
+            { 
+              "_id" : "persons/bob", 
+              "_key" : "bob", 
+              "_rev" : "512346188485", 
               "name" : "Bob" 
             }, 
             { 
               "_id" : "persons/charlie", 
               "_key" : "charlie", 
-<<<<<<< HEAD
-              "_rev" : "1453399266", 
-=======
               "_rev" : "512346450629", 
->>>>>>> 096ad46f
               "name" : "Charlie" 
             } 
           ] 
@@ -689,28 +423,16 @@
         { 
           "edges" : [ 
             { 
-<<<<<<< HEAD
-              "_id" : "knows/1454054626", 
-              "_key" : "1454054626", 
-              "_rev" : "1454054626", 
-=======
               "_id" : "knows/512347105989", 
               "_key" : "512347105989", 
               "_rev" : "512347105989", 
->>>>>>> 096ad46f
               "_from" : "persons/alice", 
               "_to" : "persons/bob" 
             }, 
             { 
-<<<<<<< HEAD
-              "_id" : "knows/1454447842", 
-              "_key" : "1454447842", 
-              "_rev" : "1454447842", 
-=======
               "_id" : "knows/512347499205", 
               "_key" : "512347499205", 
               "_rev" : "512347499205", 
->>>>>>> 096ad46f
               "_from" : "persons/bob", 
               "_to" : "persons/dave" 
             } 
@@ -719,31 +441,19 @@
             { 
               "_id" : "persons/alice", 
               "_key" : "alice", 
-<<<<<<< HEAD
-              "_rev" : "1452940514", 
-=======
-              "_rev" : "512345991877", 
->>>>>>> 096ad46f
-              "name" : "Alice" 
-            }, 
-            { 
-              "_id" : "persons/bob", 
-              "_key" : "bob", 
-<<<<<<< HEAD
-              "_rev" : "1453137122", 
-=======
-              "_rev" : "512346188485", 
->>>>>>> 096ad46f
+              "_rev" : "512345991877", 
+              "name" : "Alice" 
+            }, 
+            { 
+              "_id" : "persons/bob", 
+              "_key" : "bob", 
+              "_rev" : "512346188485", 
               "name" : "Bob" 
             }, 
             { 
               "_id" : "persons/dave", 
               "_key" : "dave", 
-<<<<<<< HEAD
-              "_rev" : "1453595874", 
-=======
               "_rev" : "512346647237", 
->>>>>>> 096ad46f
               "name" : "Dave" 
             } 
           ] 
@@ -751,15 +461,9 @@
         { 
           "edges" : [ 
             { 
-<<<<<<< HEAD
-              "_id" : "knows/1454054626", 
-              "_key" : "1454054626", 
-              "_rev" : "1454054626", 
-=======
               "_id" : "knows/512347105989", 
               "_key" : "512347105989", 
               "_rev" : "512347105989", 
->>>>>>> 096ad46f
               "_from" : "persons/alice", 
               "_to" : "persons/bob" 
             } 
@@ -768,21 +472,13 @@
             { 
               "_id" : "persons/alice", 
               "_key" : "alice", 
-<<<<<<< HEAD
-              "_rev" : "1452940514", 
-=======
-              "_rev" : "512345991877", 
->>>>>>> 096ad46f
-              "name" : "Alice" 
-            }, 
-            { 
-              "_id" : "persons/bob", 
-              "_key" : "bob", 
-<<<<<<< HEAD
-              "_rev" : "1453137122", 
-=======
-              "_rev" : "512346188485", 
->>>>>>> 096ad46f
+              "_rev" : "512345991877", 
+              "name" : "Alice" 
+            }, 
+            { 
+              "_id" : "persons/bob", 
+              "_key" : "bob", 
+              "_rev" : "512346188485", 
               "name" : "Bob" 
             } 
           ] 
@@ -793,11 +489,7 @@
             { 
               "_id" : "persons/alice", 
               "_key" : "alice", 
-<<<<<<< HEAD
-              "_rev" : "1452940514", 
-=======
-              "_rev" : "512345991877", 
->>>>>>> 096ad46f
+              "_rev" : "512345991877", 
               "name" : "Alice" 
             } 
           ] 

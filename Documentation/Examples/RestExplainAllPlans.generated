shell> curl -X POST --data-binary @- --dump - http://localhost:8529/_api/explain &lt;&lt;EOF
{ 
  <span class="hljs-string">"query"</span> : <span class="hljs-string">"FOR p IN products FILTER p.id == 25 RETURN p"</span>, 
  <span class="hljs-string">"options"</span> : { 
    <span class="hljs-string">"allPlans"</span> : <span class="hljs-literal">true</span> 
  } 
}
EOF

HTTP/<span class="hljs-number">1.1</span> <span class="hljs-number">200</span> OK
content-type: application/json; charset=utf<span class="hljs-number">-8</span>
x-content-type-options: nosniff

{ 
  <span class="hljs-string">"plans"</span> : [ 
    { 
      <span class="hljs-string">"nodes"</span> : [ 
        { 
          <span class="hljs-string">"type"</span> : <span class="hljs-string">"SingletonNode"</span>, 
          <span class="hljs-string">"dependencies"</span> : [ ], 
          <span class="hljs-string">"id"</span> : <span class="hljs-number">1</span>, 
          <span class="hljs-string">"estimatedCost"</span> : <span class="hljs-number">1</span>, 
          <span class="hljs-string">"estimatedNrItems"</span> : <span class="hljs-number">1</span> 
        }, 
        { 
          <span class="hljs-string">"type"</span> : <span class="hljs-string">"IndexNode"</span>, 
          <span class="hljs-string">"dependencies"</span> : [ 
            <span class="hljs-number">1</span> 
          ], 
          <span class="hljs-string">"id"</span> : <span class="hljs-number">6</span>, 
          <span class="hljs-string">"estimatedCost"</span> : <span class="hljs-number">1.99</span>, 
          <span class="hljs-string">"estimatedNrItems"</span> : <span class="hljs-number">1</span>, 
          <span class="hljs-string">"database"</span> : <span class="hljs-string">"_system"</span>, 
          <span class="hljs-string">"collection"</span> : <span class="hljs-string">"products"</span>, 
          <span class="hljs-string">"satellite"</span> : <span class="hljs-literal">false</span>, 
          <span class="hljs-string">"outVariable"</span> : { 
            <span class="hljs-string">"id"</span> : <span class="hljs-number">0</span>, 
            <span class="hljs-string">"name"</span> : <span class="hljs-string">"p"</span> 
          }, 
          <span class="hljs-string">"indexes"</span> : [ 
            { 
<<<<<<< HEAD
              <span class="hljs-string">"id"</span> : <span class="hljs-string">"10170"</span>, 
=======
              <span class="hljs-string">"id"</span> : <span class="hljs-string">"10126"</span>, 
>>>>>>> a692577f
              <span class="hljs-string">"type"</span> : <span class="hljs-string">"hash"</span>, 
              <span class="hljs-string">"fields"</span> : [ 
                <span class="hljs-string">"id"</span> 
              ], 
              <span class="hljs-string">"selectivityEstimate"</span> : <span class="hljs-number">1</span>, 
              <span class="hljs-string">"unique"</span> : <span class="hljs-literal">false</span>, 
              <span class="hljs-string">"sparse"</span> : <span class="hljs-literal">false</span>, 
              <span class="hljs-string">"deduplicate"</span> : <span class="hljs-literal">true</span> 
            } 
          ], 
          <span class="hljs-string">"condition"</span> : { 
            <span class="hljs-string">"type"</span> : <span class="hljs-string">"n-ary or"</span>, 
            <span class="hljs-string">"subNodes"</span> : [ 
              { 
                <span class="hljs-string">"type"</span> : <span class="hljs-string">"n-ary and"</span>, 
                <span class="hljs-string">"subNodes"</span> : [ 
                  { 
                    <span class="hljs-string">"type"</span> : <span class="hljs-string">"compare =="</span>, 
                    <span class="hljs-string">"subNodes"</span> : [ 
                      { 
                        <span class="hljs-string">"type"</span> : <span class="hljs-string">"attribute access"</span>, 
                        <span class="hljs-string">"name"</span> : <span class="hljs-string">"id"</span>, 
                        <span class="hljs-string">"subNodes"</span> : [ 
                          { 
                            <span class="hljs-string">"type"</span> : <span class="hljs-string">"reference"</span>, 
                            <span class="hljs-string">"name"</span> : <span class="hljs-string">"p"</span>, 
                            <span class="hljs-string">"id"</span> : <span class="hljs-number">0</span> 
                          } 
                        ] 
                      }, 
                      { 
                        <span class="hljs-string">"type"</span> : <span class="hljs-string">"value"</span>, 
                        <span class="hljs-string">"value"</span> : <span class="hljs-number">25</span> 
                      } 
                    ] 
                  } 
                ] 
              } 
            ] 
          }, 
          <span class="hljs-string">"reverse"</span> : <span class="hljs-literal">false</span> 
        }, 
        { 
          <span class="hljs-string">"type"</span> : <span class="hljs-string">"ReturnNode"</span>, 
          <span class="hljs-string">"dependencies"</span> : [ 
            <span class="hljs-number">6</span> 
          ], 
          <span class="hljs-string">"id"</span> : <span class="hljs-number">5</span>, 
          <span class="hljs-string">"estimatedCost"</span> : <span class="hljs-number">2.99</span>, 
          <span class="hljs-string">"estimatedNrItems"</span> : <span class="hljs-number">1</span>, 
          <span class="hljs-string">"inVariable"</span> : { 
            <span class="hljs-string">"id"</span> : <span class="hljs-number">0</span>, 
            <span class="hljs-string">"name"</span> : <span class="hljs-string">"p"</span> 
          } 
        } 
      ], 
      <span class="hljs-string">"rules"</span> : [ 
        <span class="hljs-string">"use-indexes"</span>, 
        <span class="hljs-string">"remove-filter-covered-by-index"</span>, 
        <span class="hljs-string">"remove-unnecessary-calculations-2"</span> 
      ], 
      <span class="hljs-string">"collections"</span> : [ 
        { 
          <span class="hljs-string">"name"</span> : <span class="hljs-string">"products"</span>, 
          <span class="hljs-string">"type"</span> : <span class="hljs-string">"read"</span> 
        } 
      ], 
      <span class="hljs-string">"variables"</span> : [ 
        { 
          <span class="hljs-string">"id"</span> : <span class="hljs-number">2</span>, 
          <span class="hljs-string">"name"</span> : <span class="hljs-string">"1"</span> 
        }, 
        { 
          <span class="hljs-string">"id"</span> : <span class="hljs-number">0</span>, 
          <span class="hljs-string">"name"</span> : <span class="hljs-string">"p"</span> 
        } 
      ], 
      <span class="hljs-string">"estimatedCost"</span> : <span class="hljs-number">2.99</span>, 
      <span class="hljs-string">"estimatedNrItems"</span> : <span class="hljs-number">1</span>, 
      <span class="hljs-string">"initialize"</span> : <span class="hljs-literal">true</span> 
    } 
  ], 
  <span class="hljs-string">"warnings"</span> : [ ], 
  <span class="hljs-string">"stats"</span> : { 
    <span class="hljs-string">"rulesExecuted"</span> : <span class="hljs-number">27</span>, 
    <span class="hljs-string">"rulesSkipped"</span> : <span class="hljs-number">0</span>, 
    <span class="hljs-string">"plansCreated"</span> : <span class="hljs-number">1</span> 
  }, 
  <span class="hljs-string">"error"</span> : <span class="hljs-literal">false</span>, 
  <span class="hljs-string">"code"</span> : <span class="hljs-number">200</span> 
}<|MERGE_RESOLUTION|>--- conflicted
+++ resolved
@@ -39,11 +39,7 @@
           }, 
           <span class="hljs-string">"indexes"</span> : [ 
             { 
-<<<<<<< HEAD
-              <span class="hljs-string">"id"</span> : <span class="hljs-string">"10170"</span>, 
-=======
               <span class="hljs-string">"id"</span> : <span class="hljs-string">"10126"</span>, 
->>>>>>> a692577f
               <span class="hljs-string">"type"</span> : <span class="hljs-string">"hash"</span>, 
               <span class="hljs-string">"fields"</span> : [ 
                 <span class="hljs-string">"id"</span> 
@@ -128,7 +124,7 @@
   ], 
   <span class="hljs-string">"warnings"</span> : [ ], 
   <span class="hljs-string">"stats"</span> : { 
-    <span class="hljs-string">"rulesExecuted"</span> : <span class="hljs-number">27</span>, 
+    <span class="hljs-string">"rulesExecuted"</span> : <span class="hljs-number">29</span>, 
     <span class="hljs-string">"rulesSkipped"</span> : <span class="hljs-number">0</span>, 
     <span class="hljs-string">"plansCreated"</span> : <span class="hljs-number">1</span> 
   }, 

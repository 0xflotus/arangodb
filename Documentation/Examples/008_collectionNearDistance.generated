--- conflicted
+++ resolved
@@ -23,15 +23,9 @@
 [ 
   { 
     <span class="hljs-string">"distance"</span> : <span class="hljs-number">0</span>, 
-<<<<<<< HEAD
-    <span class="hljs-string">"_id"</span> : <span class="hljs-string">"geo/3389"</span>, 
-    <span class="hljs-string">"_key"</span> : <span class="hljs-string">"3389"</span>, 
-    <span class="hljs-string">"_rev"</span> : <span class="hljs-string">"_VO3uFDq--B"</span>, 
-=======
     <span class="hljs-string">"_id"</span> : <span class="hljs-string">"geo/3384"</span>, 
     <span class="hljs-string">"_key"</span> : <span class="hljs-string">"3384"</span>, 
     <span class="hljs-string">"_rev"</span> : <span class="hljs-string">"_VRepwM6--_"</span>, 
->>>>>>> a692577f
     <span class="hljs-string">"loc"</span> : [ 
       <span class="hljs-number">0</span>, 
       <span class="hljs-number">0</span> 
@@ -40,15 +34,9 @@
   }, 
   { 
     <span class="hljs-string">"distance"</span> : <span class="hljs-number">1111949.2664455874</span>, 
-<<<<<<< HEAD
-    <span class="hljs-string">"_id"</span> : <span class="hljs-string">"geo/3278"</span>, 
-    <span class="hljs-string">"_key"</span> : <span class="hljs-string">"3278"</span>, 
-    <span class="hljs-string">"_rev"</span> : <span class="hljs-string">"_VO3uFDG--A"</span>, 
-=======
     <span class="hljs-string">"_id"</span> : <span class="hljs-string">"geo/3273"</span>, 
     <span class="hljs-string">"_key"</span> : <span class="hljs-string">"3273"</span>, 
     <span class="hljs-string">"_rev"</span> : <span class="hljs-string">"_VRepwMS--_"</span>, 
->>>>>>> a692577f
     <span class="hljs-string">"loc"</span> : [ 
       <span class="hljs-number">-10</span>, 
       <span class="hljs-number">0</span> 

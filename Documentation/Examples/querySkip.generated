--- conflicted
+++ resolved
@@ -1,36 +1,6 @@
 arangosh&gt; db.five.all().toArray();
 [ 
   { 
-<<<<<<< HEAD
-    <span class="hljs-string">"_key"</span> : <span class="hljs-string">"40837"</span>, 
-    <span class="hljs-string">"_id"</span> : <span class="hljs-string">"five/40837"</span>, 
-    <span class="hljs-string">"_rev"</span> : <span class="hljs-string">"_WQyaOoy--B"</span>, 
-    <span class="hljs-string">"name"</span> : <span class="hljs-string">"two"</span> 
-  }, 
-  { 
-    <span class="hljs-string">"_key"</span> : <span class="hljs-string">"40843"</span>, 
-    <span class="hljs-string">"_id"</span> : <span class="hljs-string">"five/40843"</span>, 
-    <span class="hljs-string">"_rev"</span> : <span class="hljs-string">"_WQyaOoy--F"</span>, 
-    <span class="hljs-string">"name"</span> : <span class="hljs-string">"four"</span> 
-  }, 
-  { 
-    <span class="hljs-string">"_key"</span> : <span class="hljs-string">"40846"</span>, 
-    <span class="hljs-string">"_id"</span> : <span class="hljs-string">"five/40846"</span>, 
-    <span class="hljs-string">"_rev"</span> : <span class="hljs-string">"_WQyaOoy--H"</span>, 
-    <span class="hljs-string">"name"</span> : <span class="hljs-string">"five"</span> 
-  }, 
-  { 
-    <span class="hljs-string">"_key"</span> : <span class="hljs-string">"40833"</span>, 
-    <span class="hljs-string">"_id"</span> : <span class="hljs-string">"five/40833"</span>, 
-    <span class="hljs-string">"_rev"</span> : <span class="hljs-string">"_WQyaOoy--_"</span>, 
-    <span class="hljs-string">"name"</span> : <span class="hljs-string">"one"</span> 
-  }, 
-  { 
-    <span class="hljs-string">"_key"</span> : <span class="hljs-string">"40840"</span>, 
-    <span class="hljs-string">"_id"</span> : <span class="hljs-string">"five/40840"</span>, 
-    <span class="hljs-string">"_rev"</span> : <span class="hljs-string">"_WQyaOoy--D"</span>, 
-    <span class="hljs-string">"name"</span> : <span class="hljs-string">"three"</span> 
-=======
     <span class="hljs-string">"_key"</span> : <span class="hljs-string">"131234"</span>, 
     <span class="hljs-string">"_id"</span> : <span class="hljs-string">"five/131234"</span>, 
     <span class="hljs-string">"_rev"</span> : <span class="hljs-string">"_XUJzXNe--B"</span>, 
@@ -59,24 +29,11 @@
     <span class="hljs-string">"_id"</span> : <span class="hljs-string">"five/131240"</span>, 
     <span class="hljs-string">"_rev"</span> : <span class="hljs-string">"_XUJzXNe--F"</span>, 
     <span class="hljs-string">"name"</span> : <span class="hljs-string">"five"</span> 
->>>>>>> 948820e4
   } 
 ]
 arangosh&gt; db.five.all().skip(<span class="hljs-number">3</span>).toArray();
 [ 
   { 
-<<<<<<< HEAD
-    <span class="hljs-string">"_key"</span> : <span class="hljs-string">"40833"</span>, 
-    <span class="hljs-string">"_id"</span> : <span class="hljs-string">"five/40833"</span>, 
-    <span class="hljs-string">"_rev"</span> : <span class="hljs-string">"_WQyaOoy--_"</span>, 
-    <span class="hljs-string">"name"</span> : <span class="hljs-string">"one"</span> 
-  }, 
-  { 
-    <span class="hljs-string">"_key"</span> : <span class="hljs-string">"40840"</span>, 
-    <span class="hljs-string">"_id"</span> : <span class="hljs-string">"five/40840"</span>, 
-    <span class="hljs-string">"_rev"</span> : <span class="hljs-string">"_WQyaOoy--D"</span>, 
-    <span class="hljs-string">"name"</span> : <span class="hljs-string">"three"</span> 
-=======
     <span class="hljs-string">"_key"</span> : <span class="hljs-string">"131237"</span>, 
     <span class="hljs-string">"_id"</span> : <span class="hljs-string">"five/131237"</span>, 
     <span class="hljs-string">"_rev"</span> : <span class="hljs-string">"_XUJzXNe--D"</span>, 
@@ -87,6 +44,5 @@
     <span class="hljs-string">"_id"</span> : <span class="hljs-string">"five/131240"</span>, 
     <span class="hljs-string">"_rev"</span> : <span class="hljs-string">"_XUJzXNe--F"</span>, 
     <span class="hljs-string">"name"</span> : <span class="hljs-string">"five"</span> 
->>>>>>> 948820e4
   } 
 ]
arangosh> var examples = require("org/arangodb/graph-examples/example-graph.js");
arangosh> var g = examples.loadGraph("routeplanner");
arangosh> db._query("FOR e IN GRAPH_SHORTEST_PATH("
........> +"'routeplanner', [{_id: 'germanCity/Cologne'},{_id: 'germanCity/Munich'}], " +
........> "'frenchCity/Lyon', " +
........> "{weight : 'distance'}) RETURN [e.startVertex, e.vertex, e.distance, LENGTH(e.paths)]"
........> ).toArray();
[ 
  [ 
<<<<<<< HEAD
    null, 
    null, 
    1, 
    0 
=======
    "germanCity/Cologne", 
    { 
      "_id" : "frenchCity/Lyon", 
      "_key" : "Lyon", 
      "_rev" : "513249536709", 
      "isCapital" : false, 
      "population" : 80000 
    }, 
    700, 
    1 
>>>>>>> 096ad46f
  ] 
]<|MERGE_RESOLUTION|>--- conflicted
+++ resolved
@@ -7,12 +7,6 @@
 ........> ).toArray();
 [ 
   [ 
-<<<<<<< HEAD
-    null, 
-    null, 
-    1, 
-    0 
-=======
     "germanCity/Cologne", 
     { 
       "_id" : "frenchCity/Lyon", 
@@ -23,6 +17,5 @@
     }, 
     700, 
     1 
->>>>>>> 096ad46f
   ] 
 ]
--- conflicted
+++ resolved
@@ -6,41 +6,25 @@
   { 
     "_id" : "female/diana", 
     "_key" : "diana", 
-<<<<<<< HEAD
-    "_rev" : "813907106", 
-=======
     "_rev" : "818597107", 
->>>>>>> 25aa2a58
     "name" : "Diana" 
   }, 
   { 
     "_id" : "female/alice", 
     "_key" : "alice", 
-<<<<<<< HEAD
-    "_rev" : "813186210", 
-=======
     "_rev" : "817876211", 
->>>>>>> 25aa2a58
     "name" : "Alice" 
   }, 
   { 
     "_id" : "male/bob", 
     "_key" : "bob", 
-<<<<<<< HEAD
-    "_rev" : "813513890", 
-=======
     "_rev" : "818203891", 
->>>>>>> 25aa2a58
     "name" : "Bob" 
   }, 
   { 
     "_id" : "male/charly", 
     "_key" : "charly", 
-<<<<<<< HEAD
-    "_rev" : "813710498", 
-=======
     "_rev" : "818400499", 
->>>>>>> 25aa2a58
     "name" : "Charly" 
   } 
 ]
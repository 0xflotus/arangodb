shell> curl --dump - http://localhost:8529/_api/graph/graph/edge/edge1

HTTP/1.1 200 OK
content-type: application/json; charset=utf-8
<<<<<<< HEAD
etag: 1368079522
=======
etag: 1388629235
>>>>>>> 25aa2a58

{ 
  "edge" : { 
    "_id" : "edges/edge1", 
    "_key" : "edge1", 
<<<<<<< HEAD
    "_rev" : "1368079522", 
=======
    "_rev" : "1388629235", 
>>>>>>> 25aa2a58
    "_from" : "vertices/vert1", 
    "_to" : "vertices/vert2", 
    "$label" : null, 
    "optional1" : "val1" 
  }, 
  "error" : false, 
  "code" : 200 
}<|MERGE_RESOLUTION|>--- conflicted
+++ resolved
@@ -2,21 +2,13 @@
 
 HTTP/1.1 200 OK
 content-type: application/json; charset=utf-8
-<<<<<<< HEAD
-etag: 1368079522
-=======
 etag: 1388629235
->>>>>>> 25aa2a58
 
 { 
   "edge" : { 
     "_id" : "edges/edge1", 
     "_key" : "edge1", 
-<<<<<<< HEAD
-    "_rev" : "1368079522", 
-=======
     "_rev" : "1388629235", 
->>>>>>> 25aa2a58
     "_from" : "vertices/vert1", 
     "_to" : "vertices/vert2", 
     "$label" : null, 

arangosh> var examples = require("org/arangodb/graph-examples/example-graph.js");
arangosh> var graph = examples.loadGraph("routeplanner");
arangosh> graph._getConnectingEdges({isCapital : true}, {isCapital : true});
[ 
  { 
<<<<<<< HEAD
    "_id" : "internationalHighway/995114146", 
    "_key" : "995114146", 
    "_rev" : "995114146", 
=======
    "_id" : "internationalHighway/1001245939", 
    "_key" : "1001245939", 
    "_rev" : "1001245939", 
>>>>>>> 25aa2a58
    "_from" : "germanCity/Berlin", 
    "_to" : "frenchCity/Paris", 
    "distance" : 1200 
  } 
]<|MERGE_RESOLUTION|>--- conflicted
+++ resolved
@@ -3,15 +3,9 @@
 arangosh> graph._getConnectingEdges({isCapital : true}, {isCapital : true});
 [ 
   { 
-<<<<<<< HEAD
-    "_id" : "internationalHighway/995114146", 
-    "_key" : "995114146", 
-    "_rev" : "995114146", 
-=======
     "_id" : "internationalHighway/1001245939", 
     "_key" : "1001245939", 
     "_rev" : "1001245939", 
->>>>>>> 25aa2a58
     "_from" : "germanCity/Berlin", 
     "_to" : "frenchCity/Paris", 
     "distance" : 1200 

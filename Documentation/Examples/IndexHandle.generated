arangosh&gt; db.example.ensureIndex({ <span class="hljs-attr">type</span>: <span class="hljs-string">"skiplist"</span>, <span class="hljs-attr">fields</span>: [ <span class="hljs-string">"a"</span>, <span class="hljs-string">"b"</span> ] });
{ 
  <span class="hljs-string">"deduplicate"</span> : <span class="hljs-literal">true</span>, 
  <span class="hljs-string">"fields"</span> : [ 
    <span class="hljs-string">"a"</span>, 
    <span class="hljs-string">"b"</span> 
  ], 
<<<<<<< HEAD
  <span class="hljs-string">"id"</span> : <span class="hljs-string">"example/8906"</span>, 
=======
  <span class="hljs-string">"id"</span> : <span class="hljs-string">"example/8896"</span>, 
>>>>>>> a692577f
  <span class="hljs-string">"isNewlyCreated"</span> : <span class="hljs-literal">true</span>, 
  <span class="hljs-string">"sparse"</span> : <span class="hljs-literal">false</span>, 
  <span class="hljs-string">"type"</span> : <span class="hljs-string">"skiplist"</span>, 
  <span class="hljs-string">"unique"</span> : <span class="hljs-literal">false</span>, 
  <span class="hljs-string">"code"</span> : <span class="hljs-number">201</span> 
}
arangosh&gt; <span class="hljs-keyword">var</span> indexInfo = db.example.getIndexes().map(<span class="hljs-function"><span class="hljs-keyword">function</span>(<span class="hljs-params">x</span>) </span>{ <span class="hljs-keyword">return</span> x.id; });
arangosh&gt; indexInfo;
[ 
  <span class="hljs-string">"example/0"</span>, 
<<<<<<< HEAD
  <span class="hljs-string">"example/8906"</span> 
=======
  <span class="hljs-string">"example/8896"</span> 
>>>>>>> a692577f
]
arangosh&gt; db._index(indexInfo[<span class="hljs-number">0</span>])
{ 
  <span class="hljs-string">"fields"</span> : [ 
    <span class="hljs-string">"_key"</span> 
  ], 
  <span class="hljs-string">"id"</span> : <span class="hljs-string">"example/0"</span>, 
  <span class="hljs-string">"selectivityEstimate"</span> : <span class="hljs-number">1</span>, 
  <span class="hljs-string">"sparse"</span> : <span class="hljs-literal">false</span>, 
  <span class="hljs-string">"type"</span> : <span class="hljs-string">"primary"</span>, 
  <span class="hljs-string">"unique"</span> : <span class="hljs-literal">true</span>, 
  <span class="hljs-string">"code"</span> : <span class="hljs-number">200</span> 
}
arangosh&gt; db._index(indexInfo[<span class="hljs-number">1</span>])
{ 
  <span class="hljs-string">"deduplicate"</span> : <span class="hljs-literal">true</span>, 
  <span class="hljs-string">"fields"</span> : [ 
    <span class="hljs-string">"a"</span>, 
    <span class="hljs-string">"b"</span> 
  ], 
<<<<<<< HEAD
  <span class="hljs-string">"id"</span> : <span class="hljs-string">"example/8906"</span>, 
=======
  <span class="hljs-string">"id"</span> : <span class="hljs-string">"example/8896"</span>, 
>>>>>>> a692577f
  <span class="hljs-string">"sparse"</span> : <span class="hljs-literal">false</span>, 
  <span class="hljs-string">"type"</span> : <span class="hljs-string">"skiplist"</span>, 
  <span class="hljs-string">"unique"</span> : <span class="hljs-literal">false</span>, 
  <span class="hljs-string">"code"</span> : <span class="hljs-number">200</span> 
}<|MERGE_RESOLUTION|>--- conflicted
+++ resolved
@@ -5,11 +5,7 @@
     <span class="hljs-string">"a"</span>, 
     <span class="hljs-string">"b"</span> 
   ], 
-<<<<<<< HEAD
-  <span class="hljs-string">"id"</span> : <span class="hljs-string">"example/8906"</span>, 
-=======
   <span class="hljs-string">"id"</span> : <span class="hljs-string">"example/8896"</span>, 
->>>>>>> a692577f
   <span class="hljs-string">"isNewlyCreated"</span> : <span class="hljs-literal">true</span>, 
   <span class="hljs-string">"sparse"</span> : <span class="hljs-literal">false</span>, 
   <span class="hljs-string">"type"</span> : <span class="hljs-string">"skiplist"</span>, 
@@ -20,11 +16,7 @@
 arangosh&gt; indexInfo;
 [ 
   <span class="hljs-string">"example/0"</span>, 
-<<<<<<< HEAD
-  <span class="hljs-string">"example/8906"</span> 
-=======
   <span class="hljs-string">"example/8896"</span> 
->>>>>>> a692577f
 ]
 arangosh&gt; db._index(indexInfo[<span class="hljs-number">0</span>])
 { 
@@ -45,11 +37,7 @@
     <span class="hljs-string">"a"</span>, 
     <span class="hljs-string">"b"</span> 
   ], 
-<<<<<<< HEAD
-  <span class="hljs-string">"id"</span> : <span class="hljs-string">"example/8906"</span>, 
-=======
   <span class="hljs-string">"id"</span> : <span class="hljs-string">"example/8896"</span>, 
->>>>>>> a692577f
   <span class="hljs-string">"sparse"</span> : <span class="hljs-literal">false</span>, 
   <span class="hljs-string">"type"</span> : <span class="hljs-string">"skiplist"</span>, 
   <span class="hljs-string">"unique"</span> : <span class="hljs-literal">false</span>, 

shell> curl -X PUT --data-binary @- --dump - http://localhost:8529/_api/simple/any <<EOF
{ "collection": "products" }
EOF

HTTP/1.1 200 OK
content-type: application/json; charset=utf-8

{ 
  "document" : { 
<<<<<<< HEAD
    "_id" : "products/1355619554", 
    "_key" : "1355619554", 
    "_rev" : "1355619554", 
    "Hello3" : "World3" 
=======
    "_id" : "products/512227109573", 
    "_key" : "512227109573", 
    "_rev" : "512227109573", 
    "Hello4" : "World4" 
>>>>>>> 096ad46f
  }, 
  "error" : false, 
  "code" : 200 
}<|MERGE_RESOLUTION|>--- conflicted
+++ resolved
@@ -7,17 +7,10 @@
 
 { 
   "document" : { 
-<<<<<<< HEAD
-    "_id" : "products/1355619554", 
-    "_key" : "1355619554", 
-    "_rev" : "1355619554", 
-    "Hello3" : "World3" 
-=======
     "_id" : "products/512227109573", 
     "_key" : "512227109573", 
     "_rev" : "512227109573", 
     "Hello4" : "World4" 
->>>>>>> 096ad46f
   }, 
   "error" : false, 
   "code" : 200 

shell> curl -X POST --data-binary @- --dump - http://localhost:8529/_api/gharial &lt;&lt;EOF
{ 
  <span class="hljs-string">"name"</span> : <span class="hljs-string">"myGraph"</span>, 
  <span class="hljs-string">"edgeDefinitions"</span> : [ 
    { 
      <span class="hljs-string">"collection"</span> : <span class="hljs-string">"edges"</span>, 
      <span class="hljs-string">"from"</span> : [ 
        <span class="hljs-string">"startVertices"</span> 
      ], 
      <span class="hljs-string">"to"</span> : [ 
        <span class="hljs-string">"endVertices"</span> 
      ] 
    } 
  ] 
}
EOF

HTTP/<span class="hljs-number">1.1</span> <span class="hljs-number">201</span> Created
content-type: application/json
<<<<<<< HEAD
etag: <span class="hljs-number">527557881</span>
=======
etag: <span class="hljs-number">524526124</span>
>>>>>>> 1b8e6ddf

{ 
  <span class="hljs-string">"error"</span> : <span class="hljs-literal">false</span>, 
  <span class="hljs-string">"code"</span> : <span class="hljs-number">201</span>, 
  <span class="hljs-string">"graph"</span> : { 
    <span class="hljs-string">"name"</span> : <span class="hljs-string">"myGraph"</span>, 
    <span class="hljs-string">"edgeDefinitions"</span> : [ 
      { 
        <span class="hljs-string">"collection"</span> : <span class="hljs-string">"edges"</span>, 
        <span class="hljs-string">"from"</span> : [ 
          <span class="hljs-string">"startVertices"</span> 
        ], 
        <span class="hljs-string">"to"</span> : [ 
          <span class="hljs-string">"endVertices"</span> 
        ] 
      } 
    ], 
    <span class="hljs-string">"orphanCollections"</span> : [ ], 
    <span class="hljs-string">"_id"</span> : <span class="hljs-string">"_graphs/myGraph"</span>, 
<<<<<<< HEAD
    <span class="hljs-string">"_rev"</span> : <span class="hljs-string">"527557881"</span> 
=======
    <span class="hljs-string">"_rev"</span> : <span class="hljs-string">"524526124"</span> 
>>>>>>> 1b8e6ddf
  } 
}<|MERGE_RESOLUTION|>--- conflicted
+++ resolved
@@ -17,11 +17,7 @@
 
 HTTP/<span class="hljs-number">1.1</span> <span class="hljs-number">201</span> Created
 content-type: application/json
-<<<<<<< HEAD
-etag: <span class="hljs-number">527557881</span>
-=======
 etag: <span class="hljs-number">524526124</span>
->>>>>>> 1b8e6ddf
 
 { 
   <span class="hljs-string">"error"</span> : <span class="hljs-literal">false</span>, 
@@ -41,10 +37,6 @@
     ], 
     <span class="hljs-string">"orphanCollections"</span> : [ ], 
     <span class="hljs-string">"_id"</span> : <span class="hljs-string">"_graphs/myGraph"</span>, 
-<<<<<<< HEAD
-    <span class="hljs-string">"_rev"</span> : <span class="hljs-string">"527557881"</span> 
-=======
     <span class="hljs-string">"_rev"</span> : <span class="hljs-string">"524526124"</span> 
->>>>>>> 1b8e6ddf
   } 
 }
shell> curl -X POST --data-binary @- --dump - http://localhost:8529/_api/cursor <<EOF
{"query":"FOR p IN products LIMIT 2 RETURN p","count":true,"batchSize":2}
EOF

HTTP/1.1 201 Created
content-type: application/json; charset=utf-8

{ 
  "result" : [ 
    { 
<<<<<<< HEAD
      "hello1" : "world1", 
      "_id" : "products/1589189858", 
      "_rev" : "1589189858", 
      "_key" : "1589189858" 
    }, 
    { 
      "hello2" : "world1", 
      "_id" : "products/1589517538", 
      "_rev" : "1589517538", 
      "_key" : "1589517538" 
=======
      "_id" : "products/512028142277", 
      "_key" : "512028142277", 
      "_rev" : "512028142277", 
      "hello1" : "world1" 
    }, 
    { 
      "_id" : "products/512028469957", 
      "_key" : "512028469957", 
      "_rev" : "512028469957", 
      "hello2" : "world1" 
>>>>>>> 096ad46f
    } 
  ], 
  "hasMore" : false, 
  "count" : 2, 
  "cached" : false, 
  "extra" : { 
    "stats" : { 
      "writesExecuted" : 0, 
      "writesIgnored" : 0, 
      "scannedFull" : 2, 
      "scannedIndex" : 0, 
      "filtered" : 0 
    }, 
    "warnings" : [ ] 
  }, 
  "error" : false, 
  "code" : 201 
}<|MERGE_RESOLUTION|>--- conflicted
+++ resolved
@@ -8,18 +8,6 @@
 { 
   "result" : [ 
     { 
-<<<<<<< HEAD
-      "hello1" : "world1", 
-      "_id" : "products/1589189858", 
-      "_rev" : "1589189858", 
-      "_key" : "1589189858" 
-    }, 
-    { 
-      "hello2" : "world1", 
-      "_id" : "products/1589517538", 
-      "_rev" : "1589517538", 
-      "_key" : "1589517538" 
-=======
       "_id" : "products/512028142277", 
       "_key" : "512028142277", 
       "_rev" : "512028142277", 
@@ -30,12 +18,10 @@
       "_key" : "512028469957", 
       "_rev" : "512028469957", 
       "hello2" : "world1" 
->>>>>>> 096ad46f
     } 
   ], 
   "hasMore" : false, 
   "count" : 2, 
-  "cached" : false, 
   "extra" : { 
     "stats" : { 
       "writesExecuted" : 0, 

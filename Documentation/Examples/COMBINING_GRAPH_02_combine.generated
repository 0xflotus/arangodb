--- conflicted
+++ resolved
@@ -14,11 +14,7 @@
     <span class="hljs-string">"traversedCity"</span> : { 
       <span class="hljs-string">"_key"</span> : <span class="hljs-string">"Lyon"</span>, 
       <span class="hljs-string">"_id"</span> : <span class="hljs-string">"frenchCity/Lyon"</span>, 
-<<<<<<< HEAD
-      <span class="hljs-string">"_rev"</span> : <span class="hljs-string">"_VO3uHFO---"</span>, 
-=======
       <span class="hljs-string">"_rev"</span> : <span class="hljs-string">"_VRepx9q---"</span>, 
->>>>>>> a692577f
       <span class="hljs-string">"population"</span> : <span class="hljs-number">80000</span>, 
       <span class="hljs-string">"isCapital"</span> : <span class="hljs-literal">false</span>, 
       <span class="hljs-string">"loc"</span> : [ 
@@ -32,11 +28,7 @@
     <span class="hljs-string">"traversedCity"</span> : { 
       <span class="hljs-string">"_key"</span> : <span class="hljs-string">"Paris"</span>, 
       <span class="hljs-string">"_id"</span> : <span class="hljs-string">"frenchCity/Paris"</span>, 
-<<<<<<< HEAD
-      <span class="hljs-string">"_rev"</span> : <span class="hljs-string">"_VO3uHFO--_"</span>, 
-=======
       <span class="hljs-string">"_rev"</span> : <span class="hljs-string">"_VRepx9q--_"</span>, 
->>>>>>> a692577f
       <span class="hljs-string">"population"</span> : <span class="hljs-number">4000000</span>, 
       <span class="hljs-string">"isCapital"</span> : <span class="hljs-literal">true</span>, 
       <span class="hljs-string">"loc"</span> : [ 
@@ -50,11 +42,7 @@
     <span class="hljs-string">"traversedCity"</span> : { 
       <span class="hljs-string">"_key"</span> : <span class="hljs-string">"Paris"</span>, 
       <span class="hljs-string">"_id"</span> : <span class="hljs-string">"frenchCity/Paris"</span>, 
-<<<<<<< HEAD
-      <span class="hljs-string">"_rev"</span> : <span class="hljs-string">"_VO3uHFO--_"</span>, 
-=======
       <span class="hljs-string">"_rev"</span> : <span class="hljs-string">"_VRepx9q--_"</span>, 
->>>>>>> a692577f
       <span class="hljs-string">"population"</span> : <span class="hljs-number">4000000</span>, 
       <span class="hljs-string">"isCapital"</span> : <span class="hljs-literal">true</span>, 
       <span class="hljs-string">"loc"</span> : [ 
@@ -68,11 +56,7 @@
     <span class="hljs-string">"traversedCity"</span> : { 
       <span class="hljs-string">"_key"</span> : <span class="hljs-string">"Lyon"</span>, 
       <span class="hljs-string">"_id"</span> : <span class="hljs-string">"frenchCity/Lyon"</span>, 
-<<<<<<< HEAD
-      <span class="hljs-string">"_rev"</span> : <span class="hljs-string">"_VO3uHFO---"</span>, 
-=======
       <span class="hljs-string">"_rev"</span> : <span class="hljs-string">"_VRepx9q---"</span>, 
->>>>>>> a692577f
       <span class="hljs-string">"population"</span> : <span class="hljs-number">80000</span>, 
       <span class="hljs-string">"isCapital"</span> : <span class="hljs-literal">false</span>, 
       <span class="hljs-string">"loc"</span> : [ 
@@ -86,11 +70,7 @@
     <span class="hljs-string">"traversedCity"</span> : { 
       <span class="hljs-string">"_key"</span> : <span class="hljs-string">"Cologne"</span>, 
       <span class="hljs-string">"_id"</span> : <span class="hljs-string">"germanCity/Cologne"</span>, 
-<<<<<<< HEAD
-      <span class="hljs-string">"_rev"</span> : <span class="hljs-string">"_VO3uHFK---"</span>, 
-=======
       <span class="hljs-string">"_rev"</span> : <span class="hljs-string">"_VRepx9m---"</span>, 
->>>>>>> a692577f
       <span class="hljs-string">"population"</span> : <span class="hljs-number">1000000</span>, 
       <span class="hljs-string">"isCapital"</span> : <span class="hljs-literal">false</span>, 
       <span class="hljs-string">"loc"</span> : [ 

--- conflicted
+++ resolved
@@ -5,43 +5,27 @@
 { 
   "_id" : "female/diana", 
   "_key" : "diana", 
-<<<<<<< HEAD
-  "_rev" : "764746978", 
-=======
   "_rev" : "512858745541", 
->>>>>>> 096ad46f
   "name" : "Diana" 
 }
 arangosh> query.next();
 { 
   "_id" : "female/alice", 
   "_key" : "alice", 
-<<<<<<< HEAD
-  "_rev" : "764026082", 
-=======
   "_rev" : "512858024645", 
->>>>>>> 096ad46f
   "name" : "Alice" 
 }
 arangosh> query.next();
 { 
   "_id" : "male/bob", 
   "_key" : "bob", 
-<<<<<<< HEAD
-  "_rev" : "764353762", 
-=======
   "_rev" : "512858352325", 
->>>>>>> 096ad46f
   "name" : "Bob" 
 }
 arangosh> query.next();
 { 
   "_id" : "male/charly", 
   "_key" : "charly", 
-<<<<<<< HEAD
-  "_rev" : "764550370", 
-=======
   "_rev" : "512858548933", 
->>>>>>> 096ad46f
   "name" : "Charly" 
 }
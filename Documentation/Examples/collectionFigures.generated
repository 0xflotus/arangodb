--- conflicted
+++ resolved
@@ -37,10 +37,6 @@
     "count" : 1, 
     "size" : 2008 
   }, 
-<<<<<<< HEAD
-  "lastTick" : "23674018", 
-=======
   "lastTick" : "23842035", 
->>>>>>> 25aa2a58
   "uncollectedLogfileEntries" : 0 
 }
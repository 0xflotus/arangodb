--- conflicted
+++ resolved
@@ -1,9 +1,5 @@
 arangosh> c = db._create("users");
-<<<<<<< HEAD
-[ArangoCollection 449977570, "users" (type document, status loaded)]
-=======
 [ArangoCollection 512509242053, "users" (type document, status loaded)]
->>>>>>> 096ad46f
 arangosh> c.properties();
 { 
   "doCompact" : true, 

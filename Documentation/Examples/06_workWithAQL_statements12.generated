--- conflicted
+++ resolved
@@ -7,17 +7,6 @@
     <span class="hljs-string">"scannedFull"</span> : <span class="hljs-number">0</span>, 
     <span class="hljs-string">"scannedIndex"</span> : <span class="hljs-number">0</span>, 
     <span class="hljs-string">"filtered"</span> : <span class="hljs-number">0</span>, 
-<<<<<<< HEAD
-    <span class="hljs-string">"executionTime"</span> : <span class="hljs-number">0.00015401840209960938</span> 
-  }, 
-  <span class="hljs-string">"profile"</span> : { 
-    <span class="hljs-string">"initializing"</span> : <span class="hljs-number">0.000008106231689453125</span>, 
-    <span class="hljs-string">"parsing"</span> : <span class="hljs-number">0.00004601478576660156</span>, 
-    <span class="hljs-string">"optimizing ast"</span> : <span class="hljs-number">0.00000286102294921875</span>, 
-    <span class="hljs-string">"instantiating plan"</span> : <span class="hljs-number">0.000022172927856445312</span>, 
-    <span class="hljs-string">"optimizing plan"</span> : <span class="hljs-number">0.00003790855407714844</span>, 
-    <span class="hljs-string">"executing"</span> : <span class="hljs-number">0.000051021575927734375</span> 
-=======
     <span class="hljs-string">"executionTime"</span> : <span class="hljs-number">0.00006198883056640625</span> 
   }, 
   <span class="hljs-string">"profile"</span> : { 
@@ -27,7 +16,6 @@
     <span class="hljs-string">"instantiating plan"</span> : <span class="hljs-number">0.000009059906005859375</span>, 
     <span class="hljs-string">"optimizing plan"</span> : <span class="hljs-number">0.000015020370483398438</span>, 
     <span class="hljs-string">"executing"</span> : <span class="hljs-number">0.0000209808349609375</span> 
->>>>>>> c1e90bb4
   }, 
   <span class="hljs-string">"warnings"</span> : [ ] 
 }
shell> curl --dump - http://localhost:8529/_api/gharial

HTTP/1.1 200 OK
content-type: application/json

{ 
  "error" : false, 
  "code" : 202, 
  "graphs" : [ 
    { 
      "_id" : "_graphs/social", 
      "_key" : "social", 
<<<<<<< HEAD
      "_rev" : "1501830370", 
=======
      "_rev" : "511935408837", 
>>>>>>> 096ad46f
      "edgeDefinitions" : [ 
        { 
          "collection" : "relation", 
          "from" : [ 
            "female", 
            "male" 
          ], 
          "to" : [ 
            "female", 
            "male" 
          ] 
        } 
      ], 
      "orphanCollections" : [ ] 
    }, 
    { 
      "_id" : "_graphs/routeplanner", 
      "_key" : "routeplanner", 
<<<<<<< HEAD
      "_rev" : "1504910562", 
=======
      "_rev" : "511938816709", 
>>>>>>> 096ad46f
      "orphanCollections" : [ ], 
      "edgeDefinitions" : [ 
        { 
          "collection" : "germanHighway", 
          "from" : [ 
            "germanCity" 
          ], 
          "to" : [ 
            "germanCity" 
          ] 
        }, 
        { 
          "collection" : "frenchHighway", 
          "from" : [ 
            "frenchCity" 
          ], 
          "to" : [ 
            "frenchCity" 
          ] 
        }, 
        { 
          "collection" : "internationalHighway", 
          "from" : [ 
            "frenchCity", 
            "germanCity" 
          ], 
          "to" : [ 
            "frenchCity", 
            "germanCity" 
          ] 
        } 
      ] 
    } 
  ] 
}<|MERGE_RESOLUTION|>--- conflicted
+++ resolved
@@ -10,11 +10,7 @@
     { 
       "_id" : "_graphs/social", 
       "_key" : "social", 
-<<<<<<< HEAD
-      "_rev" : "1501830370", 
-=======
       "_rev" : "511935408837", 
->>>>>>> 096ad46f
       "edgeDefinitions" : [ 
         { 
           "collection" : "relation", 
@@ -33,11 +29,7 @@
     { 
       "_id" : "_graphs/routeplanner", 
       "_key" : "routeplanner", 
-<<<<<<< HEAD
-      "_rev" : "1504910562", 
-=======
       "_rev" : "511938816709", 
->>>>>>> 096ad46f
       "orphanCollections" : [ ], 
       "edgeDefinitions" : [ 
         { 

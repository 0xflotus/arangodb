--- conflicted
+++ resolved
@@ -8,11 +8,7 @@
     "germanCity/Hamburg" : 0, 
     "germanCity/Cologne" : 1, 
     "frenchCity/Lyon" : 0, 
-<<<<<<< HEAD
-    "frenchCity/Paris" : 0 
-=======
     "frenchCity/Paris" : 0, 
     "germanCity/Berlin" : 0 
->>>>>>> 25aa2a58
   } 
 ]
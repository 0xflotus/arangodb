shell> curl --dump - http://localhost:8529/_api/replication/logger-state

HTTP/<span class="hljs-number">1.1</span> <span class="hljs-number">200</span> OK
content-type: application/json; charset=utf<span class="hljs-number">-8</span>

{ 
  <span class="hljs-string">"state"</span> : { 
    <span class="hljs-string">"running"</span> : <span class="hljs-literal">true</span>, 
<<<<<<< HEAD
    <span class="hljs-string">"lastLogTick"</span> : <span class="hljs-string">"11006"</span>, 
    <span class="hljs-string">"lastUncommittedLogTick"</span> : <span class="hljs-string">"11006"</span>, 
    <span class="hljs-string">"totalEvents"</span> : <span class="hljs-number">3778</span>, 
    <span class="hljs-string">"time"</span> : <span class="hljs-string">"2016-06-12T22:08:48Z"</span> 
  }, 
  <span class="hljs-string">"server"</span> : { 
    <span class="hljs-string">"version"</span> : <span class="hljs-string">"3.0.0-rc2"</span>, 
    <span class="hljs-string">"serverId"</span> : <span class="hljs-string">"274804891222557"</span> 
=======
    <span class="hljs-string">"lastLogTick"</span> : <span class="hljs-string">"10994"</span>, 
    <span class="hljs-string">"lastUncommittedLogTick"</span> : <span class="hljs-string">"10994"</span>, 
    <span class="hljs-string">"totalEvents"</span> : <span class="hljs-number">3776</span>, 
    <span class="hljs-string">"time"</span> : <span class="hljs-string">"2016-06-13T09:38:23Z"</span> 
  }, 
  <span class="hljs-string">"server"</span> : { 
    <span class="hljs-string">"version"</span> : <span class="hljs-string">"3.0.x-devel"</span>, 
    <span class="hljs-string">"serverId"</span> : <span class="hljs-string">"95093747775902"</span> 
>>>>>>> ca897dce
  }, 
  <span class="hljs-string">"clients"</span> : [ ] 
}<|MERGE_RESOLUTION|>--- conflicted
+++ resolved
@@ -6,16 +6,6 @@
 { 
   <span class="hljs-string">"state"</span> : { 
     <span class="hljs-string">"running"</span> : <span class="hljs-literal">true</span>, 
-<<<<<<< HEAD
-    <span class="hljs-string">"lastLogTick"</span> : <span class="hljs-string">"11006"</span>, 
-    <span class="hljs-string">"lastUncommittedLogTick"</span> : <span class="hljs-string">"11006"</span>, 
-    <span class="hljs-string">"totalEvents"</span> : <span class="hljs-number">3778</span>, 
-    <span class="hljs-string">"time"</span> : <span class="hljs-string">"2016-06-12T22:08:48Z"</span> 
-  }, 
-  <span class="hljs-string">"server"</span> : { 
-    <span class="hljs-string">"version"</span> : <span class="hljs-string">"3.0.0-rc2"</span>, 
-    <span class="hljs-string">"serverId"</span> : <span class="hljs-string">"274804891222557"</span> 
-=======
     <span class="hljs-string">"lastLogTick"</span> : <span class="hljs-string">"10994"</span>, 
     <span class="hljs-string">"lastUncommittedLogTick"</span> : <span class="hljs-string">"10994"</span>, 
     <span class="hljs-string">"totalEvents"</span> : <span class="hljs-number">3776</span>, 
@@ -24,7 +14,6 @@
   <span class="hljs-string">"server"</span> : { 
     <span class="hljs-string">"version"</span> : <span class="hljs-string">"3.0.x-devel"</span>, 
     <span class="hljs-string">"serverId"</span> : <span class="hljs-string">"95093747775902"</span> 
->>>>>>> ca897dce
   }, 
   <span class="hljs-string">"clients"</span> : [ ] 
 }
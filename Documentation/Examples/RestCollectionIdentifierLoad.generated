--- conflicted
+++ resolved
@@ -4,16 +4,6 @@
 content-type: application/json; charset=utf-<span class="hljs-number">8</span>
 
 { 
-<<<<<<< HEAD
-  "id" : "633873345", 
-  "name" : "products", 
-  "isSystem" : false, 
-  "count" : 0, 
-  "status" : 3, 
-  "type" : 2, 
-  "error" : false, 
-  "code" : 200 
-=======
   <span class="hljs-string">"id"</span> : <span class="hljs-string">"648482338"</span>, 
   <span class="hljs-string">"name"</span> : <span class="hljs-string">"products"</span>, 
   <span class="hljs-string">"isSystem"</span> : <span class="hljs-literal">false</span>, 
@@ -22,5 +12,4 @@
   <span class="hljs-string">"type"</span> : <span class="hljs-number">2</span>, 
   <span class="hljs-string">"error"</span> : <span class="hljs-literal">false</span>, 
   <span class="hljs-string">"code"</span> : <span class="hljs-number">200</span> 
->>>>>>> 1a748b46
 }
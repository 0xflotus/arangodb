--- conflicted
+++ resolved
@@ -1,23 +1,6 @@
 arangosh&gt; result = db.users.all().toArray();
 [ 
   { 
-<<<<<<< HEAD
-    <span class="hljs-string">"_key"</span> : <span class="hljs-string">"18312"</span>, 
-    <span class="hljs-string">"_id"</span> : <span class="hljs-string">"users/18312"</span>, 
-    <span class="hljs-string">"_rev"</span> : <span class="hljs-string">"_WQyaKYW--_"</span>, 
-    <span class="hljs-string">"name"</span> : <span class="hljs-string">"Helmut"</span> 
-  }, 
-  { 
-    <span class="hljs-string">"_key"</span> : <span class="hljs-string">"18315"</span>, 
-    <span class="hljs-string">"_id"</span> : <span class="hljs-string">"users/18315"</span>, 
-    <span class="hljs-string">"_rev"</span> : <span class="hljs-string">"_WQyaKYW--B"</span>, 
-    <span class="hljs-string">"name"</span> : <span class="hljs-string">"Angela"</span> 
-  }, 
-  { 
-    <span class="hljs-string">"_key"</span> : <span class="hljs-string">"18308"</span>, 
-    <span class="hljs-string">"_id"</span> : <span class="hljs-string">"users/18308"</span>, 
-    <span class="hljs-string">"_rev"</span> : <span class="hljs-string">"_WQyaKYS--_"</span>, 
-=======
     <span class="hljs-string">"_key"</span> : <span class="hljs-string">"110479"</span>, 
     <span class="hljs-string">"_id"</span> : <span class="hljs-string">"users/110479"</span>, 
     <span class="hljs-string">"_rev"</span> : <span class="hljs-string">"_XUJzLES--_"</span>, 
@@ -33,7 +16,6 @@
     <span class="hljs-string">"_key"</span> : <span class="hljs-string">"110475"</span>, 
     <span class="hljs-string">"_id"</span> : <span class="hljs-string">"users/110475"</span>, 
     <span class="hljs-string">"_rev"</span> : <span class="hljs-string">"_XUJzLEO--B"</span>, 
->>>>>>> 948820e4
     <span class="hljs-string">"name"</span> : <span class="hljs-string">"Gerhard"</span> 
   } 
 ]

arangosh&gt; <span class="hljs-keyword">var</span> examples = <span class="hljs-built_in">require</span>(<span class="hljs-string">"@arangodb/graph-examples/example-graph.js"</span>);
arangosh&gt; <span class="hljs-keyword">var</span> graph = examples.loadGraph(<span class="hljs-string">"traversalGraph"</span>);
arangosh&gt; db.circles.toArray();
[ 
  { 
    <span class="hljs-string">"_key"</span> : <span class="hljs-string">"I"</span>, 
    <span class="hljs-string">"_id"</span> : <span class="hljs-string">"circles/I"</span>, 
<<<<<<< HEAD
    <span class="hljs-string">"_rev"</span> : <span class="hljs-string">"_VO3uJGu---"</span>, 
=======
    <span class="hljs-string">"_rev"</span> : <span class="hljs-string">"_VRepz2G--A"</span>, 
>>>>>>> a692577f
    <span class="hljs-string">"label"</span> : <span class="hljs-string">"9"</span> 
  }, 
  { 
    <span class="hljs-string">"_key"</span> : <span class="hljs-string">"G"</span>, 
    <span class="hljs-string">"_id"</span> : <span class="hljs-string">"circles/G"</span>, 
<<<<<<< HEAD
    <span class="hljs-string">"_rev"</span> : <span class="hljs-string">"_VO3uJGq---"</span>, 
=======
    <span class="hljs-string">"_rev"</span> : <span class="hljs-string">"_VRepz2G---"</span>, 
>>>>>>> a692577f
    <span class="hljs-string">"label"</span> : <span class="hljs-string">"7"</span> 
  }, 
  { 
    <span class="hljs-string">"_key"</span> : <span class="hljs-string">"F"</span>, 
    <span class="hljs-string">"_id"</span> : <span class="hljs-string">"circles/F"</span>, 
<<<<<<< HEAD
    <span class="hljs-string">"_rev"</span> : <span class="hljs-string">"_VO3uJGm--A"</span>, 
=======
    <span class="hljs-string">"_rev"</span> : <span class="hljs-string">"_VRepz2C--_"</span>, 
>>>>>>> a692577f
    <span class="hljs-string">"label"</span> : <span class="hljs-string">"6"</span> 
  }, 
  { 
    <span class="hljs-string">"_key"</span> : <span class="hljs-string">"A"</span>, 
    <span class="hljs-string">"_id"</span> : <span class="hljs-string">"circles/A"</span>, 
<<<<<<< HEAD
    <span class="hljs-string">"_rev"</span> : <span class="hljs-string">"_VO3uJGe---"</span>, 
=======
    <span class="hljs-string">"_rev"</span> : <span class="hljs-string">"_VRepz16---"</span>, 
>>>>>>> a692577f
    <span class="hljs-string">"label"</span> : <span class="hljs-string">"1"</span> 
  }, 
  { 
    <span class="hljs-string">"_key"</span> : <span class="hljs-string">"E"</span>, 
    <span class="hljs-string">"_id"</span> : <span class="hljs-string">"circles/E"</span>, 
<<<<<<< HEAD
    <span class="hljs-string">"_rev"</span> : <span class="hljs-string">"_VO3uJGm--_"</span>, 
=======
    <span class="hljs-string">"_rev"</span> : <span class="hljs-string">"_VRepz2C---"</span>, 
>>>>>>> a692577f
    <span class="hljs-string">"label"</span> : <span class="hljs-string">"5"</span> 
  }, 
  { 
    <span class="hljs-string">"_key"</span> : <span class="hljs-string">"C"</span>, 
    <span class="hljs-string">"_id"</span> : <span class="hljs-string">"circles/C"</span>, 
<<<<<<< HEAD
    <span class="hljs-string">"_rev"</span> : <span class="hljs-string">"_VO3uJGi--_"</span>, 
=======
    <span class="hljs-string">"_rev"</span> : <span class="hljs-string">"_VRepz2----"</span>, 
>>>>>>> a692577f
    <span class="hljs-string">"label"</span> : <span class="hljs-string">"3"</span> 
  }, 
  { 
    <span class="hljs-string">"_key"</span> : <span class="hljs-string">"D"</span>, 
    <span class="hljs-string">"_id"</span> : <span class="hljs-string">"circles/D"</span>, 
<<<<<<< HEAD
    <span class="hljs-string">"_rev"</span> : <span class="hljs-string">"_VO3uJGm---"</span>, 
=======
    <span class="hljs-string">"_rev"</span> : <span class="hljs-string">"_VRepz2---_"</span>, 
>>>>>>> a692577f
    <span class="hljs-string">"label"</span> : <span class="hljs-string">"4"</span> 
  }, 
  { 
    <span class="hljs-string">"_key"</span> : <span class="hljs-string">"J"</span>, 
    <span class="hljs-string">"_id"</span> : <span class="hljs-string">"circles/J"</span>, 
<<<<<<< HEAD
    <span class="hljs-string">"_rev"</span> : <span class="hljs-string">"_VO3uJGu--_"</span>, 
=======
    <span class="hljs-string">"_rev"</span> : <span class="hljs-string">"_VRepz2K---"</span>, 
>>>>>>> a692577f
    <span class="hljs-string">"label"</span> : <span class="hljs-string">"10"</span> 
  }, 
  { 
    <span class="hljs-string">"_key"</span> : <span class="hljs-string">"B"</span>, 
    <span class="hljs-string">"_id"</span> : <span class="hljs-string">"circles/B"</span>, 
<<<<<<< HEAD
    <span class="hljs-string">"_rev"</span> : <span class="hljs-string">"_VO3uJGi---"</span>, 
=======
    <span class="hljs-string">"_rev"</span> : <span class="hljs-string">"_VRepz16--_"</span>, 
>>>>>>> a692577f
    <span class="hljs-string">"label"</span> : <span class="hljs-string">"2"</span> 
  }, 
  { 
    <span class="hljs-string">"_key"</span> : <span class="hljs-string">"H"</span>, 
    <span class="hljs-string">"_id"</span> : <span class="hljs-string">"circles/H"</span>, 
<<<<<<< HEAD
    <span class="hljs-string">"_rev"</span> : <span class="hljs-string">"_VO3uJGq--_"</span>, 
=======
    <span class="hljs-string">"_rev"</span> : <span class="hljs-string">"_VRepz2G--_"</span>, 
>>>>>>> a692577f
    <span class="hljs-string">"label"</span> : <span class="hljs-string">"8"</span> 
  }, 
  { 
    <span class="hljs-string">"_key"</span> : <span class="hljs-string">"K"</span>, 
    <span class="hljs-string">"_id"</span> : <span class="hljs-string">"circles/K"</span>, 
<<<<<<< HEAD
    <span class="hljs-string">"_rev"</span> : <span class="hljs-string">"_VO3uJGy---"</span>, 
=======
    <span class="hljs-string">"_rev"</span> : <span class="hljs-string">"_VRepz2K--_"</span>, 
>>>>>>> a692577f
    <span class="hljs-string">"label"</span> : <span class="hljs-string">"11"</span> 
  } 
]
arangosh&gt; db.edges.toArray();
[ 
  { 
<<<<<<< HEAD
    <span class="hljs-string">"_key"</span> : <span class="hljs-string">"7575"</span>, 
    <span class="hljs-string">"_id"</span> : <span class="hljs-string">"edges/7575"</span>, 
    <span class="hljs-string">"_from"</span> : <span class="hljs-string">"circles/A"</span>, 
    <span class="hljs-string">"_to"</span> : <span class="hljs-string">"circles/G"</span>, 
    <span class="hljs-string">"_rev"</span> : <span class="hljs-string">"_VO3uJG6--_"</span>, 
=======
    <span class="hljs-string">"_key"</span> : <span class="hljs-string">"7561"</span>, 
    <span class="hljs-string">"_id"</span> : <span class="hljs-string">"edges/7561"</span>, 
    <span class="hljs-string">"_from"</span> : <span class="hljs-string">"circles/C"</span>, 
    <span class="hljs-string">"_to"</span> : <span class="hljs-string">"circles/D"</span>, 
    <span class="hljs-string">"_rev"</span> : <span class="hljs-string">"_VRepz2S---"</span>, 
>>>>>>> a692577f
    <span class="hljs-string">"theFalse"</span> : <span class="hljs-literal">false</span>, 
    <span class="hljs-string">"theTruth"</span> : <span class="hljs-literal">true</span>, 
    <span class="hljs-string">"label"</span> : <span class="hljs-string">"left_blorg"</span> 
  }, 
  { 
    <span class="hljs-string">"_key"</span> : <span class="hljs-string">"7576"</span>, 
    <span class="hljs-string">"_id"</span> : <span class="hljs-string">"edges/7576"</span>, 
    <span class="hljs-string">"_from"</span> : <span class="hljs-string">"circles/H"</span>, 
    <span class="hljs-string">"_to"</span> : <span class="hljs-string">"circles/I"</span>, 
<<<<<<< HEAD
    <span class="hljs-string">"_rev"</span> : <span class="hljs-string">"_VO3uJH----"</span>, 
=======
    <span class="hljs-string">"_rev"</span> : <span class="hljs-string">"_VRepz2a---"</span>, 
>>>>>>> a692577f
    <span class="hljs-string">"theFalse"</span> : <span class="hljs-literal">false</span>, 
    <span class="hljs-string">"theTruth"</span> : <span class="hljs-literal">true</span>, 
    <span class="hljs-string">"label"</span> : <span class="hljs-string">"right_blub"</span> 
  }, 
  { 
<<<<<<< HEAD
    <span class="hljs-string">"_key"</span> : <span class="hljs-string">"7569"</span>, 
    <span class="hljs-string">"_id"</span> : <span class="hljs-string">"edges/7569"</span>, 
    <span class="hljs-string">"_from"</span> : <span class="hljs-string">"circles/B"</span>, 
    <span class="hljs-string">"_to"</span> : <span class="hljs-string">"circles/E"</span>, 
    <span class="hljs-string">"_rev"</span> : <span class="hljs-string">"_VO3uJG2--_"</span>, 
    <span class="hljs-string">"theFalse"</span> : <span class="hljs-literal">false</span>, 
    <span class="hljs-string">"theTruth"</span> : <span class="hljs-literal">true</span>, 
    <span class="hljs-string">"label"</span> : <span class="hljs-string">"left_blub"</span> 
  }, 
  { 
    <span class="hljs-string">"_key"</span> : <span class="hljs-string">"7584"</span>, 
    <span class="hljs-string">"_id"</span> : <span class="hljs-string">"edges/7584"</span>, 
    <span class="hljs-string">"_from"</span> : <span class="hljs-string">"circles/G"</span>, 
    <span class="hljs-string">"_to"</span> : <span class="hljs-string">"circles/J"</span>, 
    <span class="hljs-string">"_rev"</span> : <span class="hljs-string">"_VO3uJH---_"</span>, 
=======
    <span class="hljs-string">"_key"</span> : <span class="hljs-string">"7579"</span>, 
    <span class="hljs-string">"_id"</span> : <span class="hljs-string">"edges/7579"</span>, 
    <span class="hljs-string">"_from"</span> : <span class="hljs-string">"circles/G"</span>, 
    <span class="hljs-string">"_to"</span> : <span class="hljs-string">"circles/J"</span>, 
    <span class="hljs-string">"_rev"</span> : <span class="hljs-string">"_VRepz2a--_"</span>, 
>>>>>>> a692577f
    <span class="hljs-string">"theFalse"</span> : <span class="hljs-literal">false</span>, 
    <span class="hljs-string">"theTruth"</span> : <span class="hljs-literal">true</span>, 
    <span class="hljs-string">"label"</span> : <span class="hljs-string">"right_zip"</span> 
  }, 
  { 
<<<<<<< HEAD
    <span class="hljs-string">"_key"</span> : <span class="hljs-string">"7566"</span>, 
    <span class="hljs-string">"_id"</span> : <span class="hljs-string">"edges/7566"</span>, 
    <span class="hljs-string">"_from"</span> : <span class="hljs-string">"circles/C"</span>, 
    <span class="hljs-string">"_to"</span> : <span class="hljs-string">"circles/D"</span>, 
    <span class="hljs-string">"_rev"</span> : <span class="hljs-string">"_VO3uJG2---"</span>, 
=======
    <span class="hljs-string">"_key"</span> : <span class="hljs-string">"7554"</span>, 
    <span class="hljs-string">"_id"</span> : <span class="hljs-string">"edges/7554"</span>, 
    <span class="hljs-string">"_from"</span> : <span class="hljs-string">"circles/A"</span>, 
    <span class="hljs-string">"_to"</span> : <span class="hljs-string">"circles/B"</span>, 
    <span class="hljs-string">"_rev"</span> : <span class="hljs-string">"_VRepz2O---"</span>, 
>>>>>>> a692577f
    <span class="hljs-string">"theFalse"</span> : <span class="hljs-literal">false</span>, 
    <span class="hljs-string">"theTruth"</span> : <span class="hljs-literal">true</span>, 
    <span class="hljs-string">"label"</span> : <span class="hljs-string">"left_bar"</span> 
  }, 
  { 
    <span class="hljs-string">"_key"</span> : <span class="hljs-string">"7558"</span>, 
    <span class="hljs-string">"_id"</span> : <span class="hljs-string">"edges/7558"</span>, 
    <span class="hljs-string">"_from"</span> : <span class="hljs-string">"circles/B"</span>, 
    <span class="hljs-string">"_to"</span> : <span class="hljs-string">"circles/C"</span>, 
<<<<<<< HEAD
    <span class="hljs-string">"_rev"</span> : <span class="hljs-string">"_VO3uJGy--A"</span>, 
=======
    <span class="hljs-string">"_rev"</span> : <span class="hljs-string">"_VRepz2O--_"</span>, 
>>>>>>> a692577f
    <span class="hljs-string">"theFalse"</span> : <span class="hljs-literal">false</span>, 
    <span class="hljs-string">"theTruth"</span> : <span class="hljs-literal">true</span>, 
    <span class="hljs-string">"label"</span> : <span class="hljs-string">"left_blarg"</span> 
  }, 
  { 
<<<<<<< HEAD
    <span class="hljs-string">"_key"</span> : <span class="hljs-string">"7572"</span>, 
    <span class="hljs-string">"_id"</span> : <span class="hljs-string">"edges/7572"</span>, 
    <span class="hljs-string">"_from"</span> : <span class="hljs-string">"circles/E"</span>, 
    <span class="hljs-string">"_to"</span> : <span class="hljs-string">"circles/F"</span>, 
    <span class="hljs-string">"_rev"</span> : <span class="hljs-string">"_VO3uJG6---"</span>, 
=======
    <span class="hljs-string">"_key"</span> : <span class="hljs-string">"7570"</span>, 
    <span class="hljs-string">"_id"</span> : <span class="hljs-string">"edges/7570"</span>, 
    <span class="hljs-string">"_from"</span> : <span class="hljs-string">"circles/A"</span>, 
    <span class="hljs-string">"_to"</span> : <span class="hljs-string">"circles/G"</span>, 
    <span class="hljs-string">"_rev"</span> : <span class="hljs-string">"_VRepz2W---"</span>, 
>>>>>>> a692577f
    <span class="hljs-string">"theFalse"</span> : <span class="hljs-literal">false</span>, 
    <span class="hljs-string">"theTruth"</span> : <span class="hljs-literal">true</span>, 
    <span class="hljs-string">"label"</span> : <span class="hljs-string">"right_foo"</span> 
  }, 
  { 
<<<<<<< HEAD
    <span class="hljs-string">"_key"</span> : <span class="hljs-string">"7559"</span>, 
    <span class="hljs-string">"_id"</span> : <span class="hljs-string">"edges/7559"</span>, 
    <span class="hljs-string">"_from"</span> : <span class="hljs-string">"circles/A"</span>, 
    <span class="hljs-string">"_to"</span> : <span class="hljs-string">"circles/B"</span>, 
    <span class="hljs-string">"_rev"</span> : <span class="hljs-string">"_VO3uJGy--_"</span>, 
=======
    <span class="hljs-string">"_key"</span> : <span class="hljs-string">"7564"</span>, 
    <span class="hljs-string">"_id"</span> : <span class="hljs-string">"edges/7564"</span>, 
    <span class="hljs-string">"_from"</span> : <span class="hljs-string">"circles/B"</span>, 
    <span class="hljs-string">"_to"</span> : <span class="hljs-string">"circles/E"</span>, 
    <span class="hljs-string">"_rev"</span> : <span class="hljs-string">"_VRepz2S--_"</span>, 
>>>>>>> a692577f
    <span class="hljs-string">"theFalse"</span> : <span class="hljs-literal">false</span>, 
    <span class="hljs-string">"theTruth"</span> : <span class="hljs-literal">true</span>, 
    <span class="hljs-string">"label"</span> : <span class="hljs-string">"left_blub"</span> 
  }, 
  { 
<<<<<<< HEAD
    <span class="hljs-string">"_key"</span> : <span class="hljs-string">"7578"</span>, 
    <span class="hljs-string">"_id"</span> : <span class="hljs-string">"edges/7578"</span>, 
    <span class="hljs-string">"_from"</span> : <span class="hljs-string">"circles/G"</span>, 
    <span class="hljs-string">"_to"</span> : <span class="hljs-string">"circles/H"</span>, 
    <span class="hljs-string">"_rev"</span> : <span class="hljs-string">"_VO3uJG6--A"</span>, 
=======
    <span class="hljs-string">"_key"</span> : <span class="hljs-string">"7567"</span>, 
    <span class="hljs-string">"_id"</span> : <span class="hljs-string">"edges/7567"</span>, 
    <span class="hljs-string">"_from"</span> : <span class="hljs-string">"circles/E"</span>, 
    <span class="hljs-string">"_to"</span> : <span class="hljs-string">"circles/F"</span>, 
    <span class="hljs-string">"_rev"</span> : <span class="hljs-string">"_VRepz2S--A"</span>, 
>>>>>>> a692577f
    <span class="hljs-string">"theFalse"</span> : <span class="hljs-literal">false</span>, 
    <span class="hljs-string">"theTruth"</span> : <span class="hljs-literal">true</span>, 
    <span class="hljs-string">"label"</span> : <span class="hljs-string">"left_schubi"</span> 
  }, 
  { 
    <span class="hljs-string">"_key"</span> : <span class="hljs-string">"7582"</span>, 
    <span class="hljs-string">"_id"</span> : <span class="hljs-string">"edges/7582"</span>, 
    <span class="hljs-string">"_from"</span> : <span class="hljs-string">"circles/J"</span>, 
    <span class="hljs-string">"_to"</span> : <span class="hljs-string">"circles/K"</span>, 
<<<<<<< HEAD
    <span class="hljs-string">"_rev"</span> : <span class="hljs-string">"_VO3uJH---A"</span>, 
=======
    <span class="hljs-string">"_rev"</span> : <span class="hljs-string">"_VRepz2e---"</span>, 
>>>>>>> a692577f
    <span class="hljs-string">"theFalse"</span> : <span class="hljs-literal">false</span>, 
    <span class="hljs-string">"theTruth"</span> : <span class="hljs-literal">true</span>, 
    <span class="hljs-string">"label"</span> : <span class="hljs-string">"right_zup"</span> 
  }, 
  { 
    <span class="hljs-string">"_key"</span> : <span class="hljs-string">"7573"</span>, 
    <span class="hljs-string">"_id"</span> : <span class="hljs-string">"edges/7573"</span>, 
    <span class="hljs-string">"_from"</span> : <span class="hljs-string">"circles/G"</span>, 
    <span class="hljs-string">"_to"</span> : <span class="hljs-string">"circles/H"</span>, 
    <span class="hljs-string">"_rev"</span> : <span class="hljs-string">"_VRepz2W--_"</span>, 
    <span class="hljs-string">"theFalse"</span> : <span class="hljs-literal">false</span>, 
    <span class="hljs-string">"theTruth"</span> : <span class="hljs-literal">true</span>, 
    <span class="hljs-string">"label"</span> : <span class="hljs-string">"right_blob"</span> 
  } 
]<|MERGE_RESOLUTION|>--- conflicted
+++ resolved
@@ -5,130 +5,78 @@
   { 
     <span class="hljs-string">"_key"</span> : <span class="hljs-string">"I"</span>, 
     <span class="hljs-string">"_id"</span> : <span class="hljs-string">"circles/I"</span>, 
-<<<<<<< HEAD
-    <span class="hljs-string">"_rev"</span> : <span class="hljs-string">"_VO3uJGu---"</span>, 
-=======
     <span class="hljs-string">"_rev"</span> : <span class="hljs-string">"_VRepz2G--A"</span>, 
->>>>>>> a692577f
     <span class="hljs-string">"label"</span> : <span class="hljs-string">"9"</span> 
   }, 
   { 
     <span class="hljs-string">"_key"</span> : <span class="hljs-string">"G"</span>, 
     <span class="hljs-string">"_id"</span> : <span class="hljs-string">"circles/G"</span>, 
-<<<<<<< HEAD
-    <span class="hljs-string">"_rev"</span> : <span class="hljs-string">"_VO3uJGq---"</span>, 
-=======
     <span class="hljs-string">"_rev"</span> : <span class="hljs-string">"_VRepz2G---"</span>, 
->>>>>>> a692577f
     <span class="hljs-string">"label"</span> : <span class="hljs-string">"7"</span> 
   }, 
   { 
     <span class="hljs-string">"_key"</span> : <span class="hljs-string">"F"</span>, 
     <span class="hljs-string">"_id"</span> : <span class="hljs-string">"circles/F"</span>, 
-<<<<<<< HEAD
-    <span class="hljs-string">"_rev"</span> : <span class="hljs-string">"_VO3uJGm--A"</span>, 
-=======
     <span class="hljs-string">"_rev"</span> : <span class="hljs-string">"_VRepz2C--_"</span>, 
->>>>>>> a692577f
     <span class="hljs-string">"label"</span> : <span class="hljs-string">"6"</span> 
   }, 
   { 
     <span class="hljs-string">"_key"</span> : <span class="hljs-string">"A"</span>, 
     <span class="hljs-string">"_id"</span> : <span class="hljs-string">"circles/A"</span>, 
-<<<<<<< HEAD
-    <span class="hljs-string">"_rev"</span> : <span class="hljs-string">"_VO3uJGe---"</span>, 
-=======
     <span class="hljs-string">"_rev"</span> : <span class="hljs-string">"_VRepz16---"</span>, 
->>>>>>> a692577f
     <span class="hljs-string">"label"</span> : <span class="hljs-string">"1"</span> 
   }, 
   { 
     <span class="hljs-string">"_key"</span> : <span class="hljs-string">"E"</span>, 
     <span class="hljs-string">"_id"</span> : <span class="hljs-string">"circles/E"</span>, 
-<<<<<<< HEAD
-    <span class="hljs-string">"_rev"</span> : <span class="hljs-string">"_VO3uJGm--_"</span>, 
-=======
     <span class="hljs-string">"_rev"</span> : <span class="hljs-string">"_VRepz2C---"</span>, 
->>>>>>> a692577f
     <span class="hljs-string">"label"</span> : <span class="hljs-string">"5"</span> 
   }, 
   { 
     <span class="hljs-string">"_key"</span> : <span class="hljs-string">"C"</span>, 
     <span class="hljs-string">"_id"</span> : <span class="hljs-string">"circles/C"</span>, 
-<<<<<<< HEAD
-    <span class="hljs-string">"_rev"</span> : <span class="hljs-string">"_VO3uJGi--_"</span>, 
-=======
     <span class="hljs-string">"_rev"</span> : <span class="hljs-string">"_VRepz2----"</span>, 
->>>>>>> a692577f
     <span class="hljs-string">"label"</span> : <span class="hljs-string">"3"</span> 
   }, 
   { 
     <span class="hljs-string">"_key"</span> : <span class="hljs-string">"D"</span>, 
     <span class="hljs-string">"_id"</span> : <span class="hljs-string">"circles/D"</span>, 
-<<<<<<< HEAD
-    <span class="hljs-string">"_rev"</span> : <span class="hljs-string">"_VO3uJGm---"</span>, 
-=======
     <span class="hljs-string">"_rev"</span> : <span class="hljs-string">"_VRepz2---_"</span>, 
->>>>>>> a692577f
     <span class="hljs-string">"label"</span> : <span class="hljs-string">"4"</span> 
   }, 
   { 
     <span class="hljs-string">"_key"</span> : <span class="hljs-string">"J"</span>, 
     <span class="hljs-string">"_id"</span> : <span class="hljs-string">"circles/J"</span>, 
-<<<<<<< HEAD
-    <span class="hljs-string">"_rev"</span> : <span class="hljs-string">"_VO3uJGu--_"</span>, 
-=======
     <span class="hljs-string">"_rev"</span> : <span class="hljs-string">"_VRepz2K---"</span>, 
->>>>>>> a692577f
     <span class="hljs-string">"label"</span> : <span class="hljs-string">"10"</span> 
   }, 
   { 
     <span class="hljs-string">"_key"</span> : <span class="hljs-string">"B"</span>, 
     <span class="hljs-string">"_id"</span> : <span class="hljs-string">"circles/B"</span>, 
-<<<<<<< HEAD
-    <span class="hljs-string">"_rev"</span> : <span class="hljs-string">"_VO3uJGi---"</span>, 
-=======
     <span class="hljs-string">"_rev"</span> : <span class="hljs-string">"_VRepz16--_"</span>, 
->>>>>>> a692577f
     <span class="hljs-string">"label"</span> : <span class="hljs-string">"2"</span> 
   }, 
   { 
     <span class="hljs-string">"_key"</span> : <span class="hljs-string">"H"</span>, 
     <span class="hljs-string">"_id"</span> : <span class="hljs-string">"circles/H"</span>, 
-<<<<<<< HEAD
-    <span class="hljs-string">"_rev"</span> : <span class="hljs-string">"_VO3uJGq--_"</span>, 
-=======
     <span class="hljs-string">"_rev"</span> : <span class="hljs-string">"_VRepz2G--_"</span>, 
->>>>>>> a692577f
     <span class="hljs-string">"label"</span> : <span class="hljs-string">"8"</span> 
   }, 
   { 
     <span class="hljs-string">"_key"</span> : <span class="hljs-string">"K"</span>, 
     <span class="hljs-string">"_id"</span> : <span class="hljs-string">"circles/K"</span>, 
-<<<<<<< HEAD
-    <span class="hljs-string">"_rev"</span> : <span class="hljs-string">"_VO3uJGy---"</span>, 
-=======
     <span class="hljs-string">"_rev"</span> : <span class="hljs-string">"_VRepz2K--_"</span>, 
->>>>>>> a692577f
     <span class="hljs-string">"label"</span> : <span class="hljs-string">"11"</span> 
   } 
 ]
 arangosh&gt; db.edges.toArray();
 [ 
   { 
-<<<<<<< HEAD
-    <span class="hljs-string">"_key"</span> : <span class="hljs-string">"7575"</span>, 
-    <span class="hljs-string">"_id"</span> : <span class="hljs-string">"edges/7575"</span>, 
-    <span class="hljs-string">"_from"</span> : <span class="hljs-string">"circles/A"</span>, 
-    <span class="hljs-string">"_to"</span> : <span class="hljs-string">"circles/G"</span>, 
-    <span class="hljs-string">"_rev"</span> : <span class="hljs-string">"_VO3uJG6--_"</span>, 
-=======
     <span class="hljs-string">"_key"</span> : <span class="hljs-string">"7561"</span>, 
     <span class="hljs-string">"_id"</span> : <span class="hljs-string">"edges/7561"</span>, 
     <span class="hljs-string">"_from"</span> : <span class="hljs-string">"circles/C"</span>, 
     <span class="hljs-string">"_to"</span> : <span class="hljs-string">"circles/D"</span>, 
     <span class="hljs-string">"_rev"</span> : <span class="hljs-string">"_VRepz2S---"</span>, 
->>>>>>> a692577f
     <span class="hljs-string">"theFalse"</span> : <span class="hljs-literal">false</span>, 
     <span class="hljs-string">"theTruth"</span> : <span class="hljs-literal">true</span>, 
     <span class="hljs-string">"label"</span> : <span class="hljs-string">"left_blorg"</span> 
@@ -138,57 +86,27 @@
     <span class="hljs-string">"_id"</span> : <span class="hljs-string">"edges/7576"</span>, 
     <span class="hljs-string">"_from"</span> : <span class="hljs-string">"circles/H"</span>, 
     <span class="hljs-string">"_to"</span> : <span class="hljs-string">"circles/I"</span>, 
-<<<<<<< HEAD
-    <span class="hljs-string">"_rev"</span> : <span class="hljs-string">"_VO3uJH----"</span>, 
-=======
     <span class="hljs-string">"_rev"</span> : <span class="hljs-string">"_VRepz2a---"</span>, 
->>>>>>> a692577f
     <span class="hljs-string">"theFalse"</span> : <span class="hljs-literal">false</span>, 
     <span class="hljs-string">"theTruth"</span> : <span class="hljs-literal">true</span>, 
     <span class="hljs-string">"label"</span> : <span class="hljs-string">"right_blub"</span> 
   }, 
   { 
-<<<<<<< HEAD
-    <span class="hljs-string">"_key"</span> : <span class="hljs-string">"7569"</span>, 
-    <span class="hljs-string">"_id"</span> : <span class="hljs-string">"edges/7569"</span>, 
-    <span class="hljs-string">"_from"</span> : <span class="hljs-string">"circles/B"</span>, 
-    <span class="hljs-string">"_to"</span> : <span class="hljs-string">"circles/E"</span>, 
-    <span class="hljs-string">"_rev"</span> : <span class="hljs-string">"_VO3uJG2--_"</span>, 
-    <span class="hljs-string">"theFalse"</span> : <span class="hljs-literal">false</span>, 
-    <span class="hljs-string">"theTruth"</span> : <span class="hljs-literal">true</span>, 
-    <span class="hljs-string">"label"</span> : <span class="hljs-string">"left_blub"</span> 
-  }, 
-  { 
-    <span class="hljs-string">"_key"</span> : <span class="hljs-string">"7584"</span>, 
-    <span class="hljs-string">"_id"</span> : <span class="hljs-string">"edges/7584"</span>, 
-    <span class="hljs-string">"_from"</span> : <span class="hljs-string">"circles/G"</span>, 
-    <span class="hljs-string">"_to"</span> : <span class="hljs-string">"circles/J"</span>, 
-    <span class="hljs-string">"_rev"</span> : <span class="hljs-string">"_VO3uJH---_"</span>, 
-=======
     <span class="hljs-string">"_key"</span> : <span class="hljs-string">"7579"</span>, 
     <span class="hljs-string">"_id"</span> : <span class="hljs-string">"edges/7579"</span>, 
     <span class="hljs-string">"_from"</span> : <span class="hljs-string">"circles/G"</span>, 
     <span class="hljs-string">"_to"</span> : <span class="hljs-string">"circles/J"</span>, 
     <span class="hljs-string">"_rev"</span> : <span class="hljs-string">"_VRepz2a--_"</span>, 
->>>>>>> a692577f
     <span class="hljs-string">"theFalse"</span> : <span class="hljs-literal">false</span>, 
     <span class="hljs-string">"theTruth"</span> : <span class="hljs-literal">true</span>, 
     <span class="hljs-string">"label"</span> : <span class="hljs-string">"right_zip"</span> 
   }, 
   { 
-<<<<<<< HEAD
-    <span class="hljs-string">"_key"</span> : <span class="hljs-string">"7566"</span>, 
-    <span class="hljs-string">"_id"</span> : <span class="hljs-string">"edges/7566"</span>, 
-    <span class="hljs-string">"_from"</span> : <span class="hljs-string">"circles/C"</span>, 
-    <span class="hljs-string">"_to"</span> : <span class="hljs-string">"circles/D"</span>, 
-    <span class="hljs-string">"_rev"</span> : <span class="hljs-string">"_VO3uJG2---"</span>, 
-=======
     <span class="hljs-string">"_key"</span> : <span class="hljs-string">"7554"</span>, 
     <span class="hljs-string">"_id"</span> : <span class="hljs-string">"edges/7554"</span>, 
     <span class="hljs-string">"_from"</span> : <span class="hljs-string">"circles/A"</span>, 
     <span class="hljs-string">"_to"</span> : <span class="hljs-string">"circles/B"</span>, 
     <span class="hljs-string">"_rev"</span> : <span class="hljs-string">"_VRepz2O---"</span>, 
->>>>>>> a692577f
     <span class="hljs-string">"theFalse"</span> : <span class="hljs-literal">false</span>, 
     <span class="hljs-string">"theTruth"</span> : <span class="hljs-literal">true</span>, 
     <span class="hljs-string">"label"</span> : <span class="hljs-string">"left_bar"</span> 
@@ -198,65 +116,37 @@
     <span class="hljs-string">"_id"</span> : <span class="hljs-string">"edges/7558"</span>, 
     <span class="hljs-string">"_from"</span> : <span class="hljs-string">"circles/B"</span>, 
     <span class="hljs-string">"_to"</span> : <span class="hljs-string">"circles/C"</span>, 
-<<<<<<< HEAD
-    <span class="hljs-string">"_rev"</span> : <span class="hljs-string">"_VO3uJGy--A"</span>, 
-=======
     <span class="hljs-string">"_rev"</span> : <span class="hljs-string">"_VRepz2O--_"</span>, 
->>>>>>> a692577f
     <span class="hljs-string">"theFalse"</span> : <span class="hljs-literal">false</span>, 
     <span class="hljs-string">"theTruth"</span> : <span class="hljs-literal">true</span>, 
     <span class="hljs-string">"label"</span> : <span class="hljs-string">"left_blarg"</span> 
   }, 
   { 
-<<<<<<< HEAD
-    <span class="hljs-string">"_key"</span> : <span class="hljs-string">"7572"</span>, 
-    <span class="hljs-string">"_id"</span> : <span class="hljs-string">"edges/7572"</span>, 
-    <span class="hljs-string">"_from"</span> : <span class="hljs-string">"circles/E"</span>, 
-    <span class="hljs-string">"_to"</span> : <span class="hljs-string">"circles/F"</span>, 
-    <span class="hljs-string">"_rev"</span> : <span class="hljs-string">"_VO3uJG6---"</span>, 
-=======
     <span class="hljs-string">"_key"</span> : <span class="hljs-string">"7570"</span>, 
     <span class="hljs-string">"_id"</span> : <span class="hljs-string">"edges/7570"</span>, 
     <span class="hljs-string">"_from"</span> : <span class="hljs-string">"circles/A"</span>, 
     <span class="hljs-string">"_to"</span> : <span class="hljs-string">"circles/G"</span>, 
     <span class="hljs-string">"_rev"</span> : <span class="hljs-string">"_VRepz2W---"</span>, 
->>>>>>> a692577f
     <span class="hljs-string">"theFalse"</span> : <span class="hljs-literal">false</span>, 
     <span class="hljs-string">"theTruth"</span> : <span class="hljs-literal">true</span>, 
     <span class="hljs-string">"label"</span> : <span class="hljs-string">"right_foo"</span> 
   }, 
   { 
-<<<<<<< HEAD
-    <span class="hljs-string">"_key"</span> : <span class="hljs-string">"7559"</span>, 
-    <span class="hljs-string">"_id"</span> : <span class="hljs-string">"edges/7559"</span>, 
-    <span class="hljs-string">"_from"</span> : <span class="hljs-string">"circles/A"</span>, 
-    <span class="hljs-string">"_to"</span> : <span class="hljs-string">"circles/B"</span>, 
-    <span class="hljs-string">"_rev"</span> : <span class="hljs-string">"_VO3uJGy--_"</span>, 
-=======
     <span class="hljs-string">"_key"</span> : <span class="hljs-string">"7564"</span>, 
     <span class="hljs-string">"_id"</span> : <span class="hljs-string">"edges/7564"</span>, 
     <span class="hljs-string">"_from"</span> : <span class="hljs-string">"circles/B"</span>, 
     <span class="hljs-string">"_to"</span> : <span class="hljs-string">"circles/E"</span>, 
     <span class="hljs-string">"_rev"</span> : <span class="hljs-string">"_VRepz2S--_"</span>, 
->>>>>>> a692577f
     <span class="hljs-string">"theFalse"</span> : <span class="hljs-literal">false</span>, 
     <span class="hljs-string">"theTruth"</span> : <span class="hljs-literal">true</span>, 
     <span class="hljs-string">"label"</span> : <span class="hljs-string">"left_blub"</span> 
   }, 
   { 
-<<<<<<< HEAD
-    <span class="hljs-string">"_key"</span> : <span class="hljs-string">"7578"</span>, 
-    <span class="hljs-string">"_id"</span> : <span class="hljs-string">"edges/7578"</span>, 
-    <span class="hljs-string">"_from"</span> : <span class="hljs-string">"circles/G"</span>, 
-    <span class="hljs-string">"_to"</span> : <span class="hljs-string">"circles/H"</span>, 
-    <span class="hljs-string">"_rev"</span> : <span class="hljs-string">"_VO3uJG6--A"</span>, 
-=======
     <span class="hljs-string">"_key"</span> : <span class="hljs-string">"7567"</span>, 
     <span class="hljs-string">"_id"</span> : <span class="hljs-string">"edges/7567"</span>, 
     <span class="hljs-string">"_from"</span> : <span class="hljs-string">"circles/E"</span>, 
     <span class="hljs-string">"_to"</span> : <span class="hljs-string">"circles/F"</span>, 
     <span class="hljs-string">"_rev"</span> : <span class="hljs-string">"_VRepz2S--A"</span>, 
->>>>>>> a692577f
     <span class="hljs-string">"theFalse"</span> : <span class="hljs-literal">false</span>, 
     <span class="hljs-string">"theTruth"</span> : <span class="hljs-literal">true</span>, 
     <span class="hljs-string">"label"</span> : <span class="hljs-string">"left_schubi"</span> 
@@ -266,11 +156,7 @@
     <span class="hljs-string">"_id"</span> : <span class="hljs-string">"edges/7582"</span>, 
     <span class="hljs-string">"_from"</span> : <span class="hljs-string">"circles/J"</span>, 
     <span class="hljs-string">"_to"</span> : <span class="hljs-string">"circles/K"</span>, 
-<<<<<<< HEAD
-    <span class="hljs-string">"_rev"</span> : <span class="hljs-string">"_VO3uJH---A"</span>, 
-=======
     <span class="hljs-string">"_rev"</span> : <span class="hljs-string">"_VRepz2e---"</span>, 
->>>>>>> a692577f
     <span class="hljs-string">"theFalse"</span> : <span class="hljs-literal">false</span>, 
     <span class="hljs-string">"theTruth"</span> : <span class="hljs-literal">true</span>, 
     <span class="hljs-string">"label"</span> : <span class="hljs-string">"right_zup"</span> 

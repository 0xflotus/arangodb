--- conflicted
+++ resolved
@@ -6,38 +6,22 @@
     <span class="hljs-string">"source"</span> : { 
       <span class="hljs-string">"_key"</span> : <span class="hljs-string">"diana"</span>, 
       <span class="hljs-string">"_id"</span> : <span class="hljs-string">"female/diana"</span>, 
-<<<<<<< HEAD
-      <span class="hljs-string">"_rev"</span> : <span class="hljs-string">"_WQyaMq6--B"</span>, 
-=======
-      <span class="hljs-string">"_rev"</span> : <span class="hljs-string">"_XUJzR4W--D"</span>, 
->>>>>>> 948820e4
+      <span class="hljs-string">"_rev"</span> : <span class="hljs-string">"_XUJzR4W--D"</span>, 
       <span class="hljs-string">"name"</span> : <span class="hljs-string">"Diana"</span> 
     }, 
     <span class="hljs-string">"destination"</span> : { 
       <span class="hljs-string">"_key"</span> : <span class="hljs-string">"charly"</span>, 
       <span class="hljs-string">"_id"</span> : <span class="hljs-string">"male/charly"</span>, 
-<<<<<<< HEAD
-      <span class="hljs-string">"_rev"</span> : <span class="hljs-string">"_WQyaMq6--_"</span>, 
-=======
       <span class="hljs-string">"_rev"</span> : <span class="hljs-string">"_XUJzR4W--B"</span>, 
->>>>>>> 948820e4
       <span class="hljs-string">"name"</span> : <span class="hljs-string">"Charly"</span> 
     }, 
     <span class="hljs-string">"edges"</span> : [ 
       { 
-<<<<<<< HEAD
-        <span class="hljs-string">"_key"</span> : <span class="hljs-string">"24405"</span>, 
-        <span class="hljs-string">"_id"</span> : <span class="hljs-string">"relation/24405"</span>, 
-        <span class="hljs-string">"_from"</span> : <span class="hljs-string">"male/charly"</span>, 
-        <span class="hljs-string">"_to"</span> : <span class="hljs-string">"female/diana"</span>, 
-        <span class="hljs-string">"_rev"</span> : <span class="hljs-string">"_WQyaMq6--H"</span>, 
-=======
         <span class="hljs-string">"_key"</span> : <span class="hljs-string">"115215"</span>, 
         <span class="hljs-string">"_id"</span> : <span class="hljs-string">"relation/115215"</span>, 
         <span class="hljs-string">"_from"</span> : <span class="hljs-string">"male/charly"</span>, 
         <span class="hljs-string">"_to"</span> : <span class="hljs-string">"female/diana"</span>, 
         <span class="hljs-string">"_rev"</span> : <span class="hljs-string">"_XUJzR4a--B"</span>, 
->>>>>>> 948820e4
         <span class="hljs-string">"type"</span> : <span class="hljs-string">"married"</span>, 
         <span class="hljs-string">"vertex"</span> : <span class="hljs-string">"charly"</span> 
       } 
@@ -46,21 +30,13 @@
       { 
         <span class="hljs-string">"_key"</span> : <span class="hljs-string">"diana"</span>, 
         <span class="hljs-string">"_id"</span> : <span class="hljs-string">"female/diana"</span>, 
-<<<<<<< HEAD
-        <span class="hljs-string">"_rev"</span> : <span class="hljs-string">"_WQyaMq6--B"</span>, 
-=======
-        <span class="hljs-string">"_rev"</span> : <span class="hljs-string">"_XUJzR4W--D"</span>, 
->>>>>>> 948820e4
+        <span class="hljs-string">"_rev"</span> : <span class="hljs-string">"_XUJzR4W--D"</span>, 
         <span class="hljs-string">"name"</span> : <span class="hljs-string">"Diana"</span> 
       }, 
       { 
         <span class="hljs-string">"_key"</span> : <span class="hljs-string">"charly"</span>, 
         <span class="hljs-string">"_id"</span> : <span class="hljs-string">"male/charly"</span>, 
-<<<<<<< HEAD
-        <span class="hljs-string">"_rev"</span> : <span class="hljs-string">"_WQyaMq6--_"</span>, 
-=======
         <span class="hljs-string">"_rev"</span> : <span class="hljs-string">"_XUJzR4W--B"</span>, 
->>>>>>> 948820e4
         <span class="hljs-string">"name"</span> : <span class="hljs-string">"Charly"</span> 
       } 
     ] 
@@ -69,128 +45,76 @@
     <span class="hljs-string">"source"</span> : { 
       <span class="hljs-string">"_key"</span> : <span class="hljs-string">"diana"</span>, 
       <span class="hljs-string">"_id"</span> : <span class="hljs-string">"female/diana"</span>, 
-<<<<<<< HEAD
-      <span class="hljs-string">"_rev"</span> : <span class="hljs-string">"_WQyaMq6--B"</span>, 
-=======
-      <span class="hljs-string">"_rev"</span> : <span class="hljs-string">"_XUJzR4W--D"</span>, 
->>>>>>> 948820e4
-      <span class="hljs-string">"name"</span> : <span class="hljs-string">"Diana"</span> 
-    }, 
-    <span class="hljs-string">"destination"</span> : { 
-      <span class="hljs-string">"_key"</span> : <span class="hljs-string">"alice"</span>, 
-      <span class="hljs-string">"_id"</span> : <span class="hljs-string">"female/alice"</span>, 
-<<<<<<< HEAD
-      <span class="hljs-string">"_rev"</span> : <span class="hljs-string">"_WQyaMq2--_"</span>, 
-=======
-      <span class="hljs-string">"_rev"</span> : <span class="hljs-string">"_XUJzR4S--_"</span>, 
->>>>>>> 948820e4
-      <span class="hljs-string">"name"</span> : <span class="hljs-string">"Alice"</span> 
-    }, 
-    <span class="hljs-string">"edges"</span> : [ 
-      { 
-<<<<<<< HEAD
-        <span class="hljs-string">"_key"</span> : <span class="hljs-string">"24405"</span>, 
-        <span class="hljs-string">"_id"</span> : <span class="hljs-string">"relation/24405"</span>, 
-        <span class="hljs-string">"_from"</span> : <span class="hljs-string">"male/charly"</span>, 
-        <span class="hljs-string">"_to"</span> : <span class="hljs-string">"female/diana"</span>, 
-        <span class="hljs-string">"_rev"</span> : <span class="hljs-string">"_WQyaMq6--H"</span>, 
-=======
+      <span class="hljs-string">"_rev"</span> : <span class="hljs-string">"_XUJzR4W--D"</span>, 
+      <span class="hljs-string">"name"</span> : <span class="hljs-string">"Diana"</span> 
+    }, 
+    <span class="hljs-string">"destination"</span> : { 
+      <span class="hljs-string">"_key"</span> : <span class="hljs-string">"alice"</span>, 
+      <span class="hljs-string">"_id"</span> : <span class="hljs-string">"female/alice"</span>, 
+      <span class="hljs-string">"_rev"</span> : <span class="hljs-string">"_XUJzR4S--_"</span>, 
+      <span class="hljs-string">"name"</span> : <span class="hljs-string">"Alice"</span> 
+    }, 
+    <span class="hljs-string">"edges"</span> : [ 
+      { 
         <span class="hljs-string">"_key"</span> : <span class="hljs-string">"115215"</span>, 
         <span class="hljs-string">"_id"</span> : <span class="hljs-string">"relation/115215"</span>, 
         <span class="hljs-string">"_from"</span> : <span class="hljs-string">"male/charly"</span>, 
         <span class="hljs-string">"_to"</span> : <span class="hljs-string">"female/diana"</span>, 
         <span class="hljs-string">"_rev"</span> : <span class="hljs-string">"_XUJzR4a--B"</span>, 
->>>>>>> 948820e4
         <span class="hljs-string">"type"</span> : <span class="hljs-string">"married"</span>, 
         <span class="hljs-string">"vertex"</span> : <span class="hljs-string">"charly"</span> 
       }, 
       { 
-<<<<<<< HEAD
-        <span class="hljs-string">"_key"</span> : <span class="hljs-string">"24402"</span>, 
-        <span class="hljs-string">"_id"</span> : <span class="hljs-string">"relation/24402"</span>, 
-        <span class="hljs-string">"_from"</span> : <span class="hljs-string">"female/alice"</span>, 
-        <span class="hljs-string">"_to"</span> : <span class="hljs-string">"male/charly"</span>, 
-        <span class="hljs-string">"_rev"</span> : <span class="hljs-string">"_WQyaMq6--F"</span>, 
-=======
         <span class="hljs-string">"_key"</span> : <span class="hljs-string">"115212"</span>, 
         <span class="hljs-string">"_id"</span> : <span class="hljs-string">"relation/115212"</span>, 
         <span class="hljs-string">"_from"</span> : <span class="hljs-string">"female/alice"</span>, 
         <span class="hljs-string">"_to"</span> : <span class="hljs-string">"male/charly"</span>, 
         <span class="hljs-string">"_rev"</span> : <span class="hljs-string">"_XUJzR4a--_"</span>, 
->>>>>>> 948820e4
-        <span class="hljs-string">"type"</span> : <span class="hljs-string">"friend"</span>, 
-        <span class="hljs-string">"vertex"</span> : <span class="hljs-string">"alice"</span> 
-      } 
-    ], 
-    <span class="hljs-string">"vertice"</span> : [ 
-      { 
-        <span class="hljs-string">"_key"</span> : <span class="hljs-string">"diana"</span>, 
-        <span class="hljs-string">"_id"</span> : <span class="hljs-string">"female/diana"</span>, 
-<<<<<<< HEAD
-        <span class="hljs-string">"_rev"</span> : <span class="hljs-string">"_WQyaMq6--B"</span>, 
-=======
-        <span class="hljs-string">"_rev"</span> : <span class="hljs-string">"_XUJzR4W--D"</span>, 
->>>>>>> 948820e4
+        <span class="hljs-string">"type"</span> : <span class="hljs-string">"friend"</span>, 
+        <span class="hljs-string">"vertex"</span> : <span class="hljs-string">"alice"</span> 
+      } 
+    ], 
+    <span class="hljs-string">"vertice"</span> : [ 
+      { 
+        <span class="hljs-string">"_key"</span> : <span class="hljs-string">"diana"</span>, 
+        <span class="hljs-string">"_id"</span> : <span class="hljs-string">"female/diana"</span>, 
+        <span class="hljs-string">"_rev"</span> : <span class="hljs-string">"_XUJzR4W--D"</span>, 
         <span class="hljs-string">"name"</span> : <span class="hljs-string">"Diana"</span> 
       }, 
       { 
         <span class="hljs-string">"_key"</span> : <span class="hljs-string">"charly"</span>, 
         <span class="hljs-string">"_id"</span> : <span class="hljs-string">"male/charly"</span>, 
-<<<<<<< HEAD
-        <span class="hljs-string">"_rev"</span> : <span class="hljs-string">"_WQyaMq6--_"</span>, 
-=======
         <span class="hljs-string">"_rev"</span> : <span class="hljs-string">"_XUJzR4W--B"</span>, 
->>>>>>> 948820e4
         <span class="hljs-string">"name"</span> : <span class="hljs-string">"Charly"</span> 
       }, 
       { 
         <span class="hljs-string">"_key"</span> : <span class="hljs-string">"alice"</span>, 
         <span class="hljs-string">"_id"</span> : <span class="hljs-string">"female/alice"</span>, 
-<<<<<<< HEAD
-        <span class="hljs-string">"_rev"</span> : <span class="hljs-string">"_WQyaMq2--_"</span>, 
-=======
-        <span class="hljs-string">"_rev"</span> : <span class="hljs-string">"_XUJzR4S--_"</span>, 
->>>>>>> 948820e4
-        <span class="hljs-string">"name"</span> : <span class="hljs-string">"Alice"</span> 
-      } 
-    ] 
-  }, 
-  { 
-    <span class="hljs-string">"source"</span> : { 
-      <span class="hljs-string">"_key"</span> : <span class="hljs-string">"diana"</span>, 
-      <span class="hljs-string">"_id"</span> : <span class="hljs-string">"female/diana"</span>, 
-<<<<<<< HEAD
-      <span class="hljs-string">"_rev"</span> : <span class="hljs-string">"_WQyaMq6--B"</span>, 
-=======
-      <span class="hljs-string">"_rev"</span> : <span class="hljs-string">"_XUJzR4W--D"</span>, 
->>>>>>> 948820e4
+        <span class="hljs-string">"_rev"</span> : <span class="hljs-string">"_XUJzR4S--_"</span>, 
+        <span class="hljs-string">"name"</span> : <span class="hljs-string">"Alice"</span> 
+      } 
+    ] 
+  }, 
+  { 
+    <span class="hljs-string">"source"</span> : { 
+      <span class="hljs-string">"_key"</span> : <span class="hljs-string">"diana"</span>, 
+      <span class="hljs-string">"_id"</span> : <span class="hljs-string">"female/diana"</span>, 
+      <span class="hljs-string">"_rev"</span> : <span class="hljs-string">"_XUJzR4W--D"</span>, 
       <span class="hljs-string">"name"</span> : <span class="hljs-string">"Diana"</span> 
     }, 
     <span class="hljs-string">"destination"</span> : { 
       <span class="hljs-string">"_key"</span> : <span class="hljs-string">"bob"</span>, 
       <span class="hljs-string">"_id"</span> : <span class="hljs-string">"male/bob"</span>, 
-<<<<<<< HEAD
-      <span class="hljs-string">"_rev"</span> : <span class="hljs-string">"_WQyaMq2--B"</span>, 
-=======
       <span class="hljs-string">"_rev"</span> : <span class="hljs-string">"_XUJzR4W--_"</span>, 
->>>>>>> 948820e4
       <span class="hljs-string">"name"</span> : <span class="hljs-string">"Bob"</span> 
     }, 
     <span class="hljs-string">"edges"</span> : [ 
       { 
-<<<<<<< HEAD
-        <span class="hljs-string">"_key"</span> : <span class="hljs-string">"24408"</span>, 
-        <span class="hljs-string">"_id"</span> : <span class="hljs-string">"relation/24408"</span>, 
-        <span class="hljs-string">"_from"</span> : <span class="hljs-string">"male/bob"</span>, 
-        <span class="hljs-string">"_to"</span> : <span class="hljs-string">"female/diana"</span>, 
-        <span class="hljs-string">"_rev"</span> : <span class="hljs-string">"_WQyaMq6--J"</span>, 
-=======
         <span class="hljs-string">"_key"</span> : <span class="hljs-string">"115218"</span>, 
         <span class="hljs-string">"_id"</span> : <span class="hljs-string">"relation/115218"</span>, 
         <span class="hljs-string">"_from"</span> : <span class="hljs-string">"male/bob"</span>, 
         <span class="hljs-string">"_to"</span> : <span class="hljs-string">"female/diana"</span>, 
         <span class="hljs-string">"_rev"</span> : <span class="hljs-string">"_XUJzR4a--D"</span>, 
->>>>>>> 948820e4
         <span class="hljs-string">"type"</span> : <span class="hljs-string">"friend"</span>, 
         <span class="hljs-string">"vertex"</span> : <span class="hljs-string">"bob"</span> 
       } 
@@ -199,21 +123,13 @@
       { 
         <span class="hljs-string">"_key"</span> : <span class="hljs-string">"diana"</span>, 
         <span class="hljs-string">"_id"</span> : <span class="hljs-string">"female/diana"</span>, 
-<<<<<<< HEAD
-        <span class="hljs-string">"_rev"</span> : <span class="hljs-string">"_WQyaMq6--B"</span>, 
-=======
-        <span class="hljs-string">"_rev"</span> : <span class="hljs-string">"_XUJzR4W--D"</span>, 
->>>>>>> 948820e4
+        <span class="hljs-string">"_rev"</span> : <span class="hljs-string">"_XUJzR4W--D"</span>, 
         <span class="hljs-string">"name"</span> : <span class="hljs-string">"Diana"</span> 
       }, 
       { 
         <span class="hljs-string">"_key"</span> : <span class="hljs-string">"bob"</span>, 
         <span class="hljs-string">"_id"</span> : <span class="hljs-string">"male/bob"</span>, 
-<<<<<<< HEAD
-        <span class="hljs-string">"_rev"</span> : <span class="hljs-string">"_WQyaMq2--B"</span>, 
-=======
         <span class="hljs-string">"_rev"</span> : <span class="hljs-string">"_XUJzR4W--_"</span>, 
->>>>>>> 948820e4
         <span class="hljs-string">"name"</span> : <span class="hljs-string">"Bob"</span> 
       } 
     ] 
@@ -222,88 +138,52 @@
     <span class="hljs-string">"source"</span> : { 
       <span class="hljs-string">"_key"</span> : <span class="hljs-string">"diana"</span>, 
       <span class="hljs-string">"_id"</span> : <span class="hljs-string">"female/diana"</span>, 
-<<<<<<< HEAD
-      <span class="hljs-string">"_rev"</span> : <span class="hljs-string">"_WQyaMq6--B"</span>, 
-=======
-      <span class="hljs-string">"_rev"</span> : <span class="hljs-string">"_XUJzR4W--D"</span>, 
->>>>>>> 948820e4
-      <span class="hljs-string">"name"</span> : <span class="hljs-string">"Diana"</span> 
-    }, 
-    <span class="hljs-string">"destination"</span> : { 
-      <span class="hljs-string">"_key"</span> : <span class="hljs-string">"alice"</span>, 
-      <span class="hljs-string">"_id"</span> : <span class="hljs-string">"female/alice"</span>, 
-<<<<<<< HEAD
-      <span class="hljs-string">"_rev"</span> : <span class="hljs-string">"_WQyaMq2--_"</span>, 
-=======
-      <span class="hljs-string">"_rev"</span> : <span class="hljs-string">"_XUJzR4S--_"</span>, 
->>>>>>> 948820e4
-      <span class="hljs-string">"name"</span> : <span class="hljs-string">"Alice"</span> 
-    }, 
-    <span class="hljs-string">"edges"</span> : [ 
-      { 
-<<<<<<< HEAD
-        <span class="hljs-string">"_key"</span> : <span class="hljs-string">"24408"</span>, 
-        <span class="hljs-string">"_id"</span> : <span class="hljs-string">"relation/24408"</span>, 
-        <span class="hljs-string">"_from"</span> : <span class="hljs-string">"male/bob"</span>, 
-        <span class="hljs-string">"_to"</span> : <span class="hljs-string">"female/diana"</span>, 
-        <span class="hljs-string">"_rev"</span> : <span class="hljs-string">"_WQyaMq6--J"</span>, 
-=======
+      <span class="hljs-string">"_rev"</span> : <span class="hljs-string">"_XUJzR4W--D"</span>, 
+      <span class="hljs-string">"name"</span> : <span class="hljs-string">"Diana"</span> 
+    }, 
+    <span class="hljs-string">"destination"</span> : { 
+      <span class="hljs-string">"_key"</span> : <span class="hljs-string">"alice"</span>, 
+      <span class="hljs-string">"_id"</span> : <span class="hljs-string">"female/alice"</span>, 
+      <span class="hljs-string">"_rev"</span> : <span class="hljs-string">"_XUJzR4S--_"</span>, 
+      <span class="hljs-string">"name"</span> : <span class="hljs-string">"Alice"</span> 
+    }, 
+    <span class="hljs-string">"edges"</span> : [ 
+      { 
         <span class="hljs-string">"_key"</span> : <span class="hljs-string">"115218"</span>, 
         <span class="hljs-string">"_id"</span> : <span class="hljs-string">"relation/115218"</span>, 
         <span class="hljs-string">"_from"</span> : <span class="hljs-string">"male/bob"</span>, 
         <span class="hljs-string">"_to"</span> : <span class="hljs-string">"female/diana"</span>, 
         <span class="hljs-string">"_rev"</span> : <span class="hljs-string">"_XUJzR4a--D"</span>, 
->>>>>>> 948820e4
         <span class="hljs-string">"type"</span> : <span class="hljs-string">"friend"</span>, 
         <span class="hljs-string">"vertex"</span> : <span class="hljs-string">"bob"</span> 
       }, 
       { 
-<<<<<<< HEAD
-        <span class="hljs-string">"_key"</span> : <span class="hljs-string">"24398"</span>, 
-        <span class="hljs-string">"_id"</span> : <span class="hljs-string">"relation/24398"</span>, 
-        <span class="hljs-string">"_from"</span> : <span class="hljs-string">"female/alice"</span>, 
-        <span class="hljs-string">"_to"</span> : <span class="hljs-string">"male/bob"</span>, 
-        <span class="hljs-string">"_rev"</span> : <span class="hljs-string">"_WQyaMq6--D"</span>, 
-=======
         <span class="hljs-string">"_key"</span> : <span class="hljs-string">"115208"</span>, 
         <span class="hljs-string">"_id"</span> : <span class="hljs-string">"relation/115208"</span>, 
         <span class="hljs-string">"_from"</span> : <span class="hljs-string">"female/alice"</span>, 
         <span class="hljs-string">"_to"</span> : <span class="hljs-string">"male/bob"</span>, 
         <span class="hljs-string">"_rev"</span> : <span class="hljs-string">"_XUJzR4W--F"</span>, 
->>>>>>> 948820e4
-        <span class="hljs-string">"type"</span> : <span class="hljs-string">"married"</span>, 
-        <span class="hljs-string">"vertex"</span> : <span class="hljs-string">"alice"</span> 
-      } 
-    ], 
-    <span class="hljs-string">"vertice"</span> : [ 
-      { 
-        <span class="hljs-string">"_key"</span> : <span class="hljs-string">"diana"</span>, 
-        <span class="hljs-string">"_id"</span> : <span class="hljs-string">"female/diana"</span>, 
-<<<<<<< HEAD
-        <span class="hljs-string">"_rev"</span> : <span class="hljs-string">"_WQyaMq6--B"</span>, 
-=======
-        <span class="hljs-string">"_rev"</span> : <span class="hljs-string">"_XUJzR4W--D"</span>, 
->>>>>>> 948820e4
+        <span class="hljs-string">"type"</span> : <span class="hljs-string">"married"</span>, 
+        <span class="hljs-string">"vertex"</span> : <span class="hljs-string">"alice"</span> 
+      } 
+    ], 
+    <span class="hljs-string">"vertice"</span> : [ 
+      { 
+        <span class="hljs-string">"_key"</span> : <span class="hljs-string">"diana"</span>, 
+        <span class="hljs-string">"_id"</span> : <span class="hljs-string">"female/diana"</span>, 
+        <span class="hljs-string">"_rev"</span> : <span class="hljs-string">"_XUJzR4W--D"</span>, 
         <span class="hljs-string">"name"</span> : <span class="hljs-string">"Diana"</span> 
       }, 
       { 
         <span class="hljs-string">"_key"</span> : <span class="hljs-string">"bob"</span>, 
         <span class="hljs-string">"_id"</span> : <span class="hljs-string">"male/bob"</span>, 
-<<<<<<< HEAD
-        <span class="hljs-string">"_rev"</span> : <span class="hljs-string">"_WQyaMq2--B"</span>, 
-=======
         <span class="hljs-string">"_rev"</span> : <span class="hljs-string">"_XUJzR4W--_"</span>, 
->>>>>>> 948820e4
         <span class="hljs-string">"name"</span> : <span class="hljs-string">"Bob"</span> 
       }, 
       { 
         <span class="hljs-string">"_key"</span> : <span class="hljs-string">"alice"</span>, 
         <span class="hljs-string">"_id"</span> : <span class="hljs-string">"female/alice"</span>, 
-<<<<<<< HEAD
-        <span class="hljs-string">"_rev"</span> : <span class="hljs-string">"_WQyaMq2--_"</span>, 
-=======
-        <span class="hljs-string">"_rev"</span> : <span class="hljs-string">"_XUJzR4S--_"</span>, 
->>>>>>> 948820e4
+        <span class="hljs-string">"_rev"</span> : <span class="hljs-string">"_XUJzR4S--_"</span>, 
         <span class="hljs-string">"name"</span> : <span class="hljs-string">"Alice"</span> 
       } 
     ] 
@@ -312,38 +192,22 @@
     <span class="hljs-string">"source"</span> : { 
       <span class="hljs-string">"_key"</span> : <span class="hljs-string">"bob"</span>, 
       <span class="hljs-string">"_id"</span> : <span class="hljs-string">"male/bob"</span>, 
-<<<<<<< HEAD
-      <span class="hljs-string">"_rev"</span> : <span class="hljs-string">"_WQyaMq2--B"</span>, 
-=======
       <span class="hljs-string">"_rev"</span> : <span class="hljs-string">"_XUJzR4W--_"</span>, 
->>>>>>> 948820e4
       <span class="hljs-string">"name"</span> : <span class="hljs-string">"Bob"</span> 
     }, 
     <span class="hljs-string">"destination"</span> : { 
       <span class="hljs-string">"_key"</span> : <span class="hljs-string">"alice"</span>, 
       <span class="hljs-string">"_id"</span> : <span class="hljs-string">"female/alice"</span>, 
-<<<<<<< HEAD
-      <span class="hljs-string">"_rev"</span> : <span class="hljs-string">"_WQyaMq2--_"</span>, 
-=======
-      <span class="hljs-string">"_rev"</span> : <span class="hljs-string">"_XUJzR4S--_"</span>, 
->>>>>>> 948820e4
-      <span class="hljs-string">"name"</span> : <span class="hljs-string">"Alice"</span> 
-    }, 
-    <span class="hljs-string">"edges"</span> : [ 
-      { 
-<<<<<<< HEAD
-        <span class="hljs-string">"_key"</span> : <span class="hljs-string">"24398"</span>, 
-        <span class="hljs-string">"_id"</span> : <span class="hljs-string">"relation/24398"</span>, 
-        <span class="hljs-string">"_from"</span> : <span class="hljs-string">"female/alice"</span>, 
-        <span class="hljs-string">"_to"</span> : <span class="hljs-string">"male/bob"</span>, 
-        <span class="hljs-string">"_rev"</span> : <span class="hljs-string">"_WQyaMq6--D"</span>, 
-=======
+      <span class="hljs-string">"_rev"</span> : <span class="hljs-string">"_XUJzR4S--_"</span>, 
+      <span class="hljs-string">"name"</span> : <span class="hljs-string">"Alice"</span> 
+    }, 
+    <span class="hljs-string">"edges"</span> : [ 
+      { 
         <span class="hljs-string">"_key"</span> : <span class="hljs-string">"115208"</span>, 
         <span class="hljs-string">"_id"</span> : <span class="hljs-string">"relation/115208"</span>, 
         <span class="hljs-string">"_from"</span> : <span class="hljs-string">"female/alice"</span>, 
         <span class="hljs-string">"_to"</span> : <span class="hljs-string">"male/bob"</span>, 
         <span class="hljs-string">"_rev"</span> : <span class="hljs-string">"_XUJzR4W--F"</span>, 
->>>>>>> 948820e4
         <span class="hljs-string">"type"</span> : <span class="hljs-string">"married"</span>, 
         <span class="hljs-string">"vertex"</span> : <span class="hljs-string">"alice"</span> 
       } 
@@ -352,21 +216,13 @@
       { 
         <span class="hljs-string">"_key"</span> : <span class="hljs-string">"bob"</span>, 
         <span class="hljs-string">"_id"</span> : <span class="hljs-string">"male/bob"</span>, 
-<<<<<<< HEAD
-        <span class="hljs-string">"_rev"</span> : <span class="hljs-string">"_WQyaMq2--B"</span>, 
-=======
         <span class="hljs-string">"_rev"</span> : <span class="hljs-string">"_XUJzR4W--_"</span>, 
->>>>>>> 948820e4
         <span class="hljs-string">"name"</span> : <span class="hljs-string">"Bob"</span> 
       }, 
       { 
         <span class="hljs-string">"_key"</span> : <span class="hljs-string">"alice"</span>, 
         <span class="hljs-string">"_id"</span> : <span class="hljs-string">"female/alice"</span>, 
-<<<<<<< HEAD
-        <span class="hljs-string">"_rev"</span> : <span class="hljs-string">"_WQyaMq2--_"</span>, 
-=======
-        <span class="hljs-string">"_rev"</span> : <span class="hljs-string">"_XUJzR4S--_"</span>, 
->>>>>>> 948820e4
+        <span class="hljs-string">"_rev"</span> : <span class="hljs-string">"_XUJzR4S--_"</span>, 
         <span class="hljs-string">"name"</span> : <span class="hljs-string">"Alice"</span> 
       } 
     ] 
@@ -375,38 +231,22 @@
     <span class="hljs-string">"source"</span> : { 
       <span class="hljs-string">"_key"</span> : <span class="hljs-string">"charly"</span>, 
       <span class="hljs-string">"_id"</span> : <span class="hljs-string">"male/charly"</span>, 
-<<<<<<< HEAD
-      <span class="hljs-string">"_rev"</span> : <span class="hljs-string">"_WQyaMq6--_"</span>, 
-=======
       <span class="hljs-string">"_rev"</span> : <span class="hljs-string">"_XUJzR4W--B"</span>, 
->>>>>>> 948820e4
       <span class="hljs-string">"name"</span> : <span class="hljs-string">"Charly"</span> 
     }, 
     <span class="hljs-string">"destination"</span> : { 
       <span class="hljs-string">"_key"</span> : <span class="hljs-string">"alice"</span>, 
       <span class="hljs-string">"_id"</span> : <span class="hljs-string">"female/alice"</span>, 
-<<<<<<< HEAD
-      <span class="hljs-string">"_rev"</span> : <span class="hljs-string">"_WQyaMq2--_"</span>, 
-=======
-      <span class="hljs-string">"_rev"</span> : <span class="hljs-string">"_XUJzR4S--_"</span>, 
->>>>>>> 948820e4
-      <span class="hljs-string">"name"</span> : <span class="hljs-string">"Alice"</span> 
-    }, 
-    <span class="hljs-string">"edges"</span> : [ 
-      { 
-<<<<<<< HEAD
-        <span class="hljs-string">"_key"</span> : <span class="hljs-string">"24402"</span>, 
-        <span class="hljs-string">"_id"</span> : <span class="hljs-string">"relation/24402"</span>, 
-        <span class="hljs-string">"_from"</span> : <span class="hljs-string">"female/alice"</span>, 
-        <span class="hljs-string">"_to"</span> : <span class="hljs-string">"male/charly"</span>, 
-        <span class="hljs-string">"_rev"</span> : <span class="hljs-string">"_WQyaMq6--F"</span>, 
-=======
+      <span class="hljs-string">"_rev"</span> : <span class="hljs-string">"_XUJzR4S--_"</span>, 
+      <span class="hljs-string">"name"</span> : <span class="hljs-string">"Alice"</span> 
+    }, 
+    <span class="hljs-string">"edges"</span> : [ 
+      { 
         <span class="hljs-string">"_key"</span> : <span class="hljs-string">"115212"</span>, 
         <span class="hljs-string">"_id"</span> : <span class="hljs-string">"relation/115212"</span>, 
         <span class="hljs-string">"_from"</span> : <span class="hljs-string">"female/alice"</span>, 
         <span class="hljs-string">"_to"</span> : <span class="hljs-string">"male/charly"</span>, 
         <span class="hljs-string">"_rev"</span> : <span class="hljs-string">"_XUJzR4a--_"</span>, 
->>>>>>> 948820e4
         <span class="hljs-string">"type"</span> : <span class="hljs-string">"friend"</span>, 
         <span class="hljs-string">"vertex"</span> : <span class="hljs-string">"alice"</span> 
       } 
@@ -415,21 +255,13 @@
       { 
         <span class="hljs-string">"_key"</span> : <span class="hljs-string">"charly"</span>, 
         <span class="hljs-string">"_id"</span> : <span class="hljs-string">"male/charly"</span>, 
-<<<<<<< HEAD
-        <span class="hljs-string">"_rev"</span> : <span class="hljs-string">"_WQyaMq6--_"</span>, 
-=======
         <span class="hljs-string">"_rev"</span> : <span class="hljs-string">"_XUJzR4W--B"</span>, 
->>>>>>> 948820e4
         <span class="hljs-string">"name"</span> : <span class="hljs-string">"Charly"</span> 
       }, 
       { 
         <span class="hljs-string">"_key"</span> : <span class="hljs-string">"alice"</span>, 
         <span class="hljs-string">"_id"</span> : <span class="hljs-string">"female/alice"</span>, 
-<<<<<<< HEAD
-        <span class="hljs-string">"_rev"</span> : <span class="hljs-string">"_WQyaMq2--_"</span>, 
-=======
-        <span class="hljs-string">"_rev"</span> : <span class="hljs-string">"_XUJzR4S--_"</span>, 
->>>>>>> 948820e4
+        <span class="hljs-string">"_rev"</span> : <span class="hljs-string">"_XUJzR4S--_"</span>, 
         <span class="hljs-string">"name"</span> : <span class="hljs-string">"Alice"</span> 
       } 
     ] 

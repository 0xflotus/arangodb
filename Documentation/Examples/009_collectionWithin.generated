arangosh&gt; <span class="hljs-keyword">for</span> (<span class="hljs-keyword">var</span> i = <span class="hljs-number">-90</span>;  i &lt;= <span class="hljs-number">90</span>;  i += <span class="hljs-number">10</span>) {
........&gt;  <span class="hljs-keyword">for</span> (<span class="hljs-keyword">var</span> j = <span class="hljs-number">-180</span>; j &lt;= <span class="hljs-number">180</span>; j += <span class="hljs-number">10</span>) {
........&gt; db.geo.save({ <span class="hljs-attr">name</span> : <span class="hljs-string">"Name/"</span> + i + <span class="hljs-string">"/"</span> + j, <span class="hljs-attr">loc</span>: [ i, j ] }); } }
arangosh&gt; db.geo.within(<span class="hljs-number">0</span>, <span class="hljs-number">0</span>, <span class="hljs-number">2000</span> * <span class="hljs-number">1000</span>).distance().toArray();
[ 
  { 
    <span class="hljs-string">"distance"</span> : <span class="hljs-number">0</span>, 
<<<<<<< HEAD
    <span class="hljs-string">"_id"</span> : <span class="hljs-string">"geo/5509"</span>, 
    <span class="hljs-string">"_key"</span> : <span class="hljs-string">"5509"</span>, 
    <span class="hljs-string">"_rev"</span> : <span class="hljs-string">"_VO3uFcK--B"</span>, 
=======
    <span class="hljs-string">"_id"</span> : <span class="hljs-string">"geo/5504"</span>, 
    <span class="hljs-string">"_key"</span> : <span class="hljs-string">"5504"</span>, 
    <span class="hljs-string">"_rev"</span> : <span class="hljs-string">"_VRepwnm--A"</span>, 
>>>>>>> a692577f
    <span class="hljs-string">"loc"</span> : [ 
      <span class="hljs-number">0</span>, 
      <span class="hljs-number">0</span> 
    ], 
    <span class="hljs-string">"name"</span> : <span class="hljs-string">"Name/0/0"</span> 
  }, 
  { 
    <span class="hljs-string">"distance"</span> : <span class="hljs-number">1111949.2664455874</span>, 
<<<<<<< HEAD
    <span class="hljs-string">"_id"</span> : <span class="hljs-string">"geo/5398"</span>, 
    <span class="hljs-string">"_key"</span> : <span class="hljs-string">"5398"</span>, 
    <span class="hljs-string">"_rev"</span> : <span class="hljs-string">"_VO3uFb2--B"</span>, 
=======
    <span class="hljs-string">"_id"</span> : <span class="hljs-string">"geo/5393"</span>, 
    <span class="hljs-string">"_key"</span> : <span class="hljs-string">"5393"</span>, 
    <span class="hljs-string">"_rev"</span> : <span class="hljs-string">"_VRepwm2---"</span>, 
>>>>>>> a692577f
    <span class="hljs-string">"loc"</span> : [ 
      <span class="hljs-number">-10</span>, 
      <span class="hljs-number">0</span> 
    ], 
    <span class="hljs-string">"name"</span> : <span class="hljs-string">"Name/-10/0"</span> 
  }, 
  { 
    <span class="hljs-string">"distance"</span> : <span class="hljs-number">1111949.2664455874</span>, 
<<<<<<< HEAD
    <span class="hljs-string">"_id"</span> : <span class="hljs-string">"geo/5512"</span>, 
    <span class="hljs-string">"_key"</span> : <span class="hljs-string">"5512"</span>, 
    <span class="hljs-string">"_rev"</span> : <span class="hljs-string">"_VO3uFcK--C"</span>, 
=======
    <span class="hljs-string">"_id"</span> : <span class="hljs-string">"geo/5507"</span>, 
    <span class="hljs-string">"_key"</span> : <span class="hljs-string">"5507"</span>, 
    <span class="hljs-string">"_rev"</span> : <span class="hljs-string">"_VRepwnq---"</span>, 
>>>>>>> a692577f
    <span class="hljs-string">"loc"</span> : [ 
      <span class="hljs-number">0</span>, 
      <span class="hljs-number">10</span> 
    ], 
    <span class="hljs-string">"name"</span> : <span class="hljs-string">"Name/0/10"</span> 
  }, 
  { 
    <span class="hljs-string">"distance"</span> : <span class="hljs-number">1111949.2664455874</span>, 
<<<<<<< HEAD
    <span class="hljs-string">"_id"</span> : <span class="hljs-string">"geo/5620"</span>, 
    <span class="hljs-string">"_key"</span> : <span class="hljs-string">"5620"</span>, 
    <span class="hljs-string">"_rev"</span> : <span class="hljs-string">"_VO3uFce---"</span>, 
=======
    <span class="hljs-string">"_id"</span> : <span class="hljs-string">"geo/5615"</span>, 
    <span class="hljs-string">"_key"</span> : <span class="hljs-string">"5615"</span>, 
    <span class="hljs-string">"_rev"</span> : <span class="hljs-string">"_VRepwoS--_"</span>, 
>>>>>>> a692577f
    <span class="hljs-string">"loc"</span> : [ 
      <span class="hljs-number">10</span>, 
      <span class="hljs-number">0</span> 
    ], 
    <span class="hljs-string">"name"</span> : <span class="hljs-string">"Name/10/0"</span> 
  }, 
  { 
    <span class="hljs-string">"distance"</span> : <span class="hljs-number">1111949.2664455874</span>, 
<<<<<<< HEAD
    <span class="hljs-string">"_id"</span> : <span class="hljs-string">"geo/5506"</span>, 
    <span class="hljs-string">"_key"</span> : <span class="hljs-string">"5506"</span>, 
    <span class="hljs-string">"_rev"</span> : <span class="hljs-string">"_VO3uFcK--A"</span>, 
    <span class="hljs-string">"loc"</span> : [ 
      <span class="hljs-number">0</span>, 
      <span class="hljs-number">-10</span> 
    ], 
    <span class="hljs-string">"name"</span> : <span class="hljs-string">"Name/0/-10"</span> 
  }, 
  { 
    <span class="hljs-string">"distance"</span> : <span class="hljs-number">1568520.556798576</span>, 
    <span class="hljs-string">"_id"</span> : <span class="hljs-string">"geo/5401"</span>, 
    <span class="hljs-string">"_key"</span> : <span class="hljs-string">"5401"</span>, 
    <span class="hljs-string">"_rev"</span> : <span class="hljs-string">"_VO3uFb2--C"</span>, 
    <span class="hljs-string">"loc"</span> : [ 
      <span class="hljs-number">-10</span>, 
      <span class="hljs-number">10</span> 
    ], 
    <span class="hljs-string">"name"</span> : <span class="hljs-string">"Name/-10/10"</span> 
  }, 
  { 
    <span class="hljs-string">"distance"</span> : <span class="hljs-number">1568520.556798576</span>, 
    <span class="hljs-string">"_id"</span> : <span class="hljs-string">"geo/5623"</span>, 
    <span class="hljs-string">"_key"</span> : <span class="hljs-string">"5623"</span>, 
    <span class="hljs-string">"_rev"</span> : <span class="hljs-string">"_VO3uFce--_"</span>, 
=======
    <span class="hljs-string">"_id"</span> : <span class="hljs-string">"geo/5501"</span>, 
    <span class="hljs-string">"_key"</span> : <span class="hljs-string">"5501"</span>, 
    <span class="hljs-string">"_rev"</span> : <span class="hljs-string">"_VRepwnm--_"</span>, 
>>>>>>> a692577f
    <span class="hljs-string">"loc"</span> : [ 
      <span class="hljs-number">0</span>, 
      <span class="hljs-number">-10</span> 
    ], 
    <span class="hljs-string">"name"</span> : <span class="hljs-string">"Name/0/-10"</span> 
  }, 
  { 
    <span class="hljs-string">"distance"</span> : <span class="hljs-number">1568520.556798576</span>, 
<<<<<<< HEAD
    <span class="hljs-string">"_id"</span> : <span class="hljs-string">"geo/5395"</span>, 
    <span class="hljs-string">"_key"</span> : <span class="hljs-string">"5395"</span>, 
    <span class="hljs-string">"_rev"</span> : <span class="hljs-string">"_VO3uFb2--A"</span>, 
=======
    <span class="hljs-string">"_id"</span> : <span class="hljs-string">"geo/5396"</span>, 
    <span class="hljs-string">"_key"</span> : <span class="hljs-string">"5396"</span>, 
    <span class="hljs-string">"_rev"</span> : <span class="hljs-string">"_VRepwm2--_"</span>, 
>>>>>>> a692577f
    <span class="hljs-string">"loc"</span> : [ 
      <span class="hljs-number">-10</span>, 
      <span class="hljs-number">10</span> 
    ], 
    <span class="hljs-string">"name"</span> : <span class="hljs-string">"Name/-10/10"</span> 
  }, 
  { 
    <span class="hljs-string">"distance"</span> : <span class="hljs-number">1568520.556798576</span>, 
<<<<<<< HEAD
    <span class="hljs-string">"_id"</span> : <span class="hljs-string">"geo/5617"</span>, 
    <span class="hljs-string">"_key"</span> : <span class="hljs-string">"5617"</span>, 
    <span class="hljs-string">"_rev"</span> : <span class="hljs-string">"_VO3uFca--F"</span>, 
=======
    <span class="hljs-string">"_id"</span> : <span class="hljs-string">"geo/5618"</span>, 
    <span class="hljs-string">"_key"</span> : <span class="hljs-string">"5618"</span>, 
    <span class="hljs-string">"_rev"</span> : <span class="hljs-string">"_VRepwoS--A"</span>, 
    <span class="hljs-string">"loc"</span> : [ 
      <span class="hljs-number">10</span>, 
      <span class="hljs-number">10</span> 
    ], 
    <span class="hljs-string">"name"</span> : <span class="hljs-string">"Name/10/10"</span> 
  }, 
  { 
    <span class="hljs-string">"distance"</span> : <span class="hljs-number">1568520.556798576</span>, 
    <span class="hljs-string">"_id"</span> : <span class="hljs-string">"geo/5390"</span>, 
    <span class="hljs-string">"_key"</span> : <span class="hljs-string">"5390"</span>, 
    <span class="hljs-string">"_rev"</span> : <span class="hljs-string">"_VRepwmy--A"</span>, 
    <span class="hljs-string">"loc"</span> : [ 
      <span class="hljs-number">-10</span>, 
      <span class="hljs-number">-10</span> 
    ], 
    <span class="hljs-string">"name"</span> : <span class="hljs-string">"Name/-10/-10"</span> 
  }, 
  { 
    <span class="hljs-string">"distance"</span> : <span class="hljs-number">1568520.556798576</span>, 
    <span class="hljs-string">"_id"</span> : <span class="hljs-string">"geo/5612"</span>, 
    <span class="hljs-string">"_key"</span> : <span class="hljs-string">"5612"</span>, 
    <span class="hljs-string">"_rev"</span> : <span class="hljs-string">"_VRepwoS---"</span>, 
>>>>>>> a692577f
    <span class="hljs-string">"loc"</span> : [ 
      <span class="hljs-number">10</span>, 
      <span class="hljs-number">-10</span> 
    ], 
    <span class="hljs-string">"name"</span> : <span class="hljs-string">"Name/10/-10"</span> 
  } 
]<|MERGE_RESOLUTION|>--- conflicted
+++ resolved
@@ -5,15 +5,9 @@
 [ 
   { 
     <span class="hljs-string">"distance"</span> : <span class="hljs-number">0</span>, 
-<<<<<<< HEAD
-    <span class="hljs-string">"_id"</span> : <span class="hljs-string">"geo/5509"</span>, 
-    <span class="hljs-string">"_key"</span> : <span class="hljs-string">"5509"</span>, 
-    <span class="hljs-string">"_rev"</span> : <span class="hljs-string">"_VO3uFcK--B"</span>, 
-=======
     <span class="hljs-string">"_id"</span> : <span class="hljs-string">"geo/5504"</span>, 
     <span class="hljs-string">"_key"</span> : <span class="hljs-string">"5504"</span>, 
     <span class="hljs-string">"_rev"</span> : <span class="hljs-string">"_VRepwnm--A"</span>, 
->>>>>>> a692577f
     <span class="hljs-string">"loc"</span> : [ 
       <span class="hljs-number">0</span>, 
       <span class="hljs-number">0</span> 
@@ -22,15 +16,9 @@
   }, 
   { 
     <span class="hljs-string">"distance"</span> : <span class="hljs-number">1111949.2664455874</span>, 
-<<<<<<< HEAD
-    <span class="hljs-string">"_id"</span> : <span class="hljs-string">"geo/5398"</span>, 
-    <span class="hljs-string">"_key"</span> : <span class="hljs-string">"5398"</span>, 
-    <span class="hljs-string">"_rev"</span> : <span class="hljs-string">"_VO3uFb2--B"</span>, 
-=======
     <span class="hljs-string">"_id"</span> : <span class="hljs-string">"geo/5393"</span>, 
     <span class="hljs-string">"_key"</span> : <span class="hljs-string">"5393"</span>, 
     <span class="hljs-string">"_rev"</span> : <span class="hljs-string">"_VRepwm2---"</span>, 
->>>>>>> a692577f
     <span class="hljs-string">"loc"</span> : [ 
       <span class="hljs-number">-10</span>, 
       <span class="hljs-number">0</span> 
@@ -39,15 +27,9 @@
   }, 
   { 
     <span class="hljs-string">"distance"</span> : <span class="hljs-number">1111949.2664455874</span>, 
-<<<<<<< HEAD
-    <span class="hljs-string">"_id"</span> : <span class="hljs-string">"geo/5512"</span>, 
-    <span class="hljs-string">"_key"</span> : <span class="hljs-string">"5512"</span>, 
-    <span class="hljs-string">"_rev"</span> : <span class="hljs-string">"_VO3uFcK--C"</span>, 
-=======
     <span class="hljs-string">"_id"</span> : <span class="hljs-string">"geo/5507"</span>, 
     <span class="hljs-string">"_key"</span> : <span class="hljs-string">"5507"</span>, 
     <span class="hljs-string">"_rev"</span> : <span class="hljs-string">"_VRepwnq---"</span>, 
->>>>>>> a692577f
     <span class="hljs-string">"loc"</span> : [ 
       <span class="hljs-number">0</span>, 
       <span class="hljs-number">10</span> 
@@ -56,15 +38,9 @@
   }, 
   { 
     <span class="hljs-string">"distance"</span> : <span class="hljs-number">1111949.2664455874</span>, 
-<<<<<<< HEAD
-    <span class="hljs-string">"_id"</span> : <span class="hljs-string">"geo/5620"</span>, 
-    <span class="hljs-string">"_key"</span> : <span class="hljs-string">"5620"</span>, 
-    <span class="hljs-string">"_rev"</span> : <span class="hljs-string">"_VO3uFce---"</span>, 
-=======
     <span class="hljs-string">"_id"</span> : <span class="hljs-string">"geo/5615"</span>, 
     <span class="hljs-string">"_key"</span> : <span class="hljs-string">"5615"</span>, 
     <span class="hljs-string">"_rev"</span> : <span class="hljs-string">"_VRepwoS--_"</span>, 
->>>>>>> a692577f
     <span class="hljs-string">"loc"</span> : [ 
       <span class="hljs-number">10</span>, 
       <span class="hljs-number">0</span> 
@@ -73,10 +49,9 @@
   }, 
   { 
     <span class="hljs-string">"distance"</span> : <span class="hljs-number">1111949.2664455874</span>, 
-<<<<<<< HEAD
-    <span class="hljs-string">"_id"</span> : <span class="hljs-string">"geo/5506"</span>, 
-    <span class="hljs-string">"_key"</span> : <span class="hljs-string">"5506"</span>, 
-    <span class="hljs-string">"_rev"</span> : <span class="hljs-string">"_VO3uFcK--A"</span>, 
+    <span class="hljs-string">"_id"</span> : <span class="hljs-string">"geo/5501"</span>, 
+    <span class="hljs-string">"_key"</span> : <span class="hljs-string">"5501"</span>, 
+    <span class="hljs-string">"_rev"</span> : <span class="hljs-string">"_VRepwnm--_"</span>, 
     <span class="hljs-string">"loc"</span> : [ 
       <span class="hljs-number">0</span>, 
       <span class="hljs-number">-10</span> 
@@ -85,9 +60,9 @@
   }, 
   { 
     <span class="hljs-string">"distance"</span> : <span class="hljs-number">1568520.556798576</span>, 
-    <span class="hljs-string">"_id"</span> : <span class="hljs-string">"geo/5401"</span>, 
-    <span class="hljs-string">"_key"</span> : <span class="hljs-string">"5401"</span>, 
-    <span class="hljs-string">"_rev"</span> : <span class="hljs-string">"_VO3uFb2--C"</span>, 
+    <span class="hljs-string">"_id"</span> : <span class="hljs-string">"geo/5396"</span>, 
+    <span class="hljs-string">"_key"</span> : <span class="hljs-string">"5396"</span>, 
+    <span class="hljs-string">"_rev"</span> : <span class="hljs-string">"_VRepwm2--_"</span>, 
     <span class="hljs-string">"loc"</span> : [ 
       <span class="hljs-number">-10</span>, 
       <span class="hljs-number">10</span> 
@@ -96,44 +71,6 @@
   }, 
   { 
     <span class="hljs-string">"distance"</span> : <span class="hljs-number">1568520.556798576</span>, 
-    <span class="hljs-string">"_id"</span> : <span class="hljs-string">"geo/5623"</span>, 
-    <span class="hljs-string">"_key"</span> : <span class="hljs-string">"5623"</span>, 
-    <span class="hljs-string">"_rev"</span> : <span class="hljs-string">"_VO3uFce--_"</span>, 
-=======
-    <span class="hljs-string">"_id"</span> : <span class="hljs-string">"geo/5501"</span>, 
-    <span class="hljs-string">"_key"</span> : <span class="hljs-string">"5501"</span>, 
-    <span class="hljs-string">"_rev"</span> : <span class="hljs-string">"_VRepwnm--_"</span>, 
->>>>>>> a692577f
-    <span class="hljs-string">"loc"</span> : [ 
-      <span class="hljs-number">0</span>, 
-      <span class="hljs-number">-10</span> 
-    ], 
-    <span class="hljs-string">"name"</span> : <span class="hljs-string">"Name/0/-10"</span> 
-  }, 
-  { 
-    <span class="hljs-string">"distance"</span> : <span class="hljs-number">1568520.556798576</span>, 
-<<<<<<< HEAD
-    <span class="hljs-string">"_id"</span> : <span class="hljs-string">"geo/5395"</span>, 
-    <span class="hljs-string">"_key"</span> : <span class="hljs-string">"5395"</span>, 
-    <span class="hljs-string">"_rev"</span> : <span class="hljs-string">"_VO3uFb2--A"</span>, 
-=======
-    <span class="hljs-string">"_id"</span> : <span class="hljs-string">"geo/5396"</span>, 
-    <span class="hljs-string">"_key"</span> : <span class="hljs-string">"5396"</span>, 
-    <span class="hljs-string">"_rev"</span> : <span class="hljs-string">"_VRepwm2--_"</span>, 
->>>>>>> a692577f
-    <span class="hljs-string">"loc"</span> : [ 
-      <span class="hljs-number">-10</span>, 
-      <span class="hljs-number">10</span> 
-    ], 
-    <span class="hljs-string">"name"</span> : <span class="hljs-string">"Name/-10/10"</span> 
-  }, 
-  { 
-    <span class="hljs-string">"distance"</span> : <span class="hljs-number">1568520.556798576</span>, 
-<<<<<<< HEAD
-    <span class="hljs-string">"_id"</span> : <span class="hljs-string">"geo/5617"</span>, 
-    <span class="hljs-string">"_key"</span> : <span class="hljs-string">"5617"</span>, 
-    <span class="hljs-string">"_rev"</span> : <span class="hljs-string">"_VO3uFca--F"</span>, 
-=======
     <span class="hljs-string">"_id"</span> : <span class="hljs-string">"geo/5618"</span>, 
     <span class="hljs-string">"_key"</span> : <span class="hljs-string">"5618"</span>, 
     <span class="hljs-string">"_rev"</span> : <span class="hljs-string">"_VRepwoS--A"</span>, 
@@ -159,7 +96,6 @@
     <span class="hljs-string">"_id"</span> : <span class="hljs-string">"geo/5612"</span>, 
     <span class="hljs-string">"_key"</span> : <span class="hljs-string">"5612"</span>, 
     <span class="hljs-string">"_rev"</span> : <span class="hljs-string">"_VRepwoS---"</span>, 
->>>>>>> a692577f
     <span class="hljs-string">"loc"</span> : [ 
       <span class="hljs-number">10</span>, 
       <span class="hljs-number">-10</span> 

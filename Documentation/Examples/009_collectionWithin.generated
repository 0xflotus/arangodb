arangosh&gt; <span class="hljs-keyword">for</span> (<span class="hljs-keyword">var</span> i = <span class="hljs-number">-90</span>;  i &lt;= <span class="hljs-number">90</span>;  i += <span class="hljs-number">10</span>) {
........&gt;  <span class="hljs-keyword">for</span> (<span class="hljs-keyword">var</span> j = <span class="hljs-number">-180</span>; j &lt;= <span class="hljs-number">180</span>; j += <span class="hljs-number">10</span>) {
........&gt; db.geo.save({ name : <span class="hljs-string">"Name/"</span> + i + <span class="hljs-string">"/"</span> + j, loc: [ i, j ] }); } }
arangosh&gt; db.geo.within(<span class="hljs-number">0</span>, <span class="hljs-number">0</span>, <span class="hljs-number">2000</span> * <span class="hljs-number">1000</span>).distance().toArray();
[ 
  { 
    <span class="hljs-string">"distance"</span> : <span class="hljs-number">0</span>, 
    <span class="hljs-string">"_id"</span> : <span class="hljs-string">"geo/5517"</span>, 
    <span class="hljs-string">"_key"</span> : <span class="hljs-string">"5517"</span>, 
    <span class="hljs-string">"_rev"</span> : <span class="hljs-string">"5517"</span>, 
    <span class="hljs-string">"loc"</span> : [ 
      <span class="hljs-number">0</span>, 
      <span class="hljs-number">0</span> 
    ], 
    <span class="hljs-string">"name"</span> : <span class="hljs-string">"Name/0/0"</span> 
  }, 
  { 
    <span class="hljs-string">"distance"</span> : <span class="hljs-number">1111949.2664455874</span>, 
    <span class="hljs-string">"_id"</span> : <span class="hljs-string">"geo/5406"</span>, 
    <span class="hljs-string">"_key"</span> : <span class="hljs-string">"5406"</span>, 
    <span class="hljs-string">"_rev"</span> : <span class="hljs-string">"5406"</span>, 
    <span class="hljs-string">"loc"</span> : [ 
      <span class="hljs-number">-10</span>, 
      <span class="hljs-number">0</span> 
    ], 
    <span class="hljs-string">"name"</span> : <span class="hljs-string">"Name/-10/0"</span> 
  }, 
  { 
    <span class="hljs-string">"distance"</span> : <span class="hljs-number">1111949.2664455874</span>, 
    <span class="hljs-string">"_id"</span> : <span class="hljs-string">"geo/5520"</span>, 
    <span class="hljs-string">"_key"</span> : <span class="hljs-string">"5520"</span>, 
    <span class="hljs-string">"_rev"</span> : <span class="hljs-string">"5520"</span>, 
    <span class="hljs-string">"loc"</span> : [ 
      <span class="hljs-number">0</span>, 
      <span class="hljs-number">10</span> 
    ], 
    <span class="hljs-string">"name"</span> : <span class="hljs-string">"Name/0/10"</span> 
  }, 
  { 
    <span class="hljs-string">"distance"</span> : <span class="hljs-number">1111949.2664455874</span>, 
    <span class="hljs-string">"_id"</span> : <span class="hljs-string">"geo/5628"</span>, 
    <span class="hljs-string">"_key"</span> : <span class="hljs-string">"5628"</span>, 
    <span class="hljs-string">"_rev"</span> : <span class="hljs-string">"5628"</span>, 
    <span class="hljs-string">"loc"</span> : [ 
      <span class="hljs-number">10</span>, 
      <span class="hljs-number">0</span> 
    ], 
    <span class="hljs-string">"name"</span> : <span class="hljs-string">"Name/10/0"</span> 
  }, 
  { 
    <span class="hljs-string">"distance"</span> : <span class="hljs-number">1111949.2664455874</span>, 
    <span class="hljs-string">"_id"</span> : <span class="hljs-string">"geo/5514"</span>, 
    <span class="hljs-string">"_key"</span> : <span class="hljs-string">"5514"</span>, 
    <span class="hljs-string">"_rev"</span> : <span class="hljs-string">"5514"</span>, 
    <span class="hljs-string">"loc"</span> : [ 
      <span class="hljs-number">0</span>, 
      <span class="hljs-number">-10</span> 
    ], 
    <span class="hljs-string">"name"</span> : <span class="hljs-string">"Name/0/-10"</span> 
  }, 
  { 
<<<<<<< HEAD
    <span class="hljs-string">"distance"</span> : <span class="hljs-number">1568520.5567985761</span>, 
=======
    <span class="hljs-string">"distance"</span> : <span class="hljs-number">1568520.556798576</span>, 
>>>>>>> c1e90bb4
    <span class="hljs-string">"_id"</span> : <span class="hljs-string">"geo/5409"</span>, 
    <span class="hljs-string">"_key"</span> : <span class="hljs-string">"5409"</span>, 
    <span class="hljs-string">"_rev"</span> : <span class="hljs-string">"5409"</span>, 
    <span class="hljs-string">"loc"</span> : [ 
      <span class="hljs-number">-10</span>, 
      <span class="hljs-number">10</span> 
    ], 
    <span class="hljs-string">"name"</span> : <span class="hljs-string">"Name/-10/10"</span> 
  }, 
  { 
<<<<<<< HEAD
    <span class="hljs-string">"distance"</span> : <span class="hljs-number">1568520.5567985761</span>, 
=======
    <span class="hljs-string">"distance"</span> : <span class="hljs-number">1568520.556798576</span>, 
>>>>>>> c1e90bb4
    <span class="hljs-string">"_id"</span> : <span class="hljs-string">"geo/5631"</span>, 
    <span class="hljs-string">"_key"</span> : <span class="hljs-string">"5631"</span>, 
    <span class="hljs-string">"_rev"</span> : <span class="hljs-string">"5631"</span>, 
    <span class="hljs-string">"loc"</span> : [ 
      <span class="hljs-number">10</span>, 
      <span class="hljs-number">10</span> 
    ], 
    <span class="hljs-string">"name"</span> : <span class="hljs-string">"Name/10/10"</span> 
  }, 
  { 
<<<<<<< HEAD
    <span class="hljs-string">"distance"</span> : <span class="hljs-number">1568520.5567985761</span>, 
=======
    <span class="hljs-string">"distance"</span> : <span class="hljs-number">1568520.556798576</span>, 
>>>>>>> c1e90bb4
    <span class="hljs-string">"_id"</span> : <span class="hljs-string">"geo/5403"</span>, 
    <span class="hljs-string">"_key"</span> : <span class="hljs-string">"5403"</span>, 
    <span class="hljs-string">"_rev"</span> : <span class="hljs-string">"5403"</span>, 
    <span class="hljs-string">"loc"</span> : [ 
      <span class="hljs-number">-10</span>, 
      <span class="hljs-number">-10</span> 
    ], 
    <span class="hljs-string">"name"</span> : <span class="hljs-string">"Name/-10/-10"</span> 
  }, 
  { 
<<<<<<< HEAD
    <span class="hljs-string">"distance"</span> : <span class="hljs-number">1568520.5567985761</span>, 
=======
    <span class="hljs-string">"distance"</span> : <span class="hljs-number">1568520.556798576</span>, 
>>>>>>> c1e90bb4
    <span class="hljs-string">"_id"</span> : <span class="hljs-string">"geo/5625"</span>, 
    <span class="hljs-string">"_key"</span> : <span class="hljs-string">"5625"</span>, 
    <span class="hljs-string">"_rev"</span> : <span class="hljs-string">"5625"</span>, 
    <span class="hljs-string">"loc"</span> : [ 
      <span class="hljs-number">10</span>, 
      <span class="hljs-number">-10</span> 
    ], 
    <span class="hljs-string">"name"</span> : <span class="hljs-string">"Name/10/-10"</span> 
  } 
]<|MERGE_RESOLUTION|>--- conflicted
+++ resolved
@@ -59,11 +59,7 @@
     <span class="hljs-string">"name"</span> : <span class="hljs-string">"Name/0/-10"</span> 
   }, 
   { 
-<<<<<<< HEAD
-    <span class="hljs-string">"distance"</span> : <span class="hljs-number">1568520.5567985761</span>, 
-=======
     <span class="hljs-string">"distance"</span> : <span class="hljs-number">1568520.556798576</span>, 
->>>>>>> c1e90bb4
     <span class="hljs-string">"_id"</span> : <span class="hljs-string">"geo/5409"</span>, 
     <span class="hljs-string">"_key"</span> : <span class="hljs-string">"5409"</span>, 
     <span class="hljs-string">"_rev"</span> : <span class="hljs-string">"5409"</span>, 
@@ -74,11 +70,7 @@
     <span class="hljs-string">"name"</span> : <span class="hljs-string">"Name/-10/10"</span> 
   }, 
   { 
-<<<<<<< HEAD
-    <span class="hljs-string">"distance"</span> : <span class="hljs-number">1568520.5567985761</span>, 
-=======
     <span class="hljs-string">"distance"</span> : <span class="hljs-number">1568520.556798576</span>, 
->>>>>>> c1e90bb4
     <span class="hljs-string">"_id"</span> : <span class="hljs-string">"geo/5631"</span>, 
     <span class="hljs-string">"_key"</span> : <span class="hljs-string">"5631"</span>, 
     <span class="hljs-string">"_rev"</span> : <span class="hljs-string">"5631"</span>, 
@@ -89,11 +81,7 @@
     <span class="hljs-string">"name"</span> : <span class="hljs-string">"Name/10/10"</span> 
   }, 
   { 
-<<<<<<< HEAD
-    <span class="hljs-string">"distance"</span> : <span class="hljs-number">1568520.5567985761</span>, 
-=======
     <span class="hljs-string">"distance"</span> : <span class="hljs-number">1568520.556798576</span>, 
->>>>>>> c1e90bb4
     <span class="hljs-string">"_id"</span> : <span class="hljs-string">"geo/5403"</span>, 
     <span class="hljs-string">"_key"</span> : <span class="hljs-string">"5403"</span>, 
     <span class="hljs-string">"_rev"</span> : <span class="hljs-string">"5403"</span>, 
@@ -104,11 +92,7 @@
     <span class="hljs-string">"name"</span> : <span class="hljs-string">"Name/-10/-10"</span> 
   }, 
   { 
-<<<<<<< HEAD
-    <span class="hljs-string">"distance"</span> : <span class="hljs-number">1568520.5567985761</span>, 
-=======
     <span class="hljs-string">"distance"</span> : <span class="hljs-number">1568520.556798576</span>, 
->>>>>>> c1e90bb4
     <span class="hljs-string">"_id"</span> : <span class="hljs-string">"geo/5625"</span>, 
     <span class="hljs-string">"_key"</span> : <span class="hljs-string">"5625"</span>, 
     <span class="hljs-string">"_rev"</span> : <span class="hljs-string">"5625"</span>, 

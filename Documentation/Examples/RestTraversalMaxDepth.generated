--- conflicted
+++ resolved
@@ -17,21 +17,13 @@
         { 
           <span class="hljs-string">"_key"</span> : <span class="hljs-string">"alice"</span>, 
           <span class="hljs-string">"_id"</span> : <span class="hljs-string">"persons/alice"</span>, 
-<<<<<<< HEAD
-          <span class="hljs-string">"_rev"</span> : <span class="hljs-string">"12436"</span>, 
-=======
           <span class="hljs-string">"_rev"</span> : <span class="hljs-string">"12450"</span>, 
->>>>>>> c1e90bb4
           <span class="hljs-string">"name"</span> : <span class="hljs-string">"Alice"</span> 
         }, 
         { 
           <span class="hljs-string">"_key"</span> : <span class="hljs-string">"bob"</span>, 
           <span class="hljs-string">"_id"</span> : <span class="hljs-string">"persons/bob"</span>, 
-<<<<<<< HEAD
-          <span class="hljs-string">"_rev"</span> : <span class="hljs-string">"12440"</span>, 
-=======
           <span class="hljs-string">"_rev"</span> : <span class="hljs-string">"12454"</span>, 
->>>>>>> c1e90bb4
           <span class="hljs-string">"name"</span> : <span class="hljs-string">"Bob"</span> 
         } 
       ], 
@@ -42,11 +34,7 @@
             { 
               <span class="hljs-string">"_key"</span> : <span class="hljs-string">"alice"</span>, 
               <span class="hljs-string">"_id"</span> : <span class="hljs-string">"persons/alice"</span>, 
-<<<<<<< HEAD
-              <span class="hljs-string">"_rev"</span> : <span class="hljs-string">"12436"</span>, 
-=======
               <span class="hljs-string">"_rev"</span> : <span class="hljs-string">"12450"</span>, 
->>>>>>> c1e90bb4
               <span class="hljs-string">"name"</span> : <span class="hljs-string">"Alice"</span> 
             } 
           ] 
@@ -54,40 +42,24 @@
         { 
           <span class="hljs-string">"edges"</span> : [ 
             { 
-<<<<<<< HEAD
-              <span class="hljs-string">"_key"</span> : <span class="hljs-string">"12452"</span>, 
-              <span class="hljs-string">"_id"</span> : <span class="hljs-string">"knows/12452"</span>, 
-              <span class="hljs-string">"_from"</span> : <span class="hljs-string">"persons/alice"</span>, 
-              <span class="hljs-string">"_to"</span> : <span class="hljs-string">"persons/bob"</span>, 
-              <span class="hljs-string">"_rev"</span> : <span class="hljs-string">"12452"</span> 
-=======
               <span class="hljs-string">"_key"</span> : <span class="hljs-string">"12466"</span>, 
               <span class="hljs-string">"_id"</span> : <span class="hljs-string">"knows/12466"</span>, 
               <span class="hljs-string">"_from"</span> : <span class="hljs-string">"persons/alice"</span>, 
               <span class="hljs-string">"_to"</span> : <span class="hljs-string">"persons/bob"</span>, 
               <span class="hljs-string">"_rev"</span> : <span class="hljs-string">"12466"</span> 
->>>>>>> c1e90bb4
             } 
           ], 
           <span class="hljs-string">"vertices"</span> : [ 
             { 
               <span class="hljs-string">"_key"</span> : <span class="hljs-string">"alice"</span>, 
               <span class="hljs-string">"_id"</span> : <span class="hljs-string">"persons/alice"</span>, 
-<<<<<<< HEAD
-              <span class="hljs-string">"_rev"</span> : <span class="hljs-string">"12436"</span>, 
-=======
               <span class="hljs-string">"_rev"</span> : <span class="hljs-string">"12450"</span>, 
->>>>>>> c1e90bb4
               <span class="hljs-string">"name"</span> : <span class="hljs-string">"Alice"</span> 
             }, 
             { 
               <span class="hljs-string">"_key"</span> : <span class="hljs-string">"bob"</span>, 
               <span class="hljs-string">"_id"</span> : <span class="hljs-string">"persons/bob"</span>, 
-<<<<<<< HEAD
-              <span class="hljs-string">"_rev"</span> : <span class="hljs-string">"12440"</span>, 
-=======
               <span class="hljs-string">"_rev"</span> : <span class="hljs-string">"12454"</span>, 
->>>>>>> c1e90bb4
               <span class="hljs-string">"name"</span> : <span class="hljs-string">"Bob"</span> 
             } 
           ] 

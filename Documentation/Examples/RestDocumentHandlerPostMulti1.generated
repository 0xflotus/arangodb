shell> curl -X POST --data-binary @- --dump - http://localhost:8529/_api/document/products &lt;&lt;EOF
[{"Hello":"Earth"}, {"Hello":"Venus"}, {"Hello":"Mars"}]
EOF

HTTP/<span class="hljs-number">1.1</span> <span class="hljs-number">202</span> Accepted
content-type: application/json; charset=utf<span class="hljs-number">-8</span>
x-content-type-options: nosniff

[ 
  { 
<<<<<<< HEAD
    <span class="hljs-string">"_id"</span> : <span class="hljs-string">"products/9992"</span>, 
    <span class="hljs-string">"_key"</span> : <span class="hljs-string">"9992"</span>, 
    <span class="hljs-string">"_rev"</span> : <span class="hljs-string">"_VO3vA_m---"</span> 
  }, 
  { 
    <span class="hljs-string">"_id"</span> : <span class="hljs-string">"products/9996"</span>, 
    <span class="hljs-string">"_key"</span> : <span class="hljs-string">"9996"</span>, 
    <span class="hljs-string">"_rev"</span> : <span class="hljs-string">"_VO3vA_q---"</span> 
  }, 
  { 
    <span class="hljs-string">"_id"</span> : <span class="hljs-string">"products/9998"</span>, 
    <span class="hljs-string">"_key"</span> : <span class="hljs-string">"9998"</span>, 
    <span class="hljs-string">"_rev"</span> : <span class="hljs-string">"_VO3vA_q--_"</span> 
=======
    <span class="hljs-string">"_id"</span> : <span class="hljs-string">"products/9935"</span>, 
    <span class="hljs-string">"_key"</span> : <span class="hljs-string">"9935"</span>, 
    <span class="hljs-string">"_rev"</span> : <span class="hljs-string">"_VReqj6i---"</span> 
  }, 
  { 
    <span class="hljs-string">"_id"</span> : <span class="hljs-string">"products/9939"</span>, 
    <span class="hljs-string">"_key"</span> : <span class="hljs-string">"9939"</span>, 
    <span class="hljs-string">"_rev"</span> : <span class="hljs-string">"_VReqj6i--_"</span> 
  }, 
  { 
    <span class="hljs-string">"_id"</span> : <span class="hljs-string">"products/9941"</span>, 
    <span class="hljs-string">"_key"</span> : <span class="hljs-string">"9941"</span>, 
    <span class="hljs-string">"_rev"</span> : <span class="hljs-string">"_VReqj6i--A"</span> 
>>>>>>> a692577f
  } 
]<|MERGE_RESOLUTION|>--- conflicted
+++ resolved
@@ -8,21 +8,6 @@
 
 [ 
   { 
-<<<<<<< HEAD
-    <span class="hljs-string">"_id"</span> : <span class="hljs-string">"products/9992"</span>, 
-    <span class="hljs-string">"_key"</span> : <span class="hljs-string">"9992"</span>, 
-    <span class="hljs-string">"_rev"</span> : <span class="hljs-string">"_VO3vA_m---"</span> 
-  }, 
-  { 
-    <span class="hljs-string">"_id"</span> : <span class="hljs-string">"products/9996"</span>, 
-    <span class="hljs-string">"_key"</span> : <span class="hljs-string">"9996"</span>, 
-    <span class="hljs-string">"_rev"</span> : <span class="hljs-string">"_VO3vA_q---"</span> 
-  }, 
-  { 
-    <span class="hljs-string">"_id"</span> : <span class="hljs-string">"products/9998"</span>, 
-    <span class="hljs-string">"_key"</span> : <span class="hljs-string">"9998"</span>, 
-    <span class="hljs-string">"_rev"</span> : <span class="hljs-string">"_VO3vA_q--_"</span> 
-=======
     <span class="hljs-string">"_id"</span> : <span class="hljs-string">"products/9935"</span>, 
     <span class="hljs-string">"_key"</span> : <span class="hljs-string">"9935"</span>, 
     <span class="hljs-string">"_rev"</span> : <span class="hljs-string">"_VReqj6i---"</span> 
@@ -36,6 +21,5 @@
     <span class="hljs-string">"_id"</span> : <span class="hljs-string">"products/9941"</span>, 
     <span class="hljs-string">"_key"</span> : <span class="hljs-string">"9941"</span>, 
     <span class="hljs-string">"_rev"</span> : <span class="hljs-string">"_VReqj6i--A"</span> 
->>>>>>> a692577f
   } 
 ]
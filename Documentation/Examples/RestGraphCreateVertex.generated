--- conflicted
+++ resolved
@@ -7,21 +7,13 @@
 
 HTTP/1.1 202 Accepted
 content-type: application/json; charset=utf-8
-<<<<<<< HEAD
-etag: 1294081250
-=======
 etag: 512146172613
->>>>>>> 096ad46f
 
 { 
   "vertex" : { 
     "_id" : "vertices/v1", 
     "_key" : "v1", 
-<<<<<<< HEAD
-    "_rev" : "1294081250", 
-=======
     "_rev" : "512146172613", 
->>>>>>> 096ad46f
     "optional1" : "val1" 
   }, 
   "error" : false, 

--- conflicted
+++ resolved
@@ -1,26 +1,14 @@
 arangosh&gt; db.example.insert({<span class="hljs-string">"a"</span> : { <span class="hljs-string">"one"</span> : <span class="hljs-number">1</span>, <span class="hljs-string">"two"</span> : <span class="hljs-number">2</span>, <span class="hljs-string">"three"</span> : <span class="hljs-number">3</span> }, <span class="hljs-string">"b"</span> : { }});
 { 
-<<<<<<< HEAD
-  "_id" : "example/1159865281", 
-  "_rev" : "1159865281", 
-  "_key" : "1159865281" 
-=======
   <span class="hljs-string">"_id"</span> : <span class="hljs-string">"example/1169952290"</span>, 
   <span class="hljs-string">"_rev"</span> : <span class="hljs-string">"1169952290"</span>, 
   <span class="hljs-string">"_key"</span> : <span class="hljs-string">"1169952290"</span> 
->>>>>>> 1a748b46
 }
 arangosh&gt; db.example.update(<span class="hljs-string">"example/20774803"</span>, {<span class="hljs-string">"a"</span> : { <span class="hljs-string">"four"</span> : <span class="hljs-number">4</span> }, <span class="hljs-string">"b"</span> : { <span class="hljs-string">"b1"</span> : <span class="hljs-number">1</span> }});
 { 
-<<<<<<< HEAD
-  "_id" : "example/20774803", 
-  "_rev" : "1160389569", 
-  "_key" : "20774803" 
-=======
   <span class="hljs-string">"_id"</span> : <span class="hljs-string">"example/20774803"</span>, 
   <span class="hljs-string">"_rev"</span> : <span class="hljs-string">"1170476578"</span>, 
   <span class="hljs-string">"_key"</span> : <span class="hljs-string">"20774803"</span> 
->>>>>>> 1a748b46
 }
 arangosh&gt; db.example.document(<span class="hljs-string">"example/20774803"</span>);
 { 
@@ -30,40 +18,22 @@
   <span class="hljs-string">"b"</span> : { 
     <span class="hljs-string">"b1"</span> : <span class="hljs-number">1</span> 
   }, 
-<<<<<<< HEAD
-  "_id" : "example/20774803", 
-  "_rev" : "1160389569", 
-  "_key" : "20774803" 
-=======
   <span class="hljs-string">"_id"</span> : <span class="hljs-string">"example/20774803"</span>, 
   <span class="hljs-string">"_rev"</span> : <span class="hljs-string">"1170476578"</span>, 
   <span class="hljs-string">"_key"</span> : <span class="hljs-string">"20774803"</span> 
->>>>>>> 1a748b46
 }
 arangosh&gt; db.example.update(<span class="hljs-string">"example/20774803"</span>, { <span class="hljs-string">"a"</span> : { <span class="hljs-string">"one"</span> : <span class="hljs-literal">null</span> }, <span class="hljs-string">"b"</span> : <span class="hljs-literal">null</span> }, <span class="hljs-literal">false</span>, <span class="hljs-literal">false</span>);
 { 
-<<<<<<< HEAD
-  "_id" : "example/20774803", 
-  "_rev" : "1160717249", 
-  "_key" : "20774803" 
-=======
   <span class="hljs-string">"_id"</span> : <span class="hljs-string">"example/20774803"</span>, 
   <span class="hljs-string">"_rev"</span> : <span class="hljs-string">"1170804258"</span>, 
   <span class="hljs-string">"_key"</span> : <span class="hljs-string">"20774803"</span> 
->>>>>>> 1a748b46
 }
 arangosh&gt; db.example.document(<span class="hljs-string">"example/20774803"</span>);
 { 
   <span class="hljs-string">"a"</span> : { 
     <span class="hljs-string">"four"</span> : <span class="hljs-number">4</span> 
   }, 
-<<<<<<< HEAD
-  "_id" : "example/20774803", 
-  "_rev" : "1160717249", 
-  "_key" : "20774803" 
-=======
   <span class="hljs-string">"_id"</span> : <span class="hljs-string">"example/20774803"</span>, 
   <span class="hljs-string">"_rev"</span> : <span class="hljs-string">"1170804258"</span>, 
   <span class="hljs-string">"_key"</span> : <span class="hljs-string">"20774803"</span> 
->>>>>>> 1a748b46
 }
arangosh&gt; <span class="hljs-keyword">var</span> examples = <span class="hljs-built_in">require</span>(<span class="hljs-string">"org/arangodb/graph-examples/example-graph.js"</span>);
arangosh&gt; <span class="hljs-keyword">var</span> g = examples.loadGraph(<span class="hljs-string">"routeplanner"</span>);
arangosh&gt; db._query(<span class="hljs-string">"FOR e IN GRAPH_COMMON_NEIGHBORS("</span>
........&gt; +<span class="hljs-string">"'routeplanner', {isCapital : true}, {isCapital : true}) RETURN e"</span>
........&gt; ).toArray();
[ 
  { 
<<<<<<< HEAD
    "left" : "germanCity/Berlin", 
    "right" : "frenchCity/Paris", 
    "neighbors" : [ 
      "germanCity/Hamburg", 
      "germanCity/Cologne", 
      "frenchCity/Lyon" 
    ] 
  }, 
  { 
    "left" : "frenchCity/Paris", 
    "right" : "germanCity/Berlin", 
    "neighbors" : [ 
      "frenchCity/Lyon", 
      "germanCity/Hamburg", 
      "germanCity/Cologne" 
=======
    <span class="hljs-string">"left"</span> : <span class="hljs-string">"germanCity/Berlin"</span>, 
    <span class="hljs-string">"right"</span> : <span class="hljs-string">"frenchCity/Paris"</span>, 
    <span class="hljs-string">"neighbors"</span> : [ 
      <span class="hljs-string">"germanCity/Hamburg"</span>, 
      <span class="hljs-string">"germanCity/Cologne"</span>, 
      <span class="hljs-string">"frenchCity/Lyon"</span> 
    ] 
  }, 
  { 
    <span class="hljs-string">"left"</span> : <span class="hljs-string">"frenchCity/Paris"</span>, 
    <span class="hljs-string">"right"</span> : <span class="hljs-string">"germanCity/Berlin"</span>, 
    <span class="hljs-string">"neighbors"</span> : [ 
      <span class="hljs-string">"germanCity/Hamburg"</span>, 
      <span class="hljs-string">"frenchCity/Lyon"</span>, 
      <span class="hljs-string">"germanCity/Cologne"</span> 
>>>>>>> 1a748b46
    ] 
  } 
]<|MERGE_RESOLUTION|>--- conflicted
+++ resolved
@@ -5,23 +5,6 @@
 ........&gt; ).toArray();
 [ 
   { 
-<<<<<<< HEAD
-    "left" : "germanCity/Berlin", 
-    "right" : "frenchCity/Paris", 
-    "neighbors" : [ 
-      "germanCity/Hamburg", 
-      "germanCity/Cologne", 
-      "frenchCity/Lyon" 
-    ] 
-  }, 
-  { 
-    "left" : "frenchCity/Paris", 
-    "right" : "germanCity/Berlin", 
-    "neighbors" : [ 
-      "frenchCity/Lyon", 
-      "germanCity/Hamburg", 
-      "germanCity/Cologne" 
-=======
     <span class="hljs-string">"left"</span> : <span class="hljs-string">"germanCity/Berlin"</span>, 
     <span class="hljs-string">"right"</span> : <span class="hljs-string">"frenchCity/Paris"</span>, 
     <span class="hljs-string">"neighbors"</span> : [ 
@@ -37,7 +20,6 @@
       <span class="hljs-string">"germanCity/Hamburg"</span>, 
       <span class="hljs-string">"frenchCity/Lyon"</span>, 
       <span class="hljs-string">"germanCity/Cologne"</span> 
->>>>>>> 1a748b46
     ] 
   } 
 ]
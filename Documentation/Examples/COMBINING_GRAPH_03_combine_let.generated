arangosh&gt; db._query(<span class="hljs-string">`FOR startCity IN
........&gt;            WITHIN(germanCity, @lat, @long, @radius)
........&gt;              LET oneCity = (FOR v, e, p IN 1..1 OUTBOUND startCity
........&gt;                GRAPH 'routeplanner' RETURN v)
........&gt;              return {startCity: startCity._key, connectedCities: oneCity}`</span>,
........&gt; {
........&gt;  lat: bonn[<span class="hljs-number">0</span>],
........&gt;  long: bonn[<span class="hljs-number">1</span>],
........&gt;  radius: <span class="hljs-number">400000</span>
........&gt; } ).toArray();
[ 
  { 
    <span class="hljs-string">"startCity"</span> : <span class="hljs-string">"Cologne"</span>, 
    <span class="hljs-string">"connectedCities"</span> : [ 
      { 
        <span class="hljs-string">"_key"</span> : <span class="hljs-string">"Lyon"</span>, 
        <span class="hljs-string">"_id"</span> : <span class="hljs-string">"frenchCity/Lyon"</span>, 
<<<<<<< HEAD
        <span class="hljs-string">"_rev"</span> : <span class="hljs-string">"_T9XbM6e---"</span>, 
=======
        <span class="hljs-string">"_rev"</span> : <span class="hljs-string">"_U-_pRfC--A"</span>, 
>>>>>>> 014de716
        <span class="hljs-string">"isCapital"</span> : <span class="hljs-literal">false</span>, 
        <span class="hljs-string">"loc"</span> : [ 
          <span class="hljs-number">45.76</span>, 
          <span class="hljs-number">4.84</span> 
        ], 
        <span class="hljs-string">"population"</span> : <span class="hljs-number">80000</span> 
      }, 
      { 
        <span class="hljs-string">"_key"</span> : <span class="hljs-string">"Paris"</span>, 
        <span class="hljs-string">"_id"</span> : <span class="hljs-string">"frenchCity/Paris"</span>, 
<<<<<<< HEAD
        <span class="hljs-string">"_rev"</span> : <span class="hljs-string">"_T9XbM6e--_"</span>, 
=======
        <span class="hljs-string">"_rev"</span> : <span class="hljs-string">"_U-_pRfG---"</span>, 
>>>>>>> 014de716
        <span class="hljs-string">"isCapital"</span> : <span class="hljs-literal">true</span>, 
        <span class="hljs-string">"loc"</span> : [ 
          <span class="hljs-number">48.8567</span>, 
          <span class="hljs-number">2.3508</span> 
        ], 
        <span class="hljs-string">"population"</span> : <span class="hljs-number">4000000</span> 
      } 
    ] 
  }, 
  { 
    <span class="hljs-string">"startCity"</span> : <span class="hljs-string">"Hamburg"</span>, 
    <span class="hljs-string">"connectedCities"</span> : [ 
      { 
        <span class="hljs-string">"_key"</span> : <span class="hljs-string">"Paris"</span>, 
        <span class="hljs-string">"_id"</span> : <span class="hljs-string">"frenchCity/Paris"</span>, 
<<<<<<< HEAD
        <span class="hljs-string">"_rev"</span> : <span class="hljs-string">"_T9XbM6e--_"</span>, 
=======
        <span class="hljs-string">"_rev"</span> : <span class="hljs-string">"_U-_pRfG---"</span>, 
>>>>>>> 014de716
        <span class="hljs-string">"isCapital"</span> : <span class="hljs-literal">true</span>, 
        <span class="hljs-string">"loc"</span> : [ 
          <span class="hljs-number">48.8567</span>, 
          <span class="hljs-number">2.3508</span> 
        ], 
        <span class="hljs-string">"population"</span> : <span class="hljs-number">4000000</span> 
      }, 
      { 
        <span class="hljs-string">"_key"</span> : <span class="hljs-string">"Lyon"</span>, 
        <span class="hljs-string">"_id"</span> : <span class="hljs-string">"frenchCity/Lyon"</span>, 
<<<<<<< HEAD
        <span class="hljs-string">"_rev"</span> : <span class="hljs-string">"_T9XbM6e---"</span>, 
=======
        <span class="hljs-string">"_rev"</span> : <span class="hljs-string">"_U-_pRfC--A"</span>, 
>>>>>>> 014de716
        <span class="hljs-string">"isCapital"</span> : <span class="hljs-literal">false</span>, 
        <span class="hljs-string">"loc"</span> : [ 
          <span class="hljs-number">45.76</span>, 
          <span class="hljs-number">4.84</span> 
        ], 
        <span class="hljs-string">"population"</span> : <span class="hljs-number">80000</span> 
      }, 
      { 
        <span class="hljs-string">"_key"</span> : <span class="hljs-string">"Cologne"</span>, 
        <span class="hljs-string">"_id"</span> : <span class="hljs-string">"germanCity/Cologne"</span>, 
<<<<<<< HEAD
        <span class="hljs-string">"_rev"</span> : <span class="hljs-string">"_T9XbM6W--_"</span>, 
=======
        <span class="hljs-string">"_rev"</span> : <span class="hljs-string">"_U-_pRfC---"</span>, 
>>>>>>> 014de716
        <span class="hljs-string">"isCapital"</span> : <span class="hljs-literal">false</span>, 
        <span class="hljs-string">"loc"</span> : [ 
          <span class="hljs-number">50.9364</span>, 
          <span class="hljs-number">6.9528</span> 
        ], 
        <span class="hljs-string">"population"</span> : <span class="hljs-number">1000000</span> 
      } 
    ] 
  } 
]<|MERGE_RESOLUTION|>--- conflicted
+++ resolved
@@ -15,11 +15,7 @@
       { 
         <span class="hljs-string">"_key"</span> : <span class="hljs-string">"Lyon"</span>, 
         <span class="hljs-string">"_id"</span> : <span class="hljs-string">"frenchCity/Lyon"</span>, 
-<<<<<<< HEAD
-        <span class="hljs-string">"_rev"</span> : <span class="hljs-string">"_T9XbM6e---"</span>, 
-=======
         <span class="hljs-string">"_rev"</span> : <span class="hljs-string">"_U-_pRfC--A"</span>, 
->>>>>>> 014de716
         <span class="hljs-string">"isCapital"</span> : <span class="hljs-literal">false</span>, 
         <span class="hljs-string">"loc"</span> : [ 
           <span class="hljs-number">45.76</span>, 
@@ -30,11 +26,7 @@
       { 
         <span class="hljs-string">"_key"</span> : <span class="hljs-string">"Paris"</span>, 
         <span class="hljs-string">"_id"</span> : <span class="hljs-string">"frenchCity/Paris"</span>, 
-<<<<<<< HEAD
-        <span class="hljs-string">"_rev"</span> : <span class="hljs-string">"_T9XbM6e--_"</span>, 
-=======
         <span class="hljs-string">"_rev"</span> : <span class="hljs-string">"_U-_pRfG---"</span>, 
->>>>>>> 014de716
         <span class="hljs-string">"isCapital"</span> : <span class="hljs-literal">true</span>, 
         <span class="hljs-string">"loc"</span> : [ 
           <span class="hljs-number">48.8567</span>, 
@@ -50,11 +42,7 @@
       { 
         <span class="hljs-string">"_key"</span> : <span class="hljs-string">"Paris"</span>, 
         <span class="hljs-string">"_id"</span> : <span class="hljs-string">"frenchCity/Paris"</span>, 
-<<<<<<< HEAD
-        <span class="hljs-string">"_rev"</span> : <span class="hljs-string">"_T9XbM6e--_"</span>, 
-=======
         <span class="hljs-string">"_rev"</span> : <span class="hljs-string">"_U-_pRfG---"</span>, 
->>>>>>> 014de716
         <span class="hljs-string">"isCapital"</span> : <span class="hljs-literal">true</span>, 
         <span class="hljs-string">"loc"</span> : [ 
           <span class="hljs-number">48.8567</span>, 
@@ -65,11 +53,7 @@
       { 
         <span class="hljs-string">"_key"</span> : <span class="hljs-string">"Lyon"</span>, 
         <span class="hljs-string">"_id"</span> : <span class="hljs-string">"frenchCity/Lyon"</span>, 
-<<<<<<< HEAD
-        <span class="hljs-string">"_rev"</span> : <span class="hljs-string">"_T9XbM6e---"</span>, 
-=======
         <span class="hljs-string">"_rev"</span> : <span class="hljs-string">"_U-_pRfC--A"</span>, 
->>>>>>> 014de716
         <span class="hljs-string">"isCapital"</span> : <span class="hljs-literal">false</span>, 
         <span class="hljs-string">"loc"</span> : [ 
           <span class="hljs-number">45.76</span>, 
@@ -80,11 +64,7 @@
       { 
         <span class="hljs-string">"_key"</span> : <span class="hljs-string">"Cologne"</span>, 
         <span class="hljs-string">"_id"</span> : <span class="hljs-string">"germanCity/Cologne"</span>, 
-<<<<<<< HEAD
-        <span class="hljs-string">"_rev"</span> : <span class="hljs-string">"_T9XbM6W--_"</span>, 
-=======
         <span class="hljs-string">"_rev"</span> : <span class="hljs-string">"_U-_pRfC---"</span>, 
->>>>>>> 014de716
         <span class="hljs-string">"isCapital"</span> : <span class="hljs-literal">false</span>, 
         <span class="hljs-string">"loc"</span> : [ 
           <span class="hljs-number">50.9364</span>, 

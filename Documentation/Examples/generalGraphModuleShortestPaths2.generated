--- conflicted
+++ resolved
@@ -8,11 +8,7 @@
       { 
         <span class="hljs-string">"_key"</span> : <span class="hljs-string">"Cologne"</span>, 
         <span class="hljs-string">"_id"</span> : <span class="hljs-string">"germanCity/Cologne"</span>, 
-<<<<<<< HEAD
-        <span class="hljs-string">"_rev"</span> : <span class="hljs-string">"20264"</span>, 
-=======
         <span class="hljs-string">"_rev"</span> : <span class="hljs-string">"20233"</span>, 
->>>>>>> ca897dce
         <span class="hljs-string">"isCapital"</span> : <span class="hljs-literal">false</span>, 
         <span class="hljs-string">"loc"</span> : [ 
           <span class="hljs-number">50.9364</span>, 
@@ -23,11 +19,7 @@
       { 
         <span class="hljs-string">"_key"</span> : <span class="hljs-string">"Lyon"</span>, 
         <span class="hljs-string">"_id"</span> : <span class="hljs-string">"frenchCity/Lyon"</span>, 
-<<<<<<< HEAD
-        <span class="hljs-string">"_rev"</span> : <span class="hljs-string">"20270"</span>, 
-=======
         <span class="hljs-string">"_rev"</span> : <span class="hljs-string">"20239"</span>, 
->>>>>>> ca897dce
         <span class="hljs-string">"isCapital"</span> : <span class="hljs-literal">false</span>, 
         <span class="hljs-string">"loc"</span> : [ 
           <span class="hljs-number">45.76</span>, 
@@ -38,19 +30,11 @@
     ], 
     <span class="hljs-string">"edges"</span> : [ 
       { 
-<<<<<<< HEAD
-        <span class="hljs-string">"_key"</span> : <span class="hljs-string">"20310"</span>, 
-        <span class="hljs-string">"_id"</span> : <span class="hljs-string">"internationalHighway/20310"</span>, 
-        <span class="hljs-string">"_from"</span> : <span class="hljs-string">"germanCity/Cologne"</span>, 
-        <span class="hljs-string">"_to"</span> : <span class="hljs-string">"frenchCity/Lyon"</span>, 
-        <span class="hljs-string">"_rev"</span> : <span class="hljs-string">"20310"</span>, 
-=======
         <span class="hljs-string">"_key"</span> : <span class="hljs-string">"20279"</span>, 
         <span class="hljs-string">"_id"</span> : <span class="hljs-string">"internationalHighway/20279"</span>, 
         <span class="hljs-string">"_from"</span> : <span class="hljs-string">"germanCity/Cologne"</span>, 
         <span class="hljs-string">"_to"</span> : <span class="hljs-string">"frenchCity/Lyon"</span>, 
         <span class="hljs-string">"_rev"</span> : <span class="hljs-string">"20279"</span>, 
->>>>>>> ca897dce
         <span class="hljs-string">"distance"</span> : <span class="hljs-number">700</span> 
       } 
     ], 

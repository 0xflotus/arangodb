--- conflicted
+++ resolved
@@ -6,11 +6,7 @@
   { 
     <span class="hljs-string">"_key"</span> : <span class="hljs-string">"Cologne"</span>, 
     <span class="hljs-string">"_id"</span> : <span class="hljs-string">"germanCity/Cologne"</span>, 
-<<<<<<< HEAD
-    <span class="hljs-string">"_rev"</span> : <span class="hljs-string">"26643"</span>, 
-=======
     <span class="hljs-string">"_rev"</span> : <span class="hljs-string">"26727"</span>, 
->>>>>>> c1e90bb4
     <span class="hljs-string">"isCapital"</span> : <span class="hljs-literal">false</span>, 
     <span class="hljs-string">"loc"</span> : [ 
       <span class="hljs-number">50.9364</span>, 
@@ -21,11 +17,7 @@
   { 
     <span class="hljs-string">"_key"</span> : <span class="hljs-string">"Hamburg"</span>, 
     <span class="hljs-string">"_id"</span> : <span class="hljs-string">"germanCity/Hamburg"</span>, 
-<<<<<<< HEAD
-    <span class="hljs-string">"_rev"</span> : <span class="hljs-string">"26646"</span>, 
-=======
     <span class="hljs-string">"_rev"</span> : <span class="hljs-string">"26730"</span>, 
->>>>>>> c1e90bb4
     <span class="hljs-string">"isCapital"</span> : <span class="hljs-literal">false</span>, 
     <span class="hljs-string">"loc"</span> : [ 
       <span class="hljs-number">53.5653</span>, 
@@ -36,11 +28,7 @@
   { 
     <span class="hljs-string">"_key"</span> : <span class="hljs-string">"Berlin"</span>, 
     <span class="hljs-string">"_id"</span> : <span class="hljs-string">"germanCity/Berlin"</span>, 
-<<<<<<< HEAD
-    <span class="hljs-string">"_rev"</span> : <span class="hljs-string">"26639"</span>, 
-=======
     <span class="hljs-string">"_rev"</span> : <span class="hljs-string">"26723"</span>, 
->>>>>>> c1e90bb4
     <span class="hljs-string">"isCapital"</span> : <span class="hljs-literal">true</span>, 
     <span class="hljs-string">"loc"</span> : [ 
       <span class="hljs-number">52.5167</span>, 
@@ -51,11 +39,7 @@
   { 
     <span class="hljs-string">"_key"</span> : <span class="hljs-string">"Lyon"</span>, 
     <span class="hljs-string">"_id"</span> : <span class="hljs-string">"frenchCity/Lyon"</span>, 
-<<<<<<< HEAD
-    <span class="hljs-string">"_rev"</span> : <span class="hljs-string">"26649"</span>, 
-=======
     <span class="hljs-string">"_rev"</span> : <span class="hljs-string">"26733"</span>, 
->>>>>>> c1e90bb4
     <span class="hljs-string">"isCapital"</span> : <span class="hljs-literal">false</span>, 
     <span class="hljs-string">"loc"</span> : [ 
       <span class="hljs-number">45.76</span>, 
@@ -66,11 +50,7 @@
   { 
     <span class="hljs-string">"_key"</span> : <span class="hljs-string">"Paris"</span>, 
     <span class="hljs-string">"_id"</span> : <span class="hljs-string">"frenchCity/Paris"</span>, 
-<<<<<<< HEAD
-    <span class="hljs-string">"_rev"</span> : <span class="hljs-string">"26653"</span>, 
-=======
     <span class="hljs-string">"_rev"</span> : <span class="hljs-string">"26737"</span>, 
->>>>>>> c1e90bb4
     <span class="hljs-string">"isCapital"</span> : <span class="hljs-literal">true</span>, 
     <span class="hljs-string">"loc"</span> : [ 
       <span class="hljs-number">48.856700000000004</span>, 

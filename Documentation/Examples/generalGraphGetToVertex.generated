arangosh&gt; <span class="hljs-keyword">var</span> examples = <span class="hljs-built_in">require</span>(<span class="hljs-string">"org/arangodb/graph-examples/example-graph.js"</span>);
arangosh&gt; <span class="hljs-keyword">var</span> graph = examples.loadGraph(<span class="hljs-string">"social"</span>);
arangosh&gt; graph._toVertex(<span class="hljs-string">"relation/aliceAndBob"</span>)
{ 
<<<<<<< HEAD
  "name" : "Bob", 
  "_id" : "male/bob", 
  "_rev" : "1514087361", 
  "_key" : "bob" 
=======
  <span class="hljs-string">"name"</span> : <span class="hljs-string">"Bob"</span>, 
  <span class="hljs-string">"_id"</span> : <span class="hljs-string">"male/bob"</span>, 
  <span class="hljs-string">"_rev"</span> : <span class="hljs-string">"1525943842"</span>, 
  <span class="hljs-string">"_key"</span> : <span class="hljs-string">"bob"</span> 
>>>>>>> 1a748b46
}<|MERGE_RESOLUTION|>--- conflicted
+++ resolved
@@ -2,15 +2,8 @@
 arangosh&gt; <span class="hljs-keyword">var</span> graph = examples.loadGraph(<span class="hljs-string">"social"</span>);
 arangosh&gt; graph._toVertex(<span class="hljs-string">"relation/aliceAndBob"</span>)
 { 
-<<<<<<< HEAD
-  "name" : "Bob", 
-  "_id" : "male/bob", 
-  "_rev" : "1514087361", 
-  "_key" : "bob" 
-=======
   <span class="hljs-string">"name"</span> : <span class="hljs-string">"Bob"</span>, 
   <span class="hljs-string">"_id"</span> : <span class="hljs-string">"male/bob"</span>, 
   <span class="hljs-string">"_rev"</span> : <span class="hljs-string">"1525943842"</span>, 
   <span class="hljs-string">"_key"</span> : <span class="hljs-string">"bob"</span> 
->>>>>>> 1a748b46
 }
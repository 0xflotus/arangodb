arangosh&gt; db.geo2.ensureIndex({ type: <span class="hljs-string">"geo"</span>, fields: [ <span class="hljs-string">"location.latitude"</span>, <span class="hljs-string">"location.longitude"</span> ] });
{ 
<<<<<<< HEAD
  <span class="hljs-string">"id"</span> : <span class="hljs-string">"geo2/25127"</span>, 
=======
  <span class="hljs-string">"id"</span> : <span class="hljs-string">"geo2/25096"</span>, 
>>>>>>> ca897dce
  <span class="hljs-string">"type"</span> : <span class="hljs-string">"geo2"</span>, 
  <span class="hljs-string">"fields"</span> : [ 
    <span class="hljs-string">"location.latitude"</span>, 
    <span class="hljs-string">"location.longitude"</span> 
  ], 
  <span class="hljs-string">"constraint"</span> : <span class="hljs-literal">false</span>, 
  <span class="hljs-string">"unique"</span> : <span class="hljs-literal">false</span>, 
  <span class="hljs-string">"ignoreNull"</span> : <span class="hljs-literal">true</span>, 
  <span class="hljs-string">"sparse"</span> : <span class="hljs-literal">true</span>, 
  <span class="hljs-string">"isNewlyCreated"</span> : <span class="hljs-literal">true</span>, 
  <span class="hljs-string">"code"</span> : <span class="hljs-number">201</span> 
}
arangosh&gt; <span class="hljs-keyword">for</span> (i = <span class="hljs-number">-90</span>;  i &lt;= <span class="hljs-number">90</span>;  i += <span class="hljs-number">10</span>) {
........&gt;     <span class="hljs-keyword">for</span> (j = <span class="hljs-number">-180</span>; j &lt;= <span class="hljs-number">180</span>; j += <span class="hljs-number">10</span>) {
........&gt;         db.geo2.save({ name : <span class="hljs-string">"Name/"</span> + i + <span class="hljs-string">"/"</span> + j, location: { latitude : i, longitude : j } });
........&gt;     }
........&gt; }	
arangosh&gt; db.geo2.near(<span class="hljs-number">0</span>, <span class="hljs-number">0</span>).limit(<span class="hljs-number">3</span>).toArray();
[ 
  { 
<<<<<<< HEAD
    <span class="hljs-string">"_key"</span> : <span class="hljs-string">"26184"</span>, 
    <span class="hljs-string">"_id"</span> : <span class="hljs-string">"geo2/26184"</span>, 
    <span class="hljs-string">"_rev"</span> : <span class="hljs-string">"26184"</span>, 
=======
    <span class="hljs-string">"_key"</span> : <span class="hljs-string">"26153"</span>, 
    <span class="hljs-string">"_id"</span> : <span class="hljs-string">"geo2/26153"</span>, 
    <span class="hljs-string">"_rev"</span> : <span class="hljs-string">"26153"</span>, 
>>>>>>> ca897dce
    <span class="hljs-string">"location"</span> : { 
      <span class="hljs-string">"latitude"</span> : <span class="hljs-number">0</span>, 
      <span class="hljs-string">"longitude"</span> : <span class="hljs-number">0</span> 
    }, 
    <span class="hljs-string">"name"</span> : <span class="hljs-string">"Name/0/0"</span> 
  }, 
  { 
<<<<<<< HEAD
    <span class="hljs-string">"_key"</span> : <span class="hljs-string">"26187"</span>, 
    <span class="hljs-string">"_id"</span> : <span class="hljs-string">"geo2/26187"</span>, 
    <span class="hljs-string">"_rev"</span> : <span class="hljs-string">"26187"</span>, 
=======
    <span class="hljs-string">"_key"</span> : <span class="hljs-string">"26156"</span>, 
    <span class="hljs-string">"_id"</span> : <span class="hljs-string">"geo2/26156"</span>, 
    <span class="hljs-string">"_rev"</span> : <span class="hljs-string">"26156"</span>, 
>>>>>>> ca897dce
    <span class="hljs-string">"location"</span> : { 
      <span class="hljs-string">"latitude"</span> : <span class="hljs-number">0</span>, 
      <span class="hljs-string">"longitude"</span> : <span class="hljs-number">10</span> 
    }, 
    <span class="hljs-string">"name"</span> : <span class="hljs-string">"Name/0/10"</span> 
  }, 
  { 
<<<<<<< HEAD
    <span class="hljs-string">"_key"</span> : <span class="hljs-string">"26073"</span>, 
    <span class="hljs-string">"_id"</span> : <span class="hljs-string">"geo2/26073"</span>, 
    <span class="hljs-string">"_rev"</span> : <span class="hljs-string">"26073"</span>, 
=======
    <span class="hljs-string">"_key"</span> : <span class="hljs-string">"26042"</span>, 
    <span class="hljs-string">"_id"</span> : <span class="hljs-string">"geo2/26042"</span>, 
    <span class="hljs-string">"_rev"</span> : <span class="hljs-string">"26042"</span>, 
>>>>>>> ca897dce
    <span class="hljs-string">"location"</span> : { 
      <span class="hljs-string">"latitude"</span> : <span class="hljs-number">-10</span>, 
      <span class="hljs-string">"longitude"</span> : <span class="hljs-number">0</span> 
    }, 
    <span class="hljs-string">"name"</span> : <span class="hljs-string">"Name/-10/0"</span> 
  } 
]<|MERGE_RESOLUTION|>--- conflicted
+++ resolved
@@ -1,10 +1,6 @@
 arangosh&gt; db.geo2.ensureIndex({ type: <span class="hljs-string">"geo"</span>, fields: [ <span class="hljs-string">"location.latitude"</span>, <span class="hljs-string">"location.longitude"</span> ] });
 { 
-<<<<<<< HEAD
-  <span class="hljs-string">"id"</span> : <span class="hljs-string">"geo2/25127"</span>, 
-=======
   <span class="hljs-string">"id"</span> : <span class="hljs-string">"geo2/25096"</span>, 
->>>>>>> ca897dce
   <span class="hljs-string">"type"</span> : <span class="hljs-string">"geo2"</span>, 
   <span class="hljs-string">"fields"</span> : [ 
     <span class="hljs-string">"location.latitude"</span>, 
@@ -25,15 +21,9 @@
 arangosh&gt; db.geo2.near(<span class="hljs-number">0</span>, <span class="hljs-number">0</span>).limit(<span class="hljs-number">3</span>).toArray();
 [ 
   { 
-<<<<<<< HEAD
-    <span class="hljs-string">"_key"</span> : <span class="hljs-string">"26184"</span>, 
-    <span class="hljs-string">"_id"</span> : <span class="hljs-string">"geo2/26184"</span>, 
-    <span class="hljs-string">"_rev"</span> : <span class="hljs-string">"26184"</span>, 
-=======
     <span class="hljs-string">"_key"</span> : <span class="hljs-string">"26153"</span>, 
     <span class="hljs-string">"_id"</span> : <span class="hljs-string">"geo2/26153"</span>, 
     <span class="hljs-string">"_rev"</span> : <span class="hljs-string">"26153"</span>, 
->>>>>>> ca897dce
     <span class="hljs-string">"location"</span> : { 
       <span class="hljs-string">"latitude"</span> : <span class="hljs-number">0</span>, 
       <span class="hljs-string">"longitude"</span> : <span class="hljs-number">0</span> 
@@ -41,15 +31,9 @@
     <span class="hljs-string">"name"</span> : <span class="hljs-string">"Name/0/0"</span> 
   }, 
   { 
-<<<<<<< HEAD
-    <span class="hljs-string">"_key"</span> : <span class="hljs-string">"26187"</span>, 
-    <span class="hljs-string">"_id"</span> : <span class="hljs-string">"geo2/26187"</span>, 
-    <span class="hljs-string">"_rev"</span> : <span class="hljs-string">"26187"</span>, 
-=======
     <span class="hljs-string">"_key"</span> : <span class="hljs-string">"26156"</span>, 
     <span class="hljs-string">"_id"</span> : <span class="hljs-string">"geo2/26156"</span>, 
     <span class="hljs-string">"_rev"</span> : <span class="hljs-string">"26156"</span>, 
->>>>>>> ca897dce
     <span class="hljs-string">"location"</span> : { 
       <span class="hljs-string">"latitude"</span> : <span class="hljs-number">0</span>, 
       <span class="hljs-string">"longitude"</span> : <span class="hljs-number">10</span> 
@@ -57,15 +41,9 @@
     <span class="hljs-string">"name"</span> : <span class="hljs-string">"Name/0/10"</span> 
   }, 
   { 
-<<<<<<< HEAD
-    <span class="hljs-string">"_key"</span> : <span class="hljs-string">"26073"</span>, 
-    <span class="hljs-string">"_id"</span> : <span class="hljs-string">"geo2/26073"</span>, 
-    <span class="hljs-string">"_rev"</span> : <span class="hljs-string">"26073"</span>, 
-=======
     <span class="hljs-string">"_key"</span> : <span class="hljs-string">"26042"</span>, 
     <span class="hljs-string">"_id"</span> : <span class="hljs-string">"geo2/26042"</span>, 
     <span class="hljs-string">"_rev"</span> : <span class="hljs-string">"26042"</span>, 
->>>>>>> ca897dce
     <span class="hljs-string">"location"</span> : { 
       <span class="hljs-string">"latitude"</span> : <span class="hljs-number">-10</span>, 
       <span class="hljs-string">"longitude"</span> : <span class="hljs-number">0</span> 

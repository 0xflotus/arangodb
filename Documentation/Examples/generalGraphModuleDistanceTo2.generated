--- conflicted
+++ resolved
@@ -5,10 +5,6 @@
 [ 
   { 
     "startVertex" : "germanCity/Cologne", 
-<<<<<<< HEAD
-    "vertex" : "frenchCity/Lyon", 
-    "distance" : 1 
-=======
     "distance" : 700, 
     "vertex" : { 
       "_id" : "frenchCity/Lyon", 
@@ -17,6 +13,5 @@
       "isCapital" : false, 
       "population" : 80000 
     } 
->>>>>>> 096ad46f
   } 
 ]
--- conflicted
+++ resolved
@@ -6,21 +6,13 @@
   { 
     <span class="hljs-string">"_id"</span> : <span class="hljs-string">"male/bob"</span>, 
     <span class="hljs-string">"_key"</span> : <span class="hljs-string">"bob"</span>, 
-<<<<<<< HEAD
-    <span class="hljs-string">"_rev"</span> : <span class="hljs-string">"1489691897"</span>, 
-=======
     <span class="hljs-string">"_rev"</span> : <span class="hljs-string">"1488364076"</span>, 
->>>>>>> 1b8e6ddf
     <span class="hljs-string">"name"</span> : <span class="hljs-string">"Bob"</span> 
   }, 
   { 
     <span class="hljs-string">"_id"</span> : <span class="hljs-string">"female/diana"</span>, 
     <span class="hljs-string">"_key"</span> : <span class="hljs-string">"diana"</span>, 
-<<<<<<< HEAD
-    <span class="hljs-string">"_rev"</span> : <span class="hljs-string">"1490085113"</span>, 
-=======
     <span class="hljs-string">"_rev"</span> : <span class="hljs-string">"1488757292"</span>, 
->>>>>>> 1b8e6ddf
     <span class="hljs-string">"name"</span> : <span class="hljs-string">"Diana"</span> 
   } 
 ]
--- conflicted
+++ resolved
@@ -218,10 +218,7 @@
           plan.nodes.map(function(node) {
             if (node.type === "CollectNode") {
               ++aggregateNodes;
-<<<<<<< HEAD
-=======
               assertFalse(query[2] && node.collectOptions.method !== "sorted");
->>>>>>> 8e779aab
               assertEqual(query[2] ? "sorted" : "hash",
                          node.collectOptions.method, query[0]);
             }

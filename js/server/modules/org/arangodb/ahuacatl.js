/*jslint indent: 2, nomen: true, maxlen: 100, sloppy: true, vars: true, white: true, plusplus: true, continue: true */
/*global require, exports, COMPARE_STRING, MATCHES */

////////////////////////////////////////////////////////////////////////////////
/// @brief Ahuacatl, internal query functions 
///
/// @file
///
/// DISCLAIMER
///
/// Copyright 2010-2012 triagens GmbH, Cologne, Germany
///
/// Licensed under the Apache License, Version 2.0 (the "License");
/// you may not use this file except in compliance with the License.
/// You may obtain a copy of the License at
///
///     http://www.apache.org/licenses/LICENSE-2.0
///
/// Unless required by applicable law or agreed to in writing, software
/// distributed under the License is distributed on an "AS IS" BASIS,
/// WITHOUT WARRANTIES OR CONDITIONS OF ANY KIND, either express or implied.
/// See the License for the specific language governing permissions and
/// limitations under the License.
///
/// Copyright holder is triAGENS GmbH, Cologne, Germany
///
/// @author Jan Steemann
/// @author Copyright 2012, triAGENS GmbH, Cologne, Germany
////////////////////////////////////////////////////////////////////////////////

var INTERNAL = require("internal");
var TRAVERSAL = require("org/arangodb/graph/traversal");
var ArangoError = require("org/arangodb").ArangoError;
var ShapedJson = INTERNAL.ShapedJson;

// -----------------------------------------------------------------------------
// --SECTION--                                                 private variables
// -----------------------------------------------------------------------------

////////////////////////////////////////////////////////////////////////////////
/// @brief cache for compiled regexes
////////////////////////////////////////////////////////////////////////////////

var RegexCache = { };

////////////////////////////////////////////////////////////////////////////////
/// @brief user functions cache
////////////////////////////////////////////////////////////////////////////////

var UserFunctions = { };

////////////////////////////////////////////////////////////////////////////////
/// @brief type weight used for sorting and comparing
////////////////////////////////////////////////////////////////////////////////

var TYPEWEIGHT_NULL      = 0;
var TYPEWEIGHT_BOOL      = 1;
var TYPEWEIGHT_NUMBER    = 2;
var TYPEWEIGHT_STRING    = 4;
var TYPEWEIGHT_LIST      = 8;
var TYPEWEIGHT_DOCUMENT  = 16;

// -----------------------------------------------------------------------------
// --SECTION--                                                  helper functions
// -----------------------------------------------------------------------------

////////////////////////////////////////////////////////////////////////////////
/// @brief throw a runtime exception
////////////////////////////////////////////////////////////////////////////////

function THROW (error, data) {
  "use strict";

  var err = new ArangoError();

  err.errorNum = error.code;
  if (data) {
    err.errorMessage = error.message.replace(/%s/, data);
  }
  else {
    err.errorMessage = error.message;
  }

  throw err;
}

////////////////////////////////////////////////////////////////////////////////
/// @brief return a database-specific function prefix
////////////////////////////////////////////////////////////////////////////////

function DB_PREFIX () {
  return INTERNAL.db._name();
}

////////////////////////////////////////////////////////////////////////////////
/// @brief reset the regex cache
////////////////////////////////////////////////////////////////////////////////

function resetRegexCache () {
  "use strict";

  RegexCache = { 'i' : { }, '' : { } };
}

////////////////////////////////////////////////////////////////////////////////
/// @brief reset the user functions and reload them from the database
////////////////////////////////////////////////////////////////////////////////

function reloadUserFunctions () {
  "use strict";

  var c;

  c = INTERNAL.db._collection("_aqlfunctions");

  if (c === null) {
    return;
  }

  var foundError = false;
  var prefix = DB_PREFIX();

  UserFunctions[prefix] = { };

  c.toArray().forEach(function (f) {
    var code = "(function() { var callback = " + f.code + "; return callback; })();";
    var key = f._key.replace(/:{1,}/g, '::');

    try {
      var res = INTERNAL.executeScript(code, undefined, "(user function " + key + ")"); 

      UserFunctions[prefix][key.toUpperCase()] = {
        name: key,
        func: res,
        isDeterministic: f.isDeterministic || false
      }; 
  
    }
    catch (err) {
      foundError = true;
    }
  });
      
  if (foundError) {
    THROW(INTERNAL.errors.ERROR_QUERY_FUNCTION_INVALID_CODE);
  }
}

////////////////////////////////////////////////////////////////////////////////
/// @brief reset the query engine
////////////////////////////////////////////////////////////////////////////////

function resetEngine () {
  "use strict";

  resetRegexCache();
  reloadUserFunctions();
}


////////////////////////////////////////////////////////////////////////////////
/// @brief normalise a function name
////////////////////////////////////////////////////////////////////////////////

function NORMALIZE_FNAME (functionName) {
  "use strict";

  var p = functionName.indexOf('::');

  if (p === -1) {
    return functionName;
  }

  return functionName.substr(p + 2);
}

////////////////////////////////////////////////////////////////////////////////
/// @brief filter using a list of examples
////////////////////////////////////////////////////////////////////////////////

function FILTER (list, examples) {
  "use strict";

  var result = [ ], i;

  if (examples === undefined || examples === null) {
    return list;
  }

  for (i = 0; i < list.length; ++i) {
    var element = list[i];

    if (MATCHES(element, examples, false)) {
      result.push(element);
    }
  }

  return result;
}

////////////////////////////////////////////////////////////////////////////////
/// @brief find a fulltext index for a certain attribute & collection
////////////////////////////////////////////////////////////////////////////////

function INDEX_FULLTEXT (collection, attribute) {
  "use strict";

  var indexes = collection.getIndexes(), i;

  for (i = 0; i < indexes.length; ++i) {
    var index = indexes[i];
    if (index.type === "fulltext" && index.fields && index.fields[0] === attribute) {
      return index.id;
    }
  }

  return null;
}

////////////////////////////////////////////////////////////////////////////////
/// @brief find an index of a certain type for a collection
////////////////////////////////////////////////////////////////////////////////

function INDEX (collection, indexTypes) {
  "use strict";

  var indexes = collection.getIndexes(), i, j;

  for (i = 0; i < indexes.length; ++i) {
    var index = indexes[i];

    for (j = 0; j < indexTypes.length; ++j) {
      if (index.type === indexTypes[j]) {
        return index.id;
      }
    }
  }

  return null;
}
 
////////////////////////////////////////////////////////////////////////////////
/// @brief get access to a collection
////////////////////////////////////////////////////////////////////////////////

function COLLECTION (name) {
  "use strict";

  if (typeof name !== 'string') {
    THROW(INTERNAL.errors.ERROR_QUERY_FUNCTION_ARGUMENT_TYPE_MISMATCH, "INTERNAL");
  }

  if (name.substring(0, 1) === '_') {
    // system collections need to be accessed slightly differently as they
    // are not returned by the propertyGetter of db
    return INTERNAL.db._collection(name);
  }

  return INTERNAL.db[name];
}

////////////////////////////////////////////////////////////////////////////////
/// @brief clone an object
////////////////////////////////////////////////////////////////////////////////

function CLONE (obj) {
  "use strict";

  if (obj === null || typeof(obj) !== "object") {
    return obj;
  }
 
  var copy, a; 
  if (Array.isArray(obj)) {
    copy = [ ];
    obj.forEach(function (i) {
      copy.push(CLONE(i));
    });
  }
  else if (obj instanceof Object) {
    copy = { };
    for (a in obj) {
      if (obj.hasOwnProperty(a)) {
        copy[a] = CLONE(obj[a]);
      }
    }
  }

  return copy;
}

////////////////////////////////////////////////////////////////////////////////
/// @brief box a value into the AQL datatype system
////////////////////////////////////////////////////////////////////////////////

function FIX_VALUE (value) {
  "use strict";
  
  if (value instanceof ShapedJson) {
    return value;
  }

  var type = typeof(value), i;

  if (value === undefined || 
      value === null || 
      (type === 'number' && (isNaN(value) || ! isFinite(value)))) {
    return null;
  }
  
  if (type === 'boolean' || type === 'string' || type === 'number') {
    return value;
  }

  if (Array.isArray(value)) {
    for (i = 0; i < value.length; ++i) {
      value[i] = FIX_VALUE(value[i]);
    }

    return value;
  }

  if (type === 'object') {
    var result = { };
    for (i in value) {
      if (value.hasOwnProperty(i)) {
        if (typeof value[i] === 'function') {
          continue;
        }
        result[i] = FIX_VALUE(value[i]);
      }
    }

    return result;
  }

  return null;
}

////////////////////////////////////////////////////////////////////////////////
/// @brief get the sort type of an operand
////////////////////////////////////////////////////////////////////////////////

function TYPEWEIGHT (value) {
  "use strict";

  if (value === undefined || value === null) {
    return TYPEWEIGHT_NULL;
  }

  if (Array.isArray(value)) {
    return TYPEWEIGHT_LIST;
  }

  switch (typeof(value)) {
    case 'boolean':
      return TYPEWEIGHT_BOOL;
    case 'number':
      if (isNaN(value) || ! isFinite(value)) {
        // not a number => undefined
        return TYPEWEIGHT_NULL; 
      }
      return TYPEWEIGHT_NUMBER;
    case 'string':
      return TYPEWEIGHT_STRING;
    case 'object':
      return TYPEWEIGHT_DOCUMENT;
  }

  return TYPEWEIGHT_NULL;
}

////////////////////////////////////////////////////////////////////////////////
/// @brief validate function call argument
////////////////////////////////////////////////////////////////////////////////

function ARG_CHECK (actualValue, expectedType, functionName) {
  "use strict";

  if (TYPEWEIGHT(actualValue) !== expectedType) {
    THROW(INTERNAL.errors.ERROR_QUERY_FUNCTION_ARGUMENT_TYPE_MISMATCH, 
          NORMALIZE_FNAME(functionName));
  }
}

////////////////////////////////////////////////////////////////////////////////
/// @brief compile a regex from a string pattern
////////////////////////////////////////////////////////////////////////////////

function COMPILE_REGEX (regex, modifiers) {
  "use strict";

  var i, n = regex.length;
  var escaped = false;
  var pattern = '';
  var specialChar = /^([.*+?\^=!:${}()|\[\]\/\\])$/;
  
  ARG_CHECK(regex, TYPEWEIGHT_STRING, "LIKE");

  for (i = 0; i < n; ++i) {
    var c = regex.charAt(i);

    if (c === '\\') {
      if (escaped) {
        // literal \
        pattern += '\\\\';
      }
      escaped = ! escaped;
    }
    else {
      if (c === '%') {
        if (escaped) {
          // literal %
          pattern += '%';
        }
        else {
          // wildcard
          pattern += '.*';
        }
      }
      else if (c === '_') {
        if (escaped) {
          // literal _
          pattern += '_';
        }
        else {
          // wildcard character
          pattern += '.';
        }
      }
      else if (c.match(specialChar)) {
        // character with special meaning in a regex
        pattern += '\\' + c;
      }
      else {
        // literal character
        pattern += c;
      }

      escaped = false;
    }
  }
 
  return new RegExp('^' + pattern + '$', modifiers);
}

////////////////////////////////////////////////////////////////////////////////
/// @brief call a function
////////////////////////////////////////////////////////////////////////////////

function FCALL (name, parameters) {
  "use strict";

  return name.apply(null, parameters);
}

////////////////////////////////////////////////////////////////////////////////
/// @brief call a user function
////////////////////////////////////////////////////////////////////////////////

function FCALL_USER (name, parameters) {
  "use strict";

  var prefix = DB_PREFIX();
  if (! UserFunctions.hasOwnProperty(prefix)) {
    reloadUserFunctions();

    if (! UserFunctions.hasOwnProperty(prefix)) {
      THROW(INTERNAL.errors.ERROR_QUERY_FUNCTION_NOT_FOUND, NORMALIZE_FNAME(name));
    }
  }

  if (UserFunctions[prefix].hasOwnProperty(name)) {
    var result = UserFunctions[prefix][name].func.apply(null, parameters);

    return FIX_VALUE(result);
  }

  THROW(INTERNAL.errors.ERROR_QUERY_FUNCTION_NOT_FOUND, NORMALIZE_FNAME(name));
}

////////////////////////////////////////////////////////////////////////////////
/// @brief return the numeric value or undefined if it is out of range
////////////////////////////////////////////////////////////////////////////////

function NUMERIC_VALUE (value) {
  "use strict";

  if (isNaN(value) || ! isFinite(value)) {
    return null;
  }

  return value;
}

////////////////////////////////////////////////////////////////////////////////
/// @brief fix a value for a comparison
////////////////////////////////////////////////////////////////////////////////

function FIX (value) {
  "use strict";

  if (value === undefined) {
    return null;
  }

  return value;
}

////////////////////////////////////////////////////////////////////////////////
/// @brief get the values of an object in the order that they are defined
////////////////////////////////////////////////////////////////////////////////

function VALUES (value) {
  "use strict";

  var values = [ ], a;
  
  for (a in value) {
    if (value.hasOwnProperty(a)) {
      values.push(value[a]);
    }
  }

  return values;
}

////////////////////////////////////////////////////////////////////////////////
/// @brief extract key names from an argument list
////////////////////////////////////////////////////////////////////////////////

function EXTRACT_KEYS (args, startArgument, functionName) {
  "use strict";

  var keys = { }, i, j, key, key2;

  for (i = startArgument; i < args.length; ++i) {
    key = args[i];
    if (typeof key === 'string') {
      keys[key] = true;
    }
    else if (Array.isArray(key)) {
      for (j = 0; j < key.length; ++j) {
        key2 = key[j];
        if (typeof key2 === 'string') {
          keys[key2] = true;
        }
        else {
          THROW(INTERNAL.errors.ERROR_QUERY_FUNCTION_ARGUMENT_TYPE_MISMATCH, 
                NORMALIZE_FNAME(functionName));
        }
      }
    }
  }

  return keys;
}

////////////////////////////////////////////////////////////////////////////////
/// @brief get the keys of an array or object in a comparable way
////////////////////////////////////////////////////////////////////////////////

function KEYS (value, doSort) {
  "use strict";

  var keys;
  
  if (Array.isArray(value)) {
    var n = value.length, i;
    keys = [ ];

    for (i = 0; i < n; ++i) {
      keys.push(i);
    }
  }
  else {
    keys = Object.keys(value);

    if (doSort) {
      // object keys need to be sorted by names
      keys.sort();
    }
  }

  return keys;
}

////////////////////////////////////////////////////////////////////////////////
/// @brief get the keys of an array or object in a comparable way
////////////////////////////////////////////////////////////////////////////////

function KEYLIST (lhs, rhs) {
  "use strict";

  if (Array.isArray(lhs)) {
    // lhs & rhs are lists
    return KEYS(lhs.length > rhs.length ? lhs : rhs);
  }
  
  // lhs & rhs are arrays
  var a, keys = KEYS(lhs);
  for (a in rhs) {
    if (rhs.hasOwnProperty(a) && ! lhs.hasOwnProperty(a)) {
      keys.push(a);
    }
  }

  // object keys need to be sorted by names
  keys.sort();

  return keys;
}

////////////////////////////////////////////////////////////////////////////////
/// @brief get an indexed value from an array or document (e.g. users[3])
////////////////////////////////////////////////////////////////////////////////

function GET_INDEX (value, index) {
  "use strict";

  if (TYPEWEIGHT(value) === TYPEWEIGHT_NULL) {
    return null;
  }
  
  var result = null;
  if (TYPEWEIGHT(value) === TYPEWEIGHT_DOCUMENT) {
    result = value[index];
  }
  else if (TYPEWEIGHT(value) === TYPEWEIGHT_LIST) {
    if (index < 0) {
      // negative indexes fetch the element from the end, e.g. -1 => value[value.length - 1];
      index = value.length + index;
    }

    if (index >= 0) {
      result = value[index];
    }
  }
  else {
    THROW(INTERNAL.errors.ERROR_QUERY_LIST_EXPECTED);
  }

  if (TYPEWEIGHT(result) === TYPEWEIGHT_NULL) {
    return null;
  }

  return result;
}

////////////////////////////////////////////////////////////////////////////////
/// @brief normalize a value for comparison, sorting etc.
////////////////////////////////////////////////////////////////////////////////

function NORMALIZE (value) {
  "use strict";

  if (value === null || value === undefined) {
    return null;
  }

  if (typeof(value) !== "object") {
    return value;
  }

  var result;

  if (Array.isArray(value)) {
    result = [ ];
    value.forEach(function (v) {
      result.push(NORMALIZE(v));
    });
  } 
  else {
    result = { };
    KEYS(value, true).forEach(function (a) {
      result[a] = NORMALIZE(value[a]);
    });
  }

  return result;
}

////////////////////////////////////////////////////////////////////////////////
/// @brief get an attribute from a document (e.g. users.name)
////////////////////////////////////////////////////////////////////////////////

function DOCUMENT_MEMBER (value, attributeName) {
  "use strict";

  if (TYPEWEIGHT(value) === TYPEWEIGHT_NULL) {
    return null;
  }

  if (TYPEWEIGHT(value) !== TYPEWEIGHT_DOCUMENT) {
    return null;
  }

  var result = value[attributeName];

  if (TYPEWEIGHT(result) === TYPEWEIGHT_NULL) {
    return null;
  }

  return result;
}

////////////////////////////////////////////////////////////////////////////////
/// @brief assert that a value is a list, fail otherwise
////////////////////////////////////////////////////////////////////////////////

function LIST (value) {
  "use strict";

  if (TYPEWEIGHT(value) !== TYPEWEIGHT_LIST) {
    THROW(INTERNAL.errors.ERROR_QUERY_LIST_EXPECTED);
  }

  return value;
}

////////////////////////////////////////////////////////////////////////////////
/// @brief get a document by its unique id or their unique ids
////////////////////////////////////////////////////////////////////////////////

function DOCUMENT_HANDLE (id) {
  "use strict";

  if (TYPEWEIGHT(id) === TYPEWEIGHT_LIST) {
    var result = [ ], i;
    for (i = 0; i < id.length; ++i) {
      try {
        result.push(INTERNAL.db._document(id[i]));
      }
      catch (e1) {
      }
    }
    return result;
  }

  try {
    return INTERNAL.db._document(id);
  }
  catch (e2) {
    return null;
  }
}

////////////////////////////////////////////////////////////////////////////////
/// @brief get a document by its unique id or their unique ids
////////////////////////////////////////////////////////////////////////////////

function DOCUMENT (collection, id) {
  "use strict";

  // we're polymorphic
  if (id === undefined) {
    // called with a single parameter
    var weight = TYPEWEIGHT(collection);

    if (weight === TYPEWEIGHT_STRING || weight === TYPEWEIGHT_LIST) {
      return DOCUMENT_HANDLE(collection);
    }
  }

  if (TYPEWEIGHT(id) === TYPEWEIGHT_LIST) {
    var c = COLLECTION(collection);

    var result = [ ], i;
    for (i = 0; i < id.length; ++i) {
      try {
        result.push(c.document(id[i]));
      }
      catch (e1) {
      }
    }
    return result;
  }

  try {
    return COLLECTION(collection).document(id);
  }
  catch (e2) {
    return null;
  }
}

////////////////////////////////////////////////////////////////////////////////
/// @brief get all documents from the specified collection
////////////////////////////////////////////////////////////////////////////////

function GET_DOCUMENTS (collection, offset, limit) {
  "use strict";

  if (offset === undefined) {
    offset = 0;
  }
  if (limit === undefined) {
    limit = null;
  }
  return COLLECTION(collection).ALL(offset, limit).documents;
}

////////////////////////////////////////////////////////////////////////////////
/// @brief get all documents from the specified collection, incrementally
/// this is the init function for incremental access
////////////////////////////////////////////////////////////////////////////////

function GET_DOCUMENTS_INCREMENTAL_INIT (collection, offset, limit) {
  "use strict";

  if (offset === undefined) {
    offset = 0;
  }
  if (limit === undefined) {
    limit = null;
  }

  var batchSize = 2000;
  var c = COLLECTION(collection);
  var state = c.OFFSET(0, batchSize, offset, null);
  state.collection = c;
  state.batchSize  = batchSize;
  state.offset     = 0;
  state.limit      = limit;
  state.length     = state.total - offset;

  if (state.limit !== null && state.limit < state.length) {
    state.length = state.limit; 
  }
  
  state.remain = state.length - state.documents.length;
  if (state.remain < 0) {
    state.remain = 0;
  }
 
  return state;
}

////////////////////////////////////////////////////////////////////////////////
/// @brief get all documents from the specified collection, incrementally
/// this is the continuation function for incremental access
////////////////////////////////////////////////////////////////////////////////

function GET_DOCUMENTS_INCREMENTAL_CONT (oldState) {
  "use strict";

  var state = oldState.collection.OFFSET(oldState.skip, oldState.batchSize, 0, null);
  state.collection = oldState.collection;
  state.batchSize = oldState.batchSize;
  state.offset = oldState.offset + oldState.batchSize;
  state.limit = oldState.limit;
  state.length = oldState.length;
  state.remain = oldState.remain;
  
  if (state.documents.length > state.remain) {
    state.documents = state.documents.slice(0, state.remain);
  }

  state.remain -= state.documents.length;
  return state;
}

////////////////////////////////////////////////////////////////////////////////
/// @brief get documents from the specified collection using the primary index
/// (single index value)
////////////////////////////////////////////////////////////////////////////////

function GET_DOCUMENTS_PRIMARY (collection, idx, id) {
  "use strict";

  try {
    return [ COLLECTION(collection).document(id) ];
  }
  catch (e) {
    return [ ];
  }
}

////////////////////////////////////////////////////////////////////////////////
/// @brief get documents from the specified collection using the primary index
/// (multiple index values)
////////////////////////////////////////////////////////////////////////////////

function GET_DOCUMENTS_PRIMARY_LIST (collection, idx, values) {
  "use strict";

  var result = [ ], c;

  c = COLLECTION(collection);

  values.forEach (function (id) {
    try {
      result.push(c.document(id));
    }
    catch (e) {
    }
  });

  return result;
}

////////////////////////////////////////////////////////////////////////////////
/// @brief get documents from the specified collection using a hash index
/// (single index value)
////////////////////////////////////////////////////////////////////////////////

function GET_DOCUMENTS_HASH (collection, idx, example) {
  "use strict";

  return COLLECTION(collection).BY_EXAMPLE_HASH(idx, example).documents;
}

////////////////////////////////////////////////////////////////////////////////
/// @brief get documents from the specified collection using a hash index
/// (multiple index values)
////////////////////////////////////////////////////////////////////////////////

function GET_DOCUMENTS_HASH_LIST (collection, idx, attribute, values) {
  "use strict";

  var result = [ ], c;
  
  c = COLLECTION(collection);

  values.forEach(function (value) {
    var example = { };

    example[attribute] = value;

    c.BY_EXAMPLE_HASH(idx, example).documents.forEach(function (doc) {
      result.push(doc);
    });
  });

  return result;
}

////////////////////////////////////////////////////////////////////////////////
/// @brief get documents from the specified collection using the edge index
/// (single index value)
////////////////////////////////////////////////////////////////////////////////

function GET_DOCUMENTS_EDGE (collection, att, id) {
  "use strict";

  var result;

  try {
    if (att === '_from') {
      result = COLLECTION(collection).outEdges(id);
    }
    else {
      result = COLLECTION(collection).inEdges(id);
    }
  }
  catch (e) {
    result = [ ];
  }

  return result;
}

////////////////////////////////////////////////////////////////////////////////
/// @brief get documents from the specified collection using the edge index
/// (multiple index values)
////////////////////////////////////////////////////////////////////////////////

function GET_DOCUMENTS_EDGE_LIST (collection, att, values) {
  "use strict";

  var docs = { }, result = [ ], c, a;

  c = COLLECTION(collection);

  values.forEach(function (value) {
    try {
      var parts;
      if (att === '_from') {
        parts = c.outEdges(value);
      }
      else {
        parts = c.inEdges(value);
      }

      parts.forEach(function (e) {
        docs[e._id] = e;
      });
    }
    catch (e) {
    }
  });

  for (a in docs) {
    if (docs.hasOwnProperty(a)) {
      result.push(docs[a]);
    }
  }

  return result;
}

////////////////////////////////////////////////////////////////////////////////
/// @brief get documents from the specified collection using a bitarray
////////////////////////////////////////////////////////////////////////////////

function GET_DOCUMENTS_BITARRAY (collection, idx, example) {
  "use strict";

  return COLLECTION(collection).BY_CONDITION_BITARRAY(idx, example).documents;
}

////////////////////////////////////////////////////////////////////////////////
/// @brief get documents from the specified collection using a bitarray
/// (multiple index values) TODO: replace by 'IN index operator'
////////////////////////////////////////////////////////////////////////////////

function GET_DOCUMENTS_BITARRAY_LIST (collection, idx, attribute, values) {
  "use strict";

  var result = [ ], c;

  c = COLLECTION(collection);

  values.forEach(function (value) {
    var example = { }, documents;

    example[attribute] = value;

    documents = c.BY_EXAMPLE_BITARRAY(idx, example).documents;
    documents.forEach(function (doc) {
      result.push(doc);
    });
  });

  return result;
}

////////////////////////////////////////////////////////////////////////////////
/// @brief get documents from the specified collection using a skiplist
////////////////////////////////////////////////////////////////////////////////

function GET_DOCUMENTS_SKIPLIST (collection, idx, example) {
  "use strict";

  return COLLECTION(collection).BY_CONDITION_SKIPLIST(idx, example).documents;
}

////////////////////////////////////////////////////////////////////////////////
/// @brief get documents from the specified collection using a skiplist
/// (multiple index values)
////////////////////////////////////////////////////////////////////////////////

function GET_DOCUMENTS_SKIPLIST_LIST (collection, idx, attribute, values) {
  "use strict";

  var result = [ ], c = COLLECTION(collection);

  values.forEach(function (value) {
    var example = { }, documents;

    example[attribute] = value;
    documents = c.BY_EXAMPLE_SKIPLIST(idx, example).documents;
    documents.forEach(function (doc) {
      result.push(doc);
    });
  });

  return result;
}

////////////////////////////////////////////////////////////////////////////////
/// @brief get names of all collections
////////////////////////////////////////////////////////////////////////////////

function COLLECTIONS () {
  "use strict";

  var result = [ ];
  
  INTERNAL.db._collections().forEach(function (c) {
    result.push({ 
      _id : c._id, 
      name : c.name() 
    });
  });

  return result;
}

// -----------------------------------------------------------------------------
// --SECTION--                                                logical operations
// -----------------------------------------------------------------------------

////////////////////////////////////////////////////////////////////////////////
/// @brief execute ternary operator
///
/// the condition operand must be a boolean value, returns either the truepart
/// or the falsepart 
////////////////////////////////////////////////////////////////////////////////

function TERNARY_OPERATOR (condition, truePart, falsePart) {
  "use strict";

  if (TYPEWEIGHT(condition) !== TYPEWEIGHT_BOOL) {
    THROW(INTERNAL.errors.ERROR_QUERY_INVALID_LOGICAL_VALUE);
  }

  if (condition) {
    return truePart;
  }
  return falsePart;
}

////////////////////////////////////////////////////////////////////////////////
/// @brief execute ternary operator
///
/// the condition operand must be a boolean value, returns either the truepart
/// or the falsepart 
////////////////////////////////////////////////////////////////////////////////

function TERNARY_OPERATOR_FN (condition, truePart, falsePart) {
  "use strict";

  if (TYPEWEIGHT(condition) !== TYPEWEIGHT_BOOL) {
    THROW(INTERNAL.errors.ERROR_QUERY_INVALID_LOGICAL_VALUE);
  }

  if (condition) {
    return truePart();
  }
  return falsePart();
}

////////////////////////////////////////////////////////////////////////////////
/// @brief perform logical and
///
/// both operands must be boolean values, returns a boolean, uses short-circuit
/// evaluation
////////////////////////////////////////////////////////////////////////////////

function LOGICAL_AND (lhs, rhs) {
  "use strict";

  if (TYPEWEIGHT(lhs) !== TYPEWEIGHT_BOOL ||
      TYPEWEIGHT(rhs) !== TYPEWEIGHT_BOOL) {
    THROW(INTERNAL.errors.ERROR_QUERY_INVALID_LOGICAL_VALUE);
  }

  if (! lhs) {
    return false;
  }

  return rhs;
}

////////////////////////////////////////////////////////////////////////////////
/// @brief perform logical or
///
/// both operands must be boolean values, returns a boolean, uses short-circuit
/// evaluation
////////////////////////////////////////////////////////////////////////////////

function LOGICAL_OR (lhs, rhs) {
  "use strict";

  if (TYPEWEIGHT(lhs) !== TYPEWEIGHT_BOOL ||
      TYPEWEIGHT(rhs) !== TYPEWEIGHT_BOOL) {
    THROW(INTERNAL.errors.ERROR_QUERY_INVALID_LOGICAL_VALUE);
  }
  
  if (lhs) {
    return true;
  }

  return rhs;
}

////////////////////////////////////////////////////////////////////////////////
/// @brief perform logical and
///
/// both operands must be boolean values, returns a boolean, uses short-circuit
/// evaluation
////////////////////////////////////////////////////////////////////////////////

function LOGICAL_AND_FN (lhs, rhs) {
  "use strict";

  var l = lhs();
  if (TYPEWEIGHT(l) !== TYPEWEIGHT_BOOL) {
    THROW(INTERNAL.errors.ERROR_QUERY_INVALID_LOGICAL_VALUE);
  }

  if (! l) {
    return false;
  }

  var r = rhs();
  if (TYPEWEIGHT(r) !== TYPEWEIGHT_BOOL) {
    THROW(INTERNAL.errors.ERROR_QUERY_INVALID_LOGICAL_VALUE);
  }

  return r;
}

////////////////////////////////////////////////////////////////////////////////
/// @brief perform logical or
///
/// both operands must be boolean values, returns a boolean, uses short-circuit
/// evaluation
////////////////////////////////////////////////////////////////////////////////

function LOGICAL_OR_FN (lhs, rhs) {
  "use strict";

  var l = lhs();
  if (TYPEWEIGHT(l) !== TYPEWEIGHT_BOOL) {
    THROW(INTERNAL.errors.ERROR_QUERY_INVALID_LOGICAL_VALUE);
  }

  if (l) {
    return true;
  }

  var r = rhs();
  if (TYPEWEIGHT(r) !== TYPEWEIGHT_BOOL) {
    THROW(INTERNAL.errors.ERROR_QUERY_INVALID_LOGICAL_VALUE);
  }
  
  return r;
}

////////////////////////////////////////////////////////////////////////////////
/// @brief perform logical negation
///
/// the operand must be a boolean values, returns a boolean
////////////////////////////////////////////////////////////////////////////////

function LOGICAL_NOT (lhs) {
  "use strict";

  if (TYPEWEIGHT(lhs) !== TYPEWEIGHT_BOOL) {
    THROW(INTERNAL.errors.ERROR_QUERY_INVALID_LOGICAL_VALUE);
  }

  return ! lhs;
}

// -----------------------------------------------------------------------------
// --SECTION--                                             comparison operations
// -----------------------------------------------------------------------------

////////////////////////////////////////////////////////////////////////////////
/// @brief perform equality check 
///
/// returns true if the operands are equal, false otherwise
////////////////////////////////////////////////////////////////////////////////

function RELATIONAL_EQUAL (lhs, rhs) {
  "use strict";

  var leftWeight = TYPEWEIGHT(lhs);
  var rightWeight = TYPEWEIGHT(rhs);

  if (leftWeight !== rightWeight) {
    return false;
  }

  // lhs and rhs have the same type

  if (leftWeight >= TYPEWEIGHT_LIST) {
    // arrays and objects
    var keys = KEYLIST(lhs, rhs), i, n = keys.length; 
    for (i = 0; i < n; ++i) {
      var key = keys[i];
      if (RELATIONAL_EQUAL(lhs[key], rhs[key]) === false) {
        return false;
      }
    }
    return true;
  }

  // primitive type
  if (TYPEWEIGHT(lhs) === TYPEWEIGHT_NULL) {
    lhs = null;
  }
  if (TYPEWEIGHT(rhs) === TYPEWEIGHT_NULL) {
    rhs = null;
  }

  if (leftWeight === TYPEWEIGHT_STRING) {
    return COMPARE_STRING(lhs, rhs) === 0;
  }

  return (lhs === rhs);
}

////////////////////////////////////////////////////////////////////////////////
/// @brief perform inequality check 
///
/// returns true if the operands are unequal, false otherwise
////////////////////////////////////////////////////////////////////////////////

function RELATIONAL_UNEQUAL (lhs, rhs) {
  "use strict";

  var leftWeight = TYPEWEIGHT(lhs);
  var rightWeight = TYPEWEIGHT(rhs);
  
  if (leftWeight !== rightWeight) {
    return true;
  }

  // lhs and rhs have the same type

  if (leftWeight >= TYPEWEIGHT_LIST) {
    // arrays and objects
    var keys = KEYLIST(lhs, rhs), i, n = keys.length;
    for (i = 0; i < n; ++i) {
      var key = keys[i];
      if (RELATIONAL_UNEQUAL(lhs[key], rhs[key]) === true) {
        return true;
      }
    }

    return false;
  }

  // primitive type
  if (TYPEWEIGHT(lhs) === TYPEWEIGHT_NULL) {
    lhs = null;
  }
  if (TYPEWEIGHT(rhs) === TYPEWEIGHT_NULL) {
    rhs = null;
  }

  if (leftWeight === TYPEWEIGHT_STRING) {
    return COMPARE_STRING(lhs, rhs) !== 0;
  }

  return (lhs !== rhs);
}

////////////////////////////////////////////////////////////////////////////////
/// @brief perform greater than check (inner function)
////////////////////////////////////////////////////////////////////////////////

function RELATIONAL_GREATER_REC (lhs, rhs) {
  "use strict";

  var leftWeight = TYPEWEIGHT(lhs);
  var rightWeight = TYPEWEIGHT(rhs);
  
  if (leftWeight > rightWeight) {
    return true;
  }
  if (leftWeight < rightWeight) {
    return false;
  }

  // lhs and rhs have the same type

  if (leftWeight >= TYPEWEIGHT_LIST) {
    // arrays and objects
    var keys = KEYLIST(lhs, rhs), i, n = keys.length;
    for (i = 0; i < n; ++i) {
      var key = keys[i], result = RELATIONAL_GREATER_REC(lhs[key], rhs[key]);
      if (result !== null) {
        return result;
      }
    }
    
    return null;
  }

  // primitive type
  if (TYPEWEIGHT(lhs) === TYPEWEIGHT_NULL) {
    lhs = null;
  }
  if (TYPEWEIGHT(rhs) === TYPEWEIGHT_NULL) {
    rhs = null;
  }

  if (leftWeight === TYPEWEIGHT_STRING) {
    return COMPARE_STRING(lhs, rhs) > 0;
  }

  if (lhs === rhs) {
    return null;
  }

  return (lhs > rhs);
}

////////////////////////////////////////////////////////////////////////////////
/// @brief perform greater than check 
///
/// returns true if the left operand is greater than the right operand
////////////////////////////////////////////////////////////////////////////////

function RELATIONAL_GREATER (lhs, rhs) {
  "use strict";

  var result = RELATIONAL_GREATER_REC(lhs, rhs);

  if (result === null) {
    result = false;
  }

  return result;
}

////////////////////////////////////////////////////////////////////////////////
/// @brief perform greater equal check (inner function)
////////////////////////////////////////////////////////////////////////////////

function RELATIONAL_GREATEREQUAL_REC (lhs, rhs) {
  "use strict";

  var leftWeight = TYPEWEIGHT(lhs);
  var rightWeight = TYPEWEIGHT(rhs);
  
  if (leftWeight > rightWeight) {
    return true;
  }
  if (leftWeight < rightWeight) {
    return false;
  }

  // lhs and rhs have the same type

  if (leftWeight >= TYPEWEIGHT_LIST) {
    // arrays and objects
    var keys = KEYLIST(lhs, rhs), i, n = keys.length;
    for (i = 0; i < n; ++i) {
      var key = keys[i], result = RELATIONAL_GREATEREQUAL_REC(lhs[key], rhs[key]);
      if (result !== null) {
        return result;
      }
    }
    
    return null;
  }

  // primitive type
  if (TYPEWEIGHT(lhs) === TYPEWEIGHT_NULL) {
    lhs = null;
  }
  if (TYPEWEIGHT(rhs) === TYPEWEIGHT_NULL) {
    rhs = null;
  }

  if (leftWeight === TYPEWEIGHT_STRING) {
    return COMPARE_STRING(lhs, rhs) >= 0;
  }

  if (lhs === rhs) {
    return null;
  }

  return (lhs >= rhs);
}

////////////////////////////////////////////////////////////////////////////////
/// @brief perform greater equal check 
///
/// returns true if the left operand is greater or equal to the right operand
////////////////////////////////////////////////////////////////////////////////

function RELATIONAL_GREATEREQUAL (lhs, rhs) {
  "use strict";

  var result = RELATIONAL_GREATEREQUAL_REC(lhs, rhs);

  if (result === null) {
    result = true;
  }

  return result;
}

////////////////////////////////////////////////////////////////////////////////
/// @brief perform less than check (inner function)
////////////////////////////////////////////////////////////////////////////////

function RELATIONAL_LESS_REC (lhs, rhs) {
  "use strict";
  
  var leftWeight = TYPEWEIGHT(lhs);
  var rightWeight = TYPEWEIGHT(rhs);
  
  if (leftWeight < rightWeight) {
    return true;
  }
  if (leftWeight > rightWeight) {
    return false;
  }

  // lhs and rhs have the same type

  if (leftWeight >= TYPEWEIGHT_LIST) {
    // arrays and objects
    var keys = KEYLIST(lhs, rhs), i, n = keys.length;
    for (i = 0; i < n; ++i) {
      var key = keys[i], result = RELATIONAL_LESS_REC(lhs[key], rhs[key]);
      if (result !== null) {
        return result;
      }
    }
    
    return null;
  }

  // primitive type
  if (TYPEWEIGHT(lhs) === TYPEWEIGHT_NULL) {
    lhs = null;
  }
  if (TYPEWEIGHT(rhs) === TYPEWEIGHT_NULL) {
    rhs = null;
  }

  if (leftWeight === TYPEWEIGHT_STRING) {
    return COMPARE_STRING(lhs, rhs) < 0;
  }

  if (lhs === rhs) {
    return null;
  }

  return (lhs < rhs);
}

////////////////////////////////////////////////////////////////////////////////
/// @brief perform less than check 
///
/// returns true if the left operand is less than the right operand
////////////////////////////////////////////////////////////////////////////////

function RELATIONAL_LESS (lhs, rhs) {
  "use strict";

  var result = RELATIONAL_LESS_REC(lhs, rhs);

  if (result === null) {
    result = false;
  }

  return result;
}

////////////////////////////////////////////////////////////////////////////////
/// @brief perform less equal check (inner function)
////////////////////////////////////////////////////////////////////////////////

function RELATIONAL_LESSEQUAL_REC (lhs, rhs) {
  "use strict";

  var leftWeight = TYPEWEIGHT(lhs);
  var rightWeight = TYPEWEIGHT(rhs);
  
  if (leftWeight < rightWeight) {
    return true;
  }
  if (leftWeight > rightWeight) {
    return false;
  }

  // lhs and rhs have the same type

  if (leftWeight >= TYPEWEIGHT_LIST) {
    // arrays and objects
    var keys = KEYLIST(lhs, rhs), i, n = keys.length;
    for (i = 0; i < n; ++i) {
      var key = keys[i], result = RELATIONAL_LESSEQUAL_REC(lhs[key], rhs[key]);
      if (result !== null) {
        return result;
      }
    }

    return null;
  }
  
  // primitive type
  if (TYPEWEIGHT(lhs) === TYPEWEIGHT_NULL) {
    lhs = null;
  }
  if (TYPEWEIGHT(rhs) === TYPEWEIGHT_NULL) {
    rhs = null;
  }
  
  if (leftWeight === TYPEWEIGHT_STRING) {
    return COMPARE_STRING(lhs, rhs) <= 0;
  }
  
  if (lhs === rhs) {
    return null;
  }

  return (lhs <= rhs);
}

////////////////////////////////////////////////////////////////////////////////
/// @brief perform less equal check 
///
/// returns true if the left operand is less or equal to the right operand
////////////////////////////////////////////////////////////////////////////////

function RELATIONAL_LESSEQUAL (lhs, rhs) {
  "use strict";

  var result = RELATIONAL_LESSEQUAL_REC(lhs, rhs);

  if (result === null) {
    result = true;
  }

  return result;
}

////////////////////////////////////////////////////////////////////////////////
/// @brief perform comparison
///
/// returns -1 if the left operand is less than the right operand, 1 if it is
/// greater, 0 if both operands are equal
////////////////////////////////////////////////////////////////////////////////

function RELATIONAL_CMP (lhs, rhs) {
  "use strict";

  var leftWeight = TYPEWEIGHT(lhs);
  var rightWeight = TYPEWEIGHT(rhs);
  
  if (leftWeight < rightWeight) {
    return -1;
  }
  if (leftWeight > rightWeight) {
    return 1;
  }

  // lhs and rhs have the same type

  if (leftWeight >= TYPEWEIGHT_LIST) {
    // arrays and objects
    var keys = KEYLIST(lhs, rhs), i, n = keys.length;
    for (i = 0; i < n; ++i) {
      var key = keys[i], result = RELATIONAL_CMP(lhs[key], rhs[key]);
      if (result !== 0) {
        return result;
      }
    }
    
    return 0;
  }

  // primitive type
  if (TYPEWEIGHT(lhs) === TYPEWEIGHT_NULL) {
    lhs = null;
  }
  if (TYPEWEIGHT(rhs) === TYPEWEIGHT_NULL) {
    rhs = null;
  }

  if (leftWeight === TYPEWEIGHT_STRING) {
    return COMPARE_STRING(lhs, rhs);
  }

  if (lhs < rhs) {
    return -1;
  }
   
  if (lhs > rhs) {
    return 1;
  }

  return 0;
}

////////////////////////////////////////////////////////////////////////////////
/// @brief perform in list check 
///
/// returns true if the left operand is contained in the right operand
////////////////////////////////////////////////////////////////////////////////

function RELATIONAL_IN (lhs, rhs) {
  "use strict";

  var rightWeight = TYPEWEIGHT(rhs);
  
  if (rightWeight !== TYPEWEIGHT_LIST) {
    THROW(INTERNAL.errors.ERROR_QUERY_LIST_EXPECTED);
  }

  var numRight = rhs.length, i;
  for (i = 0; i < numRight; ++i) {
    if (RELATIONAL_EQUAL(lhs, rhs[i])) {
      return true;
    }
  }

  return false;
}

// -----------------------------------------------------------------------------
// --SECTION--                                             arithmetic operations
// -----------------------------------------------------------------------------

////////////////////////////////////////////////////////////////////////////////
/// @brief perform unary plus operation
///
/// the operand must be numeric or this function will fail
////////////////////////////////////////////////////////////////////////////////

function UNARY_PLUS (value) {
  "use strict";

  if (TYPEWEIGHT(value) !== TYPEWEIGHT_NUMBER) {
    THROW(INTERNAL.errors.ERROR_QUERY_INVALID_ARITHMETIC_VALUE);
  }

  var result = NUMERIC_VALUE(value);
  if (TYPEWEIGHT(result) !== TYPEWEIGHT_NUMBER) {
    THROW(INTERNAL.errors.ERROR_QUERY_NUMBER_OUT_OF_RANGE);
  }

  return result;
}

////////////////////////////////////////////////////////////////////////////////
/// @brief perform unary minus operation
///
/// the operand must be numeric or this function will fail
////////////////////////////////////////////////////////////////////////////////

function UNARY_MINUS (value) {
  "use strict";

  if (TYPEWEIGHT(value) !== TYPEWEIGHT_NUMBER) {
    THROW(INTERNAL.errors.ERROR_QUERY_INVALID_ARITHMETIC_VALUE);
  }

  var result = NUMERIC_VALUE(-value);
  if (TYPEWEIGHT(result) !== TYPEWEIGHT_NUMBER) {
    THROW(INTERNAL.errors.ERROR_QUERY_NUMBER_OUT_OF_RANGE);
  }

  return result;
}

////////////////////////////////////////////////////////////////////////////////
/// @brief perform artithmetic plus
///
/// both operands must be numeric or this function will fail
////////////////////////////////////////////////////////////////////////////////

function ARITHMETIC_PLUS (lhs, rhs) { 
  "use strict";

  if (TYPEWEIGHT(lhs) !== TYPEWEIGHT_NUMBER ||
      TYPEWEIGHT(rhs) !== TYPEWEIGHT_NUMBER) {
    THROW(INTERNAL.errors.ERROR_QUERY_INVALID_ARITHMETIC_VALUE);
  }

  var result = NUMERIC_VALUE(lhs + rhs);
  if (TYPEWEIGHT(result) !== TYPEWEIGHT_NUMBER) {
    THROW(INTERNAL.errors.ERROR_QUERY_NUMBER_OUT_OF_RANGE);
  }

  return result;
}

////////////////////////////////////////////////////////////////////////////////
/// @brief perform artithmetic minus
///
/// both operands must be numeric or this function will fail
////////////////////////////////////////////////////////////////////////////////

function ARITHMETIC_MINUS (lhs, rhs) {
  "use strict";

  if (TYPEWEIGHT(lhs) !== TYPEWEIGHT_NUMBER ||
      TYPEWEIGHT(rhs) !== TYPEWEIGHT_NUMBER) {
    THROW(INTERNAL.errors.ERROR_QUERY_INVALID_ARITHMETIC_VALUE);
  }

  var result = NUMERIC_VALUE(lhs - rhs);
  if (TYPEWEIGHT(result) !== TYPEWEIGHT_NUMBER) {
    THROW(INTERNAL.errors.ERROR_QUERY_NUMBER_OUT_OF_RANGE);
  }

  return result;
}

////////////////////////////////////////////////////////////////////////////////
/// @brief perform artithmetic multiplication
///
/// both operands must be numeric or this function will fail
////////////////////////////////////////////////////////////////////////////////

function ARITHMETIC_TIMES (lhs, rhs) {
  "use strict";

  if (TYPEWEIGHT(lhs) !== TYPEWEIGHT_NUMBER ||
      TYPEWEIGHT(rhs) !== TYPEWEIGHT_NUMBER) {
    THROW(INTERNAL.errors.ERROR_QUERY_INVALID_ARITHMETIC_VALUE);
  }

  var result = NUMERIC_VALUE(lhs * rhs);
  if (TYPEWEIGHT(result) !== TYPEWEIGHT_NUMBER) {
    THROW(INTERNAL.errors.ERROR_QUERY_NUMBER_OUT_OF_RANGE);
  }

  return result;
}

////////////////////////////////////////////////////////////////////////////////
/// @brief perform artithmetic division
///
/// both operands must be numeric or this function will fail
////////////////////////////////////////////////////////////////////////////////

function ARITHMETIC_DIVIDE (lhs, rhs) {
  "use strict";

  if (TYPEWEIGHT(lhs) !== TYPEWEIGHT_NUMBER ||
      TYPEWEIGHT(rhs) !== TYPEWEIGHT_NUMBER) {
    THROW(INTERNAL.errors.ERROR_QUERY_INVALID_ARITHMETIC_VALUE);
  }
  
  if (rhs === 0) {
    THROW(INTERNAL.errors.ERROR_QUERY_DIVISION_BY_ZERO);
  }

  var result = NUMERIC_VALUE(lhs / rhs);
  if (TYPEWEIGHT(result) !== TYPEWEIGHT_NUMBER) {
    THROW(INTERNAL.errors.ERROR_QUERY_NUMBER_OUT_OF_RANGE);
  }

  return result;
}

////////////////////////////////////////////////////////////////////////////////
/// @brief perform artithmetic modulus
///
/// both operands must be numeric or this function will fail
////////////////////////////////////////////////////////////////////////////////

function ARITHMETIC_MODULUS (lhs, rhs) {
  "use strict";

  if (TYPEWEIGHT(lhs) !== TYPEWEIGHT_NUMBER ||
      TYPEWEIGHT(rhs) !== TYPEWEIGHT_NUMBER) {
    THROW(INTERNAL.errors.ERROR_QUERY_INVALID_ARITHMETIC_VALUE);
  }

  if (rhs === 0) {
    THROW(INTERNAL.errors.ERROR_QUERY_DIVISION_BY_ZERO);
  }

  var result = NUMERIC_VALUE(lhs % rhs);
  if (TYPEWEIGHT(result) !== TYPEWEIGHT_NUMBER) {
    THROW(INTERNAL.errors.ERROR_QUERY_NUMBER_OUT_OF_RANGE);
  }

  return result;
}

// -----------------------------------------------------------------------------
// --SECTION--                                                  string functions
// -----------------------------------------------------------------------------

////////////////////////////////////////////////////////////////////////////////
/// @brief perform string concatenation
///
/// all operands must be strings or this function will fail
////////////////////////////////////////////////////////////////////////////////

function STRING_CONCAT () {
  "use strict";

  var result = '', i;

  for (i in arguments) {
    if (arguments.hasOwnProperty(i)) {
      var element = arguments[i];

      if (TYPEWEIGHT(element) !== TYPEWEIGHT_NULL) {
        ARG_CHECK(element, TYPEWEIGHT_STRING, "CONCAT");
        result += element;
      }
    }
  }

  return result; 
}

////////////////////////////////////////////////////////////////////////////////
/// @brief perform string concatenation using a separator character
///
/// all operands must be strings or this function will fail
////////////////////////////////////////////////////////////////////////////////

function STRING_CONCAT_SEPARATOR () {
  "use strict";

  var separator, found = false, result = '', i;

  for (i in arguments) {
    if (arguments.hasOwnProperty(i)) {
      var element = arguments[i];

      if (i > 0 && TYPEWEIGHT(element) === TYPEWEIGHT_NULL) {
        continue;
      }

      ARG_CHECK(element, TYPEWEIGHT_STRING, "CONCAT_SEPARATOR");

      if (i === 0 || i === "0") {
        separator = element;
        continue;
      }
      else if (found) {
        result += separator;
      }

      found = true;
      result += element;
    }
  }

  return result; 
}

////////////////////////////////////////////////////////////////////////////////
/// @brief return the length of a string in characters (not bytes)
///
/// the input operand must be a string or this function will fail
////////////////////////////////////////////////////////////////////////////////

function CHAR_LENGTH (value) {
  "use strict";

  ARG_CHECK(value, TYPEWEIGHT_STRING, "CHAR_LENGTH");

  return value.length;
}

////////////////////////////////////////////////////////////////////////////////
/// @brief convert a string to lower case
///
/// the input operand must be a string or this function will fail
////////////////////////////////////////////////////////////////////////////////

function STRING_LOWER (value) {
  "use strict";

  ARG_CHECK(value, TYPEWEIGHT_STRING, "LOWER");

  return value.toLowerCase();
}

////////////////////////////////////////////////////////////////////////////////
/// @brief convert a string to upper case
///
/// the input operand must be a string or this function will fail
////////////////////////////////////////////////////////////////////////////////

function STRING_UPPER (value) {
  "use strict";

  ARG_CHECK(value, TYPEWEIGHT_STRING, "UPPER");

  return value.toUpperCase();
}

////////////////////////////////////////////////////////////////////////////////
/// @brief return a substring of the string
///
/// the input operand must be a string or this function will fail
////////////////////////////////////////////////////////////////////////////////

function STRING_SUBSTRING (value, offset, count) {
  "use strict";

  ARG_CHECK(value, TYPEWEIGHT_STRING, "SUBSTRING");
  ARG_CHECK(offset, TYPEWEIGHT_NUMBER, "SUBSTRING");

  if (count !== undefined) {
    ARG_CHECK(count, TYPEWEIGHT_NUMBER, "SUBSTRING");
  }

  return value.substr(offset, count);
}

////////////////////////////////////////////////////////////////////////////////
/// @brief searches a substring in a string
///
/// the two input operands must be strings or this function will fail
////////////////////////////////////////////////////////////////////////////////

function STRING_CONTAINS (value, search, returnIndex) {
  "use strict";

  ARG_CHECK(value, TYPEWEIGHT_STRING, "CONTAINS");
  ARG_CHECK(search, TYPEWEIGHT_STRING, "CONTAINS");

  if (returnIndex !== undefined) {
    ARG_CHECK(returnIndex, TYPEWEIGHT_BOOL, "CONTAINS");
  }
    

  var result;
  if (search.length === 0) {
    result = -1;
  }
  else {
    result = value.indexOf(search);
  }

  if (returnIndex) {
    return result;
  }

  return (result !== -1);
}

////////////////////////////////////////////////////////////////////////////////
/// @brief searches a substring in a string, using a regex
///
/// the two input operands must be strings or this function will fail
////////////////////////////////////////////////////////////////////////////////

function STRING_LIKE (value, regex, caseInsensitive) {
  "use strict";

  ARG_CHECK(value, TYPEWEIGHT_STRING, "LIKE");

  var modifiers = '';
  if (caseInsensitive) {
    modifiers += 'i';
  }

  if (RegexCache[modifiers][regex] === undefined) {
    RegexCache[modifiers][regex] = COMPILE_REGEX(regex, modifiers);
  }
  
  try {
    return RegexCache[modifiers][regex].test(value);
  }
  catch (err) {
    THROW(INTERNAL.errors.ERROR_QUERY_INVALID_REGEX, "LIKE");
  }
}

////////////////////////////////////////////////////////////////////////////////
/// @brief returns the leftmost parts of a string
////////////////////////////////////////////////////////////////////////////////

function STRING_LEFT (value, length) {
  "use strict";

  ARG_CHECK(value, TYPEWEIGHT_STRING, "LEFT");
  ARG_CHECK(length, TYPEWEIGHT_NUMBER, "LEFT");

  if (length < 0) {
    THROW(INTERNAL.errors.ERROR_QUERY_FUNCTION_ARGUMENT_TYPE_MISMATCH, "LEFT");
    ARG_CHECK(length, TYPEWEIGHT_NUMBER, "LEFT");
  }
  length = parseInt(length, 10);
  if (length === 0) {
    return "";
  }

  return value.substr(0, length);
}

////////////////////////////////////////////////////////////////////////////////
/// @brief returns the rightmost parts of a string
////////////////////////////////////////////////////////////////////////////////

function STRING_RIGHT (value, length) {
  "use strict";

  ARG_CHECK(value, TYPEWEIGHT_STRING, "RIGHT");
  ARG_CHECK(length, TYPEWEIGHT_NUMBER, "RIGHT");
  
  if (length < 0) {
    THROW(INTERNAL.errors.ERROR_QUERY_FUNCTION_ARGUMENT_TYPE_MISMATCH, "RIGHT");
    ARG_CHECK(length, TYPEWEIGHT_NUMBER, "RIGHT");
  }
  length = parseInt(length, 10);
  if (length === 0) {
    return "";
  }

  var len = value.length;
  if (length > len) {
    length = len;
  }
  return value.substr(value.length - length, length);
}

////////////////////////////////////////////////////////////////////////////////
/// @brief returns the rightmost parts of a string
////////////////////////////////////////////////////////////////////////////////

function STRING_TRIM (value, type) {
  "use strict";

  ARG_CHECK(value, TYPEWEIGHT_STRING, "TRIM");

  if (type !== undefined) {
    ARG_CHECK(type, TYPEWEIGHT_NUMBER, "TRIM");
    type = parseInt(type, 10);
    if (type < 0 || type > 2) {
      THROW(INTERNAL.errors.ERROR_QUERY_FUNCTION_ARGUMENT_TYPE_MISMATCH, "TRIM");
    }
  }
  else {
    type = 0;
  }

  var result;
  if (type === 0) {
    // TRIM(, 0)
    result = value.replace(/(^\s+)|\s+$/g, '');
  }
  else if (type === 1) {
    // TRIM(, 1)
    result = value.replace(/^\s+/g, '');
  }
  else if (type === 2) {
    // TRIM(, 2)
    result = value.replace(/\s+$/g, '');
  }

  return result;
}

// -----------------------------------------------------------------------------
// --SECTION--                                                typecast functions
// -----------------------------------------------------------------------------

////////////////////////////////////////////////////////////////////////////////
/// @brief cast to a bool
///
/// the operand can have any type, always returns a bool
////////////////////////////////////////////////////////////////////////////////

function CAST_BOOL (value) {
  "use strict";

  switch (TYPEWEIGHT(value)) {
    case TYPEWEIGHT_NULL:
      return false;
    case TYPEWEIGHT_BOOL:
      return value;
    case TYPEWEIGHT_NUMBER:
      return (value !== 0);
    case TYPEWEIGHT_STRING: 
      return (value !== '');
    case TYPEWEIGHT_LIST:
      return (value.length > 0);
    case TYPEWEIGHT_DOCUMENT:
      return (KEYS(value, false).length > 0);
  }
}

////////////////////////////////////////////////////////////////////////////////
/// @brief cast to a number
///
/// the operand can have any type, always returns a number
////////////////////////////////////////////////////////////////////////////////

function CAST_NUMBER (value) {
  "use strict";

  switch (TYPEWEIGHT(value)) {
    case TYPEWEIGHT_NULL:
    case TYPEWEIGHT_LIST:
    case TYPEWEIGHT_DOCUMENT:
      return 0.0;
    case TYPEWEIGHT_BOOL:
      return (value ? 1 : 0);
    case TYPEWEIGHT_NUMBER:
      return value;
    case TYPEWEIGHT_STRING:
      var result = parseFloat(value);
      return ((TYPEWEIGHT(result) === TYPEWEIGHT_NUMBER) ? result : 0);
  }
}

////////////////////////////////////////////////////////////////////////////////
/// @brief cast to a string
///
/// the operand can have any type, always returns a string
////////////////////////////////////////////////////////////////////////////////

function CAST_STRING (value) {
  "use strict";

  switch (TYPEWEIGHT(value)) {
    case TYPEWEIGHT_STRING:
      return value;
    case TYPEWEIGHT_NULL:
      return 'null';
    case TYPEWEIGHT_BOOL:
      return (value ? 'true' : 'false');
    case TYPEWEIGHT_NUMBER:
    case TYPEWEIGHT_LIST:
    case TYPEWEIGHT_DOCUMENT:
      return value.toString();
  }
}

////////////////////////////////////////////////////////////////////////////////
/// @brief cast to a list
///
/// the operand can have any type, always returns a list
////////////////////////////////////////////////////////////////////////////////

function CAST_LIST (value) {
  "use strict";

  switch (TYPEWEIGHT(value)) {
    case TYPEWEIGHT_LIST:
      return value;
    case TYPEWEIGHT_NULL:
      return [ ];
    case TYPEWEIGHT_BOOL:
    case TYPEWEIGHT_NUMBER:
    case TYPEWEIGHT_STRING:
      return [ value ];
    case TYPEWEIGHT_DOCUMENT:
      return VALUES(value);
  }
}

// -----------------------------------------------------------------------------
// --SECTION--                                               typecheck functions
// -----------------------------------------------------------------------------

////////////////////////////////////////////////////////////////////////////////
/// @brief test if value is of type null
///
/// returns a bool
////////////////////////////////////////////////////////////////////////////////

function IS_NULL (value) {
  "use strict";

  return (TYPEWEIGHT(value) === TYPEWEIGHT_NULL);
}

////////////////////////////////////////////////////////////////////////////////
/// @brief test if value is of type bool
///
/// returns a bool
////////////////////////////////////////////////////////////////////////////////

function IS_BOOL (value) {
  "use strict";

  return (TYPEWEIGHT(value) === TYPEWEIGHT_BOOL);
}

////////////////////////////////////////////////////////////////////////////////
/// @brief test if value is of type number
///
/// returns a bool
////////////////////////////////////////////////////////////////////////////////

function IS_NUMBER (value) {
  "use strict";

  return (TYPEWEIGHT(value) === TYPEWEIGHT_NUMBER);
}

////////////////////////////////////////////////////////////////////////////////
/// @brief test if value is of type string
///
/// returns a bool
////////////////////////////////////////////////////////////////////////////////

function IS_STRING (value) {
  "use strict";

  return (TYPEWEIGHT(value) === TYPEWEIGHT_STRING);
}

////////////////////////////////////////////////////////////////////////////////
/// @brief test if value is of type list
///
/// returns a bool
////////////////////////////////////////////////////////////////////////////////

function IS_LIST (value) {
  "use strict";

  return (TYPEWEIGHT(value) === TYPEWEIGHT_LIST);
}

////////////////////////////////////////////////////////////////////////////////
/// @brief test if value is of type document
///
/// returns a bool
////////////////////////////////////////////////////////////////////////////////

function IS_DOCUMENT (value) {
  "use strict";

  return (TYPEWEIGHT(value) === TYPEWEIGHT_DOCUMENT);
}

// -----------------------------------------------------------------------------
// --SECTION--                                                 numeric functions
// -----------------------------------------------------------------------------

////////////////////////////////////////////////////////////////////////////////
/// @brief integer closest to value, not greater than value
////////////////////////////////////////////////////////////////////////////////

function NUMBER_FLOOR (value) {
  "use strict";

  if (! IS_NUMBER(value)) {
    THROW(INTERNAL.errors.ERROR_QUERY_FUNCTION_ARGUMENT_TYPE_MISMATCH, "FLOOR");
  }
  
  return NUMERIC_VALUE(Math.floor(value));
}

////////////////////////////////////////////////////////////////////////////////
/// @brief integer closest to value and not less than value
////////////////////////////////////////////////////////////////////////////////

function NUMBER_CEIL (value) {
  "use strict";

  if (! IS_NUMBER(value)) {
    THROW(INTERNAL.errors.ERROR_QUERY_FUNCTION_ARGUMENT_TYPE_MISMATCH, "CEIL");
  }
  
  return NUMERIC_VALUE(Math.ceil(value));
}

////////////////////////////////////////////////////////////////////////////////
/// @brief integer closest to value 
////////////////////////////////////////////////////////////////////////////////

function NUMBER_ROUND (value) {
  "use strict";

  if (! IS_NUMBER(value)) {
    THROW(INTERNAL.errors.ERROR_QUERY_FUNCTION_ARGUMENT_TYPE_MISMATCH, "ROUND");
  }
  
  return NUMERIC_VALUE(Math.round(value));
}

////////////////////////////////////////////////////////////////////////////////
/// @brief absolute value
////////////////////////////////////////////////////////////////////////////////

function NUMBER_ABS (value) {
  "use strict";

  if (! IS_NUMBER(value)) {
    THROW(INTERNAL.errors.ERROR_QUERY_FUNCTION_ARGUMENT_TYPE_MISMATCH, "ABS");
  }
  
  return NUMERIC_VALUE(Math.abs(value));
}

////////////////////////////////////////////////////////////////////////////////
/// @brief a random value between 0 and 1
////////////////////////////////////////////////////////////////////////////////

function NUMBER_RAND () {
  "use strict";

  return Math.random();
}

////////////////////////////////////////////////////////////////////////////////
/// @brief square root
////////////////////////////////////////////////////////////////////////////////

function NUMBER_SQRT (value) {
  "use strict";

  if (! IS_NUMBER(value)) {
    THROW(INTERNAL.errors.ERROR_QUERY_FUNCTION_ARGUMENT_TYPE_MISMATCH, "SQRT");
  }
  
  return NUMERIC_VALUE(Math.sqrt(value));
}

// -----------------------------------------------------------------------------
// --SECTION--                                        high level query functions
// -----------------------------------------------------------------------------

////////////////////////////////////////////////////////////////////////////////
/// @brief sort the results
////////////////////////////////////////////////////////////////////////////////

function SORT (value, sortFunction) {
  "use strict";

  LIST(value);
 
  var n = value.length;
  if (n > 0) {
    value.sort(sortFunction);
  }

  return value;
}

////////////////////////////////////////////////////////////////////////////////
/// @brief group the results
////////////////////////////////////////////////////////////////////////////////

function GROUP (value, sortFunction, groupFunction, into) {
  "use strict";

  LIST(value);

  var n = value.length;
  if (n === 0) {
    return [ ];
  }

  var augmented = [ ], i;
  for (i = 0; i < n; ++i) {
    augmented.push([ i, value[i] ]);
  }

  SORT(augmented, sortFunction);

  var result = [ ], currentGroup, oldGroup;
  
  for (i = 0; i < n; ++i) {
    var row = augmented[i][1];
    var groupValue = groupFunction(row);

    if (RELATIONAL_UNEQUAL(oldGroup, groupValue)) {
      oldGroup = CLONE(groupValue);

      if (currentGroup) {
        result.push(CLONE(currentGroup));
      }
      
      currentGroup = groupValue;
      if (into) {
        currentGroup[into] = [ ];
      }
    }

    if (into) {
      currentGroup[into].push(CLONE(row));
    }
  }

  if (currentGroup) {
    result.push(CLONE(currentGroup));
  }

  return result;
}

////////////////////////////////////////////////////////////////////////////////
/// @brief limit the number of results
////////////////////////////////////////////////////////////////////////////////

function LIMIT (value, offset, count) {
  "use strict";

  LIST(value);

  // check value type for offset and count parameters
  if (TYPEWEIGHT(offset) !== TYPEWEIGHT_NUMBER ||
      TYPEWEIGHT(count) !== TYPEWEIGHT_NUMBER) {
    THROW(INTERNAL.errors.ERROR_QUERY_NUMBER_OUT_OF_RANGE);
  }

  if (count < 0) {
    THROW(INTERNAL.errors.ERROR_QUERY_NUMBER_OUT_OF_RANGE);
  }

  return value.slice(offset, offset + count);
}

// -----------------------------------------------------------------------------
// --SECTION--                                         list processing functions
// -----------------------------------------------------------------------------

////////////////////////////////////////////////////////////////////////////////
/// @brief get the length of a list, document or string
////////////////////////////////////////////////////////////////////////////////

function LENGTH (value) {
  "use strict";

  var result, typeWeight = TYPEWEIGHT(value);
  
  if (typeWeight === TYPEWEIGHT_LIST || typeWeight === TYPEWEIGHT_STRING) {
    result = value.length;
  }
  else if (typeWeight === TYPEWEIGHT_DOCUMENT) {
    result = KEYS(value, false).length;
  }
  else {
    THROW(INTERNAL.errors.ERROR_QUERY_FUNCTION_ARGUMENT_TYPE_MISMATCH, "LENGTH");
  }

  return result;
}

////////////////////////////////////////////////////////////////////////////////
/// @brief get the first element of a list
////////////////////////////////////////////////////////////////////////////////

function FIRST (value) {
  "use strict";

  LIST(value);

  if (value.length === 0) {
    return null;
  }

  return value[0];
}

////////////////////////////////////////////////////////////////////////////////
/// @brief get the last element of a list
////////////////////////////////////////////////////////////////////////////////

function LAST (value) {
  "use strict";

  LIST(value);

  if (value.length === 0) {
    return null;
  }

  return value[value.length - 1];
}

////////////////////////////////////////////////////////////////////////////////
/// @brief get the position of an element in a list
////////////////////////////////////////////////////////////////////////////////

function POSITION (value, search, returnIndex) {
  "use strict";

  LIST(value);
  returnIndex = returnIndex || false;

  var i, n = value.length;

  if (n > 0) {
    for (i = 0; i < n; ++i) {
      if (RELATIONAL_EQUAL(value[i], search)) {
        return returnIndex ? i : true;
      }
    }
  }

  return returnIndex ? -1 : false;
}

////////////////////////////////////////////////////////////////////////////////
/// @brief get the nth element in a list, or null if the item does not exist
////////////////////////////////////////////////////////////////////////////////

function NTH (value, position) {
  "use strict";

  LIST(value);
  if (position < 0 || position >= value.length) {
    return null;
  }

  return value[position];
}

////////////////////////////////////////////////////////////////////////////////
/// @brief reverse the elements in a list or in a string
////////////////////////////////////////////////////////////////////////////////

function REVERSE (value) {
  "use strict";

  if (TYPEWEIGHT(value) === TYPEWEIGHT_STRING) {
    return value.split("").reverse().join(""); 
  }

  LIST(value);

  return value.reverse();
}

////////////////////////////////////////////////////////////////////////////////
/// @brief return a range of values
////////////////////////////////////////////////////////////////////////////////

function RANGE (from, to, step) {
  "use strict";

  if (step === undefined) {
    if (from <= to) {
      step = 1;
    }
    else {
      step = -1;
    }
  }
 
  // check from, to and step values 
  ARG_CHECK(from, TYPEWEIGHT_NUMBER, "RANGE");
  ARG_CHECK(to, TYPEWEIGHT_NUMBER, "RANGE");
  ARG_CHECK(step, TYPEWEIGHT_NUMBER, "RANGE");

  // check if we would run into an endless loop
  if (step === 0) {
    THROW(INTERNAL.errors.ERROR_QUERY_FUNCTION_ARGUMENT_TYPE_MISMATCH, "RANGE");
  }
  if (from < to && step < 0) {
    THROW(INTERNAL.errors.ERROR_QUERY_FUNCTION_ARGUMENT_TYPE_MISMATCH, "RANGE");
  }
  if (from > to && step > 0) {
    THROW(INTERNAL.errors.ERROR_QUERY_FUNCTION_ARGUMENT_TYPE_MISMATCH, "RANGE");
  }

  var result = [ ], i;
  if (step < 0 && to <= from) {
    for (i = from; i >= to; i += step) {
      result.push(i);
    }
  }
  else {
    for (i = from; i <= to; i += step) {
      result.push(i);
    }
  }

  return result;
}

////////////////////////////////////////////////////////////////////////////////
/// @brief return a list of unique elements from the list
////////////////////////////////////////////////////////////////////////////////

function UNIQUE (values) {
  "use strict";

  LIST(values);

  var keys = { }, result = [ ], a;

  values.forEach(function (value) {
    var normalized = NORMALIZE(value);
    var key = JSON.stringify(normalized);

    if (! keys.hasOwnProperty(key)) {
      keys[key] = normalized;
    }
  });

  for (a in keys) {
    if (keys.hasOwnProperty(a)) {
      result.push(keys[a]);
    }
  }

  return result;
}

////////////////////////////////////////////////////////////////////////////////
/// @brief create the union (all) of all arguments
////////////////////////////////////////////////////////////////////////////////

function UNION () {
  "use strict";

  var result = [ ], i;

  for (i in arguments) {
    if (arguments.hasOwnProperty(i)) {
      var element = arguments[i];

      if (TYPEWEIGHT(element) !== TYPEWEIGHT_LIST) {
        THROW(INTERNAL.errors.ERROR_QUERY_FUNCTION_ARGUMENT_TYPE_MISMATCH, "UNION");
      }

      var n = element.length, j;

      for (j = 0; j < n; ++j) {
        result.push(element[j]);
      }
    }
  }

  return result; 
}

////////////////////////////////////////////////////////////////////////////////
/// @brief create the union (distinct) of all arguments
////////////////////////////////////////////////////////////////////////////////

function UNION_DISTINCT () {
  "use strict";

  var keys = { }, i;

  for (i in arguments) {
    if (arguments.hasOwnProperty(i)) {
      var element = arguments[i];

      if (TYPEWEIGHT(element) !== TYPEWEIGHT_LIST) {
        THROW(INTERNAL.errors.ERROR_QUERY_FUNCTION_ARGUMENT_TYPE_MISMATCH, "UNION_DISTINCT");
      }
      
      var n = element.length, j;

      for (j = 0; j < n; ++j) {
        var normalized = NORMALIZE(element[j]);
        var key = JSON.stringify(normalized);

        if (! keys.hasOwnProperty(key)) {
          keys[key] = normalized;
        }
      }
    }
  }

  var result = [ ];
  for (i in keys) {
    if (keys.hasOwnProperty(i)) {
      result.push(keys[i]);
    }
  }

  return result; 
}

////////////////////////////////////////////////////////////////////////////////
/// @brief subtract lists from other lists
////////////////////////////////////////////////////////////////////////////////

function MINUS () {
  "use strict";

  var keys = { }, i, first = true;

  for (i in arguments) {
    if (arguments.hasOwnProperty(i)) {
      var element = arguments[i];

      if (TYPEWEIGHT(element) !== TYPEWEIGHT_LIST) {
        THROW(INTERNAL.errors.ERROR_QUERY_FUNCTION_ARGUMENT_TYPE_MISMATCH, "MINUS");
      }
      
      var n = element.length, j;

      for (j = 0; j < n; ++j) {
        var normalized = NORMALIZE(element[j]);
        var key = JSON.stringify(normalized);
        var contained = keys.hasOwnProperty(key);

        if (first) {
          if (! contained) {
            keys[key] = normalized;
          }
        }
        else if (contained) {
          delete keys[key];
        }
      }

      first = false;
    }
  }

  var result = [ ];
  for (i in keys) {
    if (keys.hasOwnProperty(i)) {
      result.push(keys[i]);
    }
  }

  return result; 
}

////////////////////////////////////////////////////////////////////////////////
/// @brief create the intersection of all arguments
////////////////////////////////////////////////////////////////////////////////

function INTERSECTION () {
  "use strict";

  var result = [ ], i, first = true, keys = { };
        
  var func = function (value) {
    var normalized = NORMALIZE(value);
    keys[JSON.stringify(normalized)] = normalized;
  };

  for (i in arguments) {
    if (arguments.hasOwnProperty(i)) {
      var element = arguments[i];

      if (TYPEWEIGHT(element) !== TYPEWEIGHT_LIST) {
        THROW(INTERNAL.errors.ERROR_QUERY_FUNCTION_ARGUMENT_TYPE_MISMATCH, "INTERSECTION");
      }
 
      if (first) {
        element.forEach(func);
        first = false;
      }
      else {
        var j, newKeys = { };
        for (j = 0; j < element.length; ++j) {
          var normalized = NORMALIZE(element[j]);
          var key = JSON.stringify(normalized);

          if (keys.hasOwnProperty(key)) {
            newKeys[key] = normalized;
          }
        }
        keys = newKeys;
        newKeys = null;
      }

    }
  }

  for (i in keys) {
    if (keys.hasOwnProperty(i)) {
      result.push(keys[i]);
    }
  }

  return result; 
}

////////////////////////////////////////////////////////////////////////////////
/// @brief maximum of all values
////////////////////////////////////////////////////////////////////////////////

function MAX (values) {
  "use strict";

  LIST(values);

  var value, result = null;
  var i, n;
  
  for (i = 0, n = values.length; i < n; ++i) {
    value = values[i];
    if (TYPEWEIGHT(value) !== TYPEWEIGHT_NULL) { 
      if (result === null || RELATIONAL_GREATER(value, result)) {
        result = value;
      }
    }
  }

  return result;
}

////////////////////////////////////////////////////////////////////////////////
/// @brief minimum of all values
////////////////////////////////////////////////////////////////////////////////

function MIN (values) {
  "use strict";

  LIST(values);

  var value, result = null;
  var i, n;
  
  for (i = 0, n = values.length; i < n; ++i) {
    value = values[i];
    if (TYPEWEIGHT(value) !== TYPEWEIGHT_NULL) { 
      if (result === null || RELATIONAL_LESS(value, result)) {
        result = value;
      }
    }
  }

  return result;
}

////////////////////////////////////////////////////////////////////////////////
/// @brief sum of all values
////////////////////////////////////////////////////////////////////////////////

function SUM (values) {
  "use strict";

  LIST(values);

  var i, n;
  var value, typeWeight, result = 0;

  for (i = 0, n = values.length; i < n; ++i) {
    value = values[i];
    typeWeight = TYPEWEIGHT(value);

    if (typeWeight !== TYPEWEIGHT_NULL) {
      if (typeWeight !== TYPEWEIGHT_NUMBER) {
        THROW(INTERNAL.errors.ERROR_QUERY_FUNCTION_ARGUMENT_TYPE_MISMATCH, "SUM");
      }

      result += value;
    }
  }

  return NUMERIC_VALUE(result);
}

////////////////////////////////////////////////////////////////////////////////
/// @brief average of all values
////////////////////////////////////////////////////////////////////////////////

function AVERAGE (values) {
  "use strict";

  LIST(values);

  var current, typeWeight, sum = 0;
  var i, j, n;

  for (i = 0, j = 0, n = values.length; i < n; ++i) {
    current = values[i];
    typeWeight = TYPEWEIGHT(current);

    if (typeWeight !== TYPEWEIGHT_NULL) {
      if (typeWeight !== TYPEWEIGHT_NUMBER) {
        THROW(INTERNAL.errors.ERROR_QUERY_INVALID_ARITHMETIC_VALUE);
      }

      sum += current;
      j++;
    }
  }

  if (j === 0) {
    return null;
  }

  return NUMERIC_VALUE(sum / j);
}

////////////////////////////////////////////////////////////////////////////////
/// @brief median of all values
////////////////////////////////////////////////////////////////////////////////

function MEDIAN (values) {
  "use strict";

  LIST(values);
  
  var copy = [ ], current, typeWeight;
  var i, n;

  for (i = 0, n = values.length; i < n; ++i) {
    current = values[i];
    typeWeight = TYPEWEIGHT(current);

    if (typeWeight !== TYPEWEIGHT_NULL) {
      if (typeWeight !== TYPEWEIGHT_NUMBER) {
        THROW(INTERNAL.errors.ERROR_QUERY_INVALID_ARITHMETIC_VALUE);
      }

      copy.push(current);
    }
  }

  if (copy.length === 0) {
    return null;
  }

  copy.sort(RELATIONAL_CMP);

  var midpoint = copy.length / 2;
  if (copy.length % 2 === 0) {
    return NUMERIC_VALUE((copy[midpoint - 1] + copy[midpoint]) / 2);
  }

  return NUMERIC_VALUE(copy[Math.floor(midpoint)]);
}

////////////////////////////////////////////////////////////////////////////////
/// @brief variance of all values
////////////////////////////////////////////////////////////////////////////////

function VARIANCE (values) {
  "use strict";

  LIST(values);

  var mean = 0, m2 = 0, current, typeWeight, delta;
  var i, j, n;

  for (i = 0, j = 0, n = values.length; i < n; ++i) {
    current = values[i];
    typeWeight = TYPEWEIGHT(current);

    if (typeWeight !== TYPEWEIGHT_NULL) {
      if (typeWeight !== TYPEWEIGHT_NUMBER) {
        THROW(INTERNAL.errors.ERROR_QUERY_INVALID_ARITHMETIC_VALUE);
      }

      delta = current - mean;
      mean += delta / ++j;
      m2 += delta * (current - mean);
    }
  }

  return {
    n: j,
    value: m2
  };
}

////////////////////////////////////////////////////////////////////////////////
/// @brief sample variance of all values
////////////////////////////////////////////////////////////////////////////////

function VARIANCE_SAMPLE (values) {
  "use strict";

  var result = VARIANCE(values);

  if (result.n < 2) {
    return null;
  }

  return NUMERIC_VALUE(result.value / (result.n - 1));
}

////////////////////////////////////////////////////////////////////////////////
/// @brief population variance of all values
////////////////////////////////////////////////////////////////////////////////

function VARIANCE_POPULATION (values) {
  "use strict";

  var result = VARIANCE(values);

  if (result.n < 1) {
    return null;
  }

  return NUMERIC_VALUE(result.value / result.n);
}

////////////////////////////////////////////////////////////////////////////////
/// @brief standard deviation of all values
////////////////////////////////////////////////////////////////////////////////

function STDDEV_SAMPLE (values) {
  "use strict";

  var result = VARIANCE(values);

  if (result.n < 2) {
    return null;
  }

  return NUMERIC_VALUE(Math.sqrt(result.value / (result.n - 1)));
}

////////////////////////////////////////////////////////////////////////////////
/// @brief standard deviation of all values
////////////////////////////////////////////////////////////////////////////////

function STDDEV_POPULATION (values) {
  "use strict";

  var result = VARIANCE(values);

  if (result.n < 1) {
    return null;
  }

  return NUMERIC_VALUE(Math.sqrt(result.value / result.n));
}

// -----------------------------------------------------------------------------
// --SECTION--                                                     geo functions
// -----------------------------------------------------------------------------

////////////////////////////////////////////////////////////////////////////////
/// @brief return at most <limit> documents near a certain point
////////////////////////////////////////////////////////////////////////////////

function GEO_NEAR (collection, latitude, longitude, limit, distanceAttribute) {
  "use strict";

  var idx = INDEX(COLLECTION(collection), [ "geo1", "geo2" ]); 
  if (idx === null) {
    THROW(INTERNAL.errors.ERROR_QUERY_GEO_INDEX_MISSING, collection);
  }

  if (limit === null || limit === undefined) {
    // use default value
    limit = 100;
  }

  var result = COLLECTION(collection).NEAR(idx, latitude, longitude, limit);
  if (distanceAttribute === null || distanceAttribute === undefined) {
    return result.documents;
  }

  // inject distances
  var documents = result.documents;
  var distances = result.distances;
  var n = documents.length, i;
  for (i = 0; i < n; ++i) {
    documents[i][distanceAttribute] = distances[i];
  }

  return documents;
}

////////////////////////////////////////////////////////////////////////////////
/// @brief return documents within <radius> around a certain point
////////////////////////////////////////////////////////////////////////////////

function GEO_WITHIN (collection, latitude, longitude, radius, distanceAttribute) {
  "use strict";

  var idx = INDEX(COLLECTION(collection), [ "geo1", "geo2" ]); 
  if (idx === null) {
    THROW(INTERNAL.errors.ERROR_QUERY_GEO_INDEX_MISSING, collection);
  }

  var result = COLLECTION(collection).WITHIN(idx, latitude, longitude, radius);
  if (distanceAttribute === null || distanceAttribute === undefined) {
    return result.documents;
  }

  // inject distances
  var documents = result.documents;
  var distances = result.distances;
  var n = documents.length, i;
  for (i = 0; i < n; ++i) {
    documents[i][distanceAttribute] = distances[i];
  }

  return documents;
}

// -----------------------------------------------------------------------------
// --SECTION--                                                fulltext functions
// -----------------------------------------------------------------------------

////////////////////////////////////////////////////////////////////////////////
/// @brief return documents that match a fulltext query
////////////////////////////////////////////////////////////////////////////////

function FULLTEXT (collection, attribute, query) {
  "use strict";

  var idx = INDEX_FULLTEXT(COLLECTION(collection), attribute);
  if (idx === null) {
    THROW(INTERNAL.errors.ERROR_QUERY_FULLTEXT_INDEX_MISSING, collection);
  }

  var result = COLLECTION(collection).FULLTEXT(idx, query);
  return result.documents;
}

// -----------------------------------------------------------------------------
// --SECTION--                                                    misc functions
// -----------------------------------------------------------------------------

////////////////////////////////////////////////////////////////////////////////
/// @brief return the first alternative that's not null until there are no more 
/// alternatives. if neither of the alternatives is a value other than null, 
/// then null will be returned
///
/// the operands can have any type
////////////////////////////////////////////////////////////////////////////////

function NOT_NULL () {
  "use strict";

  var i;
  for (i in arguments) {
    if (arguments.hasOwnProperty(i)) {
      var element = arguments[i];
  
      if (TYPEWEIGHT(element) !== TYPEWEIGHT_NULL) {
        return element;
      }
    }
  }

  return null;
}

////////////////////////////////////////////////////////////////////////////////
/// @brief return the first alternative that's a list until there are no more
/// alternatives. if neither of the alternatives is a list, then null will be
/// returned
///
/// the operands can have any type
////////////////////////////////////////////////////////////////////////////////

function FIRST_LIST () {
  "use strict";

  var i;
  for (i in arguments) {
    if (arguments.hasOwnProperty(i)) {
      var element = arguments[i];

      if (TYPEWEIGHT(element) === TYPEWEIGHT_LIST) {
        return element;
      }
    }
  }

  return null;
}

////////////////////////////////////////////////////////////////////////////////
/// @brief return the first alternative that's a document until there are no 
/// more alternatives. if neither of the alternatives is a document, then null 
/// will be returned
///
/// the operands can have any type
////////////////////////////////////////////////////////////////////////////////

function FIRST_DOCUMENT () {
  "use strict";

  var i;
  for (i in arguments) {
    if (arguments.hasOwnProperty(i)) {
      var element = arguments[i];
  
      if (TYPEWEIGHT(element) === TYPEWEIGHT_DOCUMENT) {
        return element;
      }
    }
  }

  return null;
}

////////////////////////////////////////////////////////////////////////////////
/// @brief return the parts of a document identifier separately
///
/// returns a document with the attributes `collection` and `key` or fails if
/// the individual parts cannot be determined.
////////////////////////////////////////////////////////////////////////////////

function PARSE_IDENTIFIER (value) {
  "use strict";

  if (TYPEWEIGHT(value) === TYPEWEIGHT_STRING) {
    var parts = value.split('/');
    if (parts.length === 2) {
      return { 
        collection: parts[0],
        key: parts[1]
      };
    }
    // fall through intentional
  }
  else if (TYPEWEIGHT(value) === TYPEWEIGHT_DOCUMENT) {
    if (value.hasOwnProperty('_id')) {
      return PARSE_IDENTIFIER(value._id);
    }
    // fall through intentional
  }
  
  THROW(INTERNAL.errors.ERROR_QUERY_FUNCTION_ARGUMENT_TYPE_MISMATCH, "PARSE_IDENTIFIER");
}

////////////////////////////////////////////////////////////////////////////////
/// @brief query a skiplist index
///
/// returns a documents from a skiplist index on the specified collection. Only
/// documents that match the specified condition will be returned.
////////////////////////////////////////////////////////////////////////////////

function SKIPLIST_QUERY (collection, condition, skip, limit) {
  "use strict";

  var keys = [ ], key, idx;

  for (key in condition) {
    if (condition.hasOwnProperty(key)) {
      keys.push(key);
    }
  }
    
  var c = COLLECTION(collection);
  if (c === null) {
    THROW(INTERNAL.errors.ERROR_ARANGO_COLLECTION_NOT_FOUND, collection);
  }

  idx = c.lookupSkiplist.apply(c, keys);

  if (idx === null) {
    THROW(INTERNAL.errors.ERROR_ARANGO_NO_INDEX);
  }

  if (skip === undefined || skip === null) {
    skip = 0;
  }

  if (limit === undefined || limit === null) {
    limit = null;
  }
 
  try {
    return c.BY_CONDITION_SKIPLIST(idx.id, condition, skip, limit).documents; 
  }
  catch (err) {
    THROW(INTERNAL.errors.ERROR_ARANGO_NO_INDEX);
  }
}

////////////////////////////////////////////////////////////////////////////////
/// @brief check whether a document has a specific attribute
////////////////////////////////////////////////////////////////////////////////

function HAS (element, name) {
  "use strict";

  if (TYPEWEIGHT(element) === TYPEWEIGHT_NULL) {
    return false;
  }

  if (TYPEWEIGHT(element) !== TYPEWEIGHT_DOCUMENT) {
    THROW(INTERNAL.errors.ERROR_QUERY_FUNCTION_ARGUMENT_TYPE_MISMATCH, "HAS");
  }

  return element.hasOwnProperty(name);
}

////////////////////////////////////////////////////////////////////////////////
/// @brief return the attribute names of a document as a list
////////////////////////////////////////////////////////////////////////////////

function ATTRIBUTES (element, removeInternal, sort) {
  "use strict";

  if (TYPEWEIGHT(element) !== TYPEWEIGHT_DOCUMENT) {
    THROW(INTERNAL.errors.ERROR_QUERY_FUNCTION_ARGUMENT_TYPE_MISMATCH, "ATTRIBUTES");
  }

  if (removeInternal) {  
    var a, result = [ ];

    for (a in element) {
      if (element.hasOwnProperty(a)) {
        if (a.substring(0, 1) !== '_') {
          result.push(a);
        }
      }
    }
  
    if (sort) {
      result.sort();
    }

    return result;
  }
  
  return KEYS(element, sort);
}

////////////////////////////////////////////////////////////////////////////////
/// @brief unset specific attributes from a document
////////////////////////////////////////////////////////////////////////////////

function UNSET (value) {
  "use strict";

  if (TYPEWEIGHT(value) !== TYPEWEIGHT_DOCUMENT) {
    THROW(INTERNAL.errors.ERROR_QUERY_FUNCTION_ARGUMENT_TYPE_MISMATCH, "UNSET");
  }

  var result = { }, keys = EXTRACT_KEYS(arguments, 1, "UNSET"), i;
  // copy over all that is left
  for (i in value) {
    if (value.hasOwnProperty(i)) {
      if (keys[i] !== true) {
        result[i] = CLONE(value[i]);
      }
    }
  }

  return result;
}

////////////////////////////////////////////////////////////////////////////////
/// @brief keep specific attributes from a document
////////////////////////////////////////////////////////////////////////////////

function KEEP (value) {
  "use strict";

  if (TYPEWEIGHT(value) !== TYPEWEIGHT_DOCUMENT) {
    THROW(INTERNAL.errors.ERROR_QUERY_FUNCTION_ARGUMENT_TYPE_MISMATCH, "KEEP");
  }

  var keys = EXTRACT_KEYS(arguments, 1, "KEEP"), i;

  // copy over all that is left
  var result = { };
  for (i in keys) {
    if (keys.hasOwnProperty(i)) {
      if (value.hasOwnProperty(i)) {
        result[i] = CLONE(value[i]);
      }
    }
  }

  return result;
}

////////////////////////////////////////////////////////////////////////////////
/// @brief merge all arguments
////////////////////////////////////////////////////////////////////////////////

function MERGE () {
  "use strict";

  var result = { }, i, a;

  for (i in arguments) {
    if (arguments.hasOwnProperty(i)) {
      var element = arguments[i];

      if (TYPEWEIGHT(element) !== TYPEWEIGHT_DOCUMENT) {
        THROW(INTERNAL.errors.ERROR_QUERY_FUNCTION_ARGUMENT_TYPE_MISMATCH, "MERGE");
      }

      for (a in element) {
        if (element.hasOwnProperty(a)) {
          result[a] = element[a];
        }
      }
    }
  }

  return result; 
}

////////////////////////////////////////////////////////////////////////////////
/// @brief merge all arguments recursively
////////////////////////////////////////////////////////////////////////////////

function MERGE_RECURSIVE () {
  "use strict";

  var result = { }, i, recurse;
      
  recurse = function (old, element) {
    var r = CLONE(old), a;

    for (a in element) {
      if (element.hasOwnProperty(a)) {
        if (r.hasOwnProperty(a) && TYPEWEIGHT(element[a]) === TYPEWEIGHT_DOCUMENT) {
          r[a] = recurse(r[a], element[a]);
        }
        else {
          r[a] = element[a];
        }
      }
    }
    return r;
  };

  for (i in arguments) {
    if (arguments.hasOwnProperty(i)) {
      var element = arguments[i];

      if (TYPEWEIGHT(element) !== TYPEWEIGHT_DOCUMENT) {
        THROW(INTERNAL.errors.ERROR_QUERY_FUNCTION_ARGUMENT_TYPE_MISMATCH, "MERGE_RECURSIVE");
      }

      result = recurse(result, element);
    }
  }

  return result; 
}

////////////////////////////////////////////////////////////////////////////////
/// @brief compare an object against a list of examples and return whether the
/// object matches any of the examples. returns the example index or a bool,
/// depending on the value of the control flag (3rd) parameter
////////////////////////////////////////////////////////////////////////////////

function MATCHES (element, examples, returnIndex) {
  "use strict";

  if (TYPEWEIGHT(element) !== TYPEWEIGHT_DOCUMENT) {
    return false;
  }

  if (! Array.isArray(examples)) {
    examples = [ examples ];
  }

  if (examples.length === 0) {
    THROW(INTERNAL.errors.ERROR_QUERY_FUNCTION_ARGUMENT_TYPE_MISMATCH, "MATCHES");
  }

  returnIndex = returnIndex || false;
  var i;

  for (i = 0; i < examples.length; ++i) {
    var example = examples[i];
    var result = true;

    if (TYPEWEIGHT(example) !== TYPEWEIGHT_DOCUMENT) {
      THROW(INTERNAL.errors.ERROR_QUERY_FUNCTION_ARGUMENT_TYPE_MISMATCH, "MATCHES");
    }

    var keys = KEYS(example), key, j;
    for (j = 0; j < keys.length; ++j) {
      key = keys[j];

      if (! RELATIONAL_EQUAL(element[key], example[key])) {
        result = false;
        break;
      }
    }

    if (result) {
      // 3rd parameter determines whether we return the index or a bool flag
      return (returnIndex ? i : true);
    }
  }

  return (returnIndex ? -1 : false);
}

////////////////////////////////////////////////////////////////////////////////
/// @brief passthru the argument
///
/// this function is marked as non-deterministic so its argument withstands
/// query optimisation. this function can be used for testing
////////////////////////////////////////////////////////////////////////////////

function PASSTHRU (value) {
  "use strict";

  return value;
}

////////////////////////////////////////////////////////////////////////////////
/// @brief sleep
///
/// sleep for the specified duration
////////////////////////////////////////////////////////////////////////////////

function SLEEP (duration) {
  "use strict";

  if (TYPEWEIGHT(duration) !== TYPEWEIGHT_NUMBER) {
    THROW(INTERNAL.errors.ERROR_QUERY_FUNCTION_ARGUMENT_TYPE_MISMATCH, "SLEEP");
  }

  INTERNAL.wait(duration);
}

////////////////////////////////////////////////////////////////////////////////
/// @brief always fail
///
/// this function is non-deterministic so it is not executed at query 
/// optimisation time. this function can be used for testing
////////////////////////////////////////////////////////////////////////////////

function FAIL (message) {
  "use strict";

  if (TYPEWEIGHT(message) === TYPEWEIGHT_STRING) {
    THROW(INTERNAL.errors.ERROR_QUERY_FAIL_CALLED, message);
  }

  THROW(INTERNAL.errors.ERROR_QUERY_FAIL_CALLED, "");
}

// -----------------------------------------------------------------------------
// --SECTION--                                                   graph functions
// -----------------------------------------------------------------------------

////////////////////////////////////////////////////////////////////////////////
/// @brief find all paths through a graph, INTERNAL part called recursively
////////////////////////////////////////////////////////////////////////////////

function GRAPH_SUBNODES (searchAttributes, vertexId, visited, edges, vertices, level) {
  "use strict";

  var result = [ ];

  if (level >= searchAttributes.minLength) {
    result.push({ 
      vertices : vertices, 
      edges : edges,
      source : vertices[0],
      destination : vertices[vertices.length - 1]
    });
  }

  if (level + 1 > searchAttributes.maxLength) {
    return result;
  }
        
        
  var subEdges;

  if (searchAttributes.direction === 1) {
    subEdges = searchAttributes.edgeCollection.outEdges(vertexId);
  }
  else if (searchAttributes.direction === 2) {
    subEdges = searchAttributes.edgeCollection.inEdges(vertexId);
  }
  else if (searchAttributes.direction === 3) {
    subEdges = searchAttributes.edgeCollection.edges(vertexId);
  }

  var i, j, k;
  for (i = 0; i < subEdges.length; ++i) {
    var subEdge = subEdges[i];
    var targets = [ ];

    if ((searchAttributes.direction === 1 || searchAttributes.direction === 3) && 
        (subEdge._to !== vertexId)) {
      targets.push(subEdge._to);
    }
    if ((searchAttributes.direction === 2 || searchAttributes.direction === 3) && 
        (subEdge._from !== vertexId)) {
      targets.push(subEdge._from);
    }

    for (j = 0; j < targets.length; ++j) {
      var targetId = targets[j];
      
      if (! searchAttributes.followCycles) {
        if (visited[targetId]) {
          continue;
        }
        visited[targetId] = true;
      }

      var clonedEdges = CLONE(edges);
      var clonedVertices = CLONE(vertices);
      try { 
        clonedVertices.push(INTERNAL.db._document(targetId));
        clonedEdges.push(subEdge);
      }
      catch (e) {
        // avoid "document not found error" in case referenced vertices were deleted
      }
      
      var connected = GRAPH_SUBNODES(searchAttributes, 
                                     targetId, 
                                     CLONE(visited), 
                                     clonedEdges, 
                                     clonedVertices, 
                                     level + 1);
      for (k = 0; k < connected.length; ++k) {
        result.push(connected[k]);
      }

      if (! searchAttributes.followCycles) {
        delete visited[targetId];
      }
    }
  }

  return result;
}

////////////////////////////////////////////////////////////////////////////////
/// @brief find all paths through a graph
////////////////////////////////////////////////////////////////////////////////

function GRAPH_PATHS (vertices, edgeCollection, direction, followCycles, minLength, maxLength) {
  "use strict";

  var searchDirection;
  
  direction      = direction || "outbound";
  followCycles   = followCycles || false;
  minLength      = minLength || 0;
  maxLength      = maxLength !== undefined ? maxLength : 10;
  
  LIST(vertices);

  // validate arguments
  if (direction === "outbound") {
    searchDirection = 1;
  }
  else if (direction === "inbound") {
    searchDirection = 2;
  }
  else if (direction === "any") {
    searchDirection = 3;
  }
  else {
    THROW(INTERNAL.errors.ERROR_QUERY_FUNCTION_ARGUMENT_TYPE_MISMATCH, "PATHS");
  }

  if (minLength < 0 || maxLength < 0 || minLength > maxLength) {
    THROW(INTERNAL.errors.ERROR_QUERY_FUNCTION_ARGUMENT_TYPE_MISMATCH, "PATHS");
  }

  var searchAttributes = { 
    edgeCollection : COLLECTION(edgeCollection),
    minLength : minLength, 
    maxLength : maxLength, 
    direction : searchDirection,
    followCycles : followCycles
  };

  var result = [ ];
  var n = vertices.length, i, j;
  for (i = 0; i < n; ++i) {
    var vertex = vertices[i];
    var visited = { };

    visited[vertex._id] = true;
    var connected = GRAPH_SUBNODES(searchAttributes, vertex._id, visited, [ ], [ vertex ], 0);
    for (j = 0; j < connected.length; ++j) {
      result.push(connected[j]);
    }
  }

  return result;
}

////////////////////////////////////////////////////////////////////////////////
/// @brief visitor callback function for traversal
////////////////////////////////////////////////////////////////////////////////

function TRAVERSAL_VISITOR (config, result, vertex, path) {
  "use strict";

  if (config.trackPaths) {
    result.push(CLONE({ vertex: vertex, path: path }));
  }
  else {
    result.push(CLONE({ vertex: vertex }));
  }
}

////////////////////////////////////////////////////////////////////////////////
/// @brief visitor callback function for tree traversal
////////////////////////////////////////////////////////////////////////////////

function TRAVERSAL_TREE_VISITOR (config, result, vertex, path) {
  "use strict";

  if (result.length === 0) {
    result.push({ }); 
  }
  
  var current = result[0], connector = config.connect, i;

  for (i = 0; i < path.vertices.length; ++i) {
    var v = path.vertices[i];
    if (typeof current[connector] === "undefined") {
      current[connector] = [ ];
    }
    var found = false, j;
    for (j = 0; j < current[connector].length; ++j) {
      if (current[connector][j]._id === v._id) {
        current = current[connector][j];
        found = true;
        break;
      }
    }
    if (! found) {
      current[connector].push(CLONE(v));
      current = current[connector][current[connector].length - 1];
    }
  }
}

////////////////////////////////////////////////////////////////////////////////
/// @brief expander callback function for traversal
////////////////////////////////////////////////////////////////////////////////

function TRAVERSAL_EDGE_EXAMPLE_FILTER (config, vertex, edge, path) {
  "use strict";

  return MATCHES(edge, config.expandEdgeExamples);
}

////////////////////////////////////////////////////////////////////////////////
/// @brief vertex filter callback function for traversal
////////////////////////////////////////////////////////////////////////////////

function TRAVERSAL_VERTEX_FILTER (config, vertex, path) {
  "use strict";
  
  if (! MATCHES(vertex, config.filterVertexExamples)) {
    return config.vertexFilterMethod;
  }
}

////////////////////////////////////////////////////////////////////////////////
/// @brief check typeweights of params.followEdges/params.filterVertices
////////////////////////////////////////////////////////////////////////////////

function TRAVERSAL_CHECK_EXAMPLES_TYPEWEIGHTS (examples, func) {
  "use strict";

  if (TYPEWEIGHT(examples) === TYPEWEIGHT_STRING) {
    // a callback function was supplied. this is considered valid
    return;
  }
  
  if (TYPEWEIGHT(examples) !== TYPEWEIGHT_LIST) {
    THROW(INTERNAL.errors.ERROR_QUERY_FUNCTION_ARGUMENT_TYPE_MISMATCH, func);
  }
  if (examples.length === 0) {
    THROW(INTERNAL.errors.ERROR_QUERY_FUNCTION_ARGUMENT_TYPE_MISMATCH, func);
  }
  examples.forEach(function (example) {
    if (TYPEWEIGHT(example) !== TYPEWEIGHT_DOCUMENT) {
      THROW(INTERNAL.errors.ERROR_QUERY_FUNCTION_ARGUMENT_TYPE_MISMATCH, func);
    }
  });
}

////////////////////////////////////////////////////////////////////////////////
/// @brief traverse a graph
////////////////////////////////////////////////////////////////////////////////

function TRAVERSAL_FUNC (func, 
                         vertexCollection, 
                         edgeCollection, 
                         startVertex, 
<<<<<<< HEAD
                         endVertex, 
=======
>>>>>>> b8f9e9b2
                         direction, 
                         params) {
  "use strict";

  if (startVertex.indexOf('/') === -1) {
    startVertex = vertexCollection + '/' + startVertex;
  }
  
<<<<<<< HEAD
  if (endVertex !== undefined && endVertex.indexOf('/') === -1) {
    endVertex = vertexCollection + '/' + endVertex;
  }

=======
>>>>>>> b8f9e9b2
  vertexCollection = COLLECTION(vertexCollection);
  edgeCollection   = COLLECTION(edgeCollection);

  if (params === undefined) {
    params = { };
  }
  
  // check followEdges property
  if (params.followEdges) {
    TRAVERSAL_CHECK_EXAMPLES_TYPEWEIGHTS(params.followEdges, func);
  }
  // check filterVertices property
  if (params.filterVertices) {
    TRAVERSAL_CHECK_EXAMPLES_TYPEWEIGHTS(params.filterVertices, func);
  }

  if (typeof params.visitor !== "function") {
    THROW(INTERNAL.errors.ERROR_QUERY_FUNCTION_ARGUMENT_TYPE_MISMATCH, func);
  }

  if (params.maxDepth === undefined) {
    // we need to have at least SOME limit to prevent endless iteration
    params.maxDepth = 256;
  }

  var config = {
    distance: params.distance, 
    connect: params.connect,
    datasource: TRAVERSAL.collectionDatasourceFactory(edgeCollection),
    trackPaths: params.paths || false,
    visitor: params.visitor,
    maxDepth: params.maxDepth,
    minDepth: params.minDepth,
    maxIterations: params.maxIterations,
    uniqueness: params.uniqueness,
    expander: direction,
    strategy: params.strategy,
    order: params.order,
    itemOrder: params.itemOrder
  };

  if (params.followEdges) {
    if (typeof params.followEdges === 'string') {
      var f1 = params.followEdges.toUpperCase();
      config.expandFilter = function (config, vertex, edge, path) {
        return FCALL_USER(f1, [ config, vertex, edge, path ]);
      };
    } 
    else {
      config.expandFilter = TRAVERSAL_EDGE_EXAMPLE_FILTER;
      config.expandEdgeExamples = params.followEdges;  
    }
  }

  if (params.filterVertices) {
    if (typeof params.filterVertices === 'string') {
      var f2 = params.filterVertices.toUpperCase();
      config.filter = function (config, vertex, edge, path) {
        return FCALL_USER(f2, [ config, vertex, path ]);
      };
    } 
    else {
      config.filter = TRAVERSAL_VERTEX_FILTER;
      config.filterVertexExamples = params.filterVertices;
      config.vertexFilterMethod = params.vertexFilterMethod || ["prune", "exclude"];
    }
  }

  if (params._sort) {
    config.sort = function (l, r) { return l._key < r._key ? -1 : 1; };
  }

  // start vertex
  var v = null;
  try {
    v = INTERNAL.db._document(startVertex);
  }
  catch (err1) {
  }

<<<<<<< HEAD
  // end vertex
  var e;
  if (endVertex !== undefined) {
    try {
      e = INTERNAL.db._document(endVertex);
    }
    catch (err2) {
    }
  }

=======
>>>>>>> b8f9e9b2
  var result = [ ];
  if (v !== null) {
    var traverser = new TRAVERSAL.Traverser(config);
    traverser.traverse(result, v, e);
  }

  return result;
}

<<<<<<< HEAD
////////////////////////////////////////////////////////////////////////////////
/// @brief shortest path algorithm
////////////////////////////////////////////////////////////////////////////////

function GRAPH_SHORTEST_PATH (vertexCollection, 
                              edgeCollection, 
                              startVertex, 
                              endVertex,
                              direction, 
                              params) {
  "use strict";
  
  if (params === undefined) {
    params = { };
  }

  params.strategy = "dijkstra";
  params.itemorder = "forward";
  params.visitor = TRAVERSAL_VISITOR;

  if (typeof params.distance === "string") {
    var name = params.distance.toUpperCase();

    params.distance = function (config, vertex1, vertex2, edge) {
      return FCALL_USER(name, [ config, vertex1, vertex2, edge ]);
    }; 
  }
  else {
    params.distance = undefined;
  }

  return TRAVERSAL_FUNC("SHORTEST_PATH", 
                        vertexCollection, 
                        edgeCollection, 
                        startVertex, 
                        endVertex,
                        direction, 
                        params);
}
 
=======
>>>>>>> b8f9e9b2
////////////////////////////////////////////////////////////////////////////////
/// @brief traverse a graph
////////////////////////////////////////////////////////////////////////////////

function GRAPH_TRAVERSAL (vertexCollection, 
                          edgeCollection, 
                          startVertex, 
                          direction, 
                          params) {
  "use strict";
  
  if (params === undefined) {
    params = { };
  }

  if (params === undefined) {
    params = { };
  }
  params.visitor  = TRAVERSAL_VISITOR;

  return TRAVERSAL_FUNC("TRAVERSAL", 
                        vertexCollection, 
                        edgeCollection, 
                        startVertex,
<<<<<<< HEAD
                        undefined, 
=======
>>>>>>> b8f9e9b2
                        direction, 
                        params);
}

////////////////////////////////////////////////////////////////////////////////
/// @brief traverse a graph and create a hierarchical result
/// this function uses the same setup as the TRAVERSE() function but will use
/// a different visitor to create the result
////////////////////////////////////////////////////////////////////////////////

function GRAPH_TRAVERSAL_TREE (vertexCollection, 
                               edgeCollection, 
                               startVertex, 
                               direction, 
                               connectName, 
                               params) {
  "use strict";

  if (connectName === "") {
    THROW(INTERNAL.errors.ERROR_QUERY_FUNCTION_ARGUMENT_TYPE_MISMATCH, "TRAVERSAL_TREE");
  }

  if (params === undefined) {
    params = { };
  }
<<<<<<< HEAD

=======
>>>>>>> b8f9e9b2
  params.visitor  = TRAVERSAL_TREE_VISITOR;
  params.connect  = connectName;

  var result = TRAVERSAL_FUNC("TRAVERSAL_TREE", 
                              vertexCollection, 
                              edgeCollection, 
                              startVertex, 
                              undefined,
                              direction, 
                              params);

  if (result.length === 0) {
    return [ ];
  }
  return [ result[0][params.connect] ];
}

////////////////////////////////////////////////////////////////////////////////
/// @brief return connected edges
////////////////////////////////////////////////////////////////////////////////

function GRAPH_EDGES (edgeCollection, 
                      vertex, 
                      direction, 
                      examples) {
  "use strict";

  var c = COLLECTION(edgeCollection), result;

  // validate arguments
  if (direction === "outbound") {
    result = c.outEdges(vertex);
  }
  else if (direction === "inbound") {
    result = c.inEdges(vertex);
  }
  else if (direction === "any") {
    result = c.edges(vertex);
  }
  else {
    THROW(INTERNAL.errors.ERROR_QUERY_FUNCTION_ARGUMENT_TYPE_MISMATCH, "EDGES");
  }

  return FILTER(result, examples);
} 

////////////////////////////////////////////////////////////////////////////////
/// @brief return connected neighbors
////////////////////////////////////////////////////////////////////////////////

function GRAPH_NEIGHBORS (vertexCollection,
                          edgeCollection, 
                          vertex, 
                          direction,
                          examples) {
  "use strict";

  var c = COLLECTION(vertexCollection);

  if (vertex.indexOf('/') === -1) {
    vertex = vertexCollection + '/' + vertex;
  }

  var edges = GRAPH_EDGES(edgeCollection, vertex, direction);
  var result = [ ];
  
  FILTER(edges, examples).forEach (function (e) {
    var key;

    if (direction === "inbound") {
      key = e._from;
    }
    else if (direction === "outbound") {
      key = e._to;
    }
    else if (direction === "any") {
      key = e._from;
      if (key === vertex) {
        key = e._to;
      }
    }

    if (key === vertex) {
      // do not return the start vertex itself
      return;
    }

    try {
      result.push({ edge: CLONE(e), vertex: c.document(key) });
    }
    catch (err) {
    }
  });

  return result;
} 

// -----------------------------------------------------------------------------
// --SECTION--                                                    MODULE EXPORTS
// -----------------------------------------------------------------------------

exports.FCALL = FCALL;
exports.FCALL_USER = FCALL_USER;
exports.KEYS = KEYS;
exports.GET_INDEX = GET_INDEX;
exports.DOCUMENT_MEMBER = DOCUMENT_MEMBER;
exports.LIST = LIST;
exports.DOCUMENT = DOCUMENT;
exports.GET_DOCUMENTS = GET_DOCUMENTS;
exports.GET_DOCUMENTS_INCREMENTAL_INIT = GET_DOCUMENTS_INCREMENTAL_INIT;
exports.GET_DOCUMENTS_INCREMENTAL_CONT = GET_DOCUMENTS_INCREMENTAL_CONT;
exports.GET_DOCUMENTS_PRIMARY = GET_DOCUMENTS_PRIMARY;
exports.GET_DOCUMENTS_PRIMARY_LIST = GET_DOCUMENTS_PRIMARY_LIST;
exports.GET_DOCUMENTS_HASH = GET_DOCUMENTS_HASH;
exports.GET_DOCUMENTS_HASH_LIST = GET_DOCUMENTS_HASH_LIST;
exports.GET_DOCUMENTS_EDGE = GET_DOCUMENTS_EDGE;
exports.GET_DOCUMENTS_EDGE_LIST = GET_DOCUMENTS_EDGE_LIST;
exports.GET_DOCUMENTS_BITARRAY = GET_DOCUMENTS_BITARRAY;
exports.GET_DOCUMENTS_BITARRAY_LIST = GET_DOCUMENTS_BITARRAY_LIST;
exports.GET_DOCUMENTS_SKIPLIST = GET_DOCUMENTS_SKIPLIST;
exports.GET_DOCUMENTS_SKIPLIST_LIST = GET_DOCUMENTS_SKIPLIST_LIST;
exports.COLLECTIONS = COLLECTIONS;
exports.TERNARY_OPERATOR = TERNARY_OPERATOR;
exports.TERNARY_OPERATOR_FN = TERNARY_OPERATOR_FN;
exports.LOGICAL_AND = LOGICAL_AND;
exports.LOGICAL_OR = LOGICAL_OR;
exports.LOGICAL_AND_FN = LOGICAL_AND_FN;
exports.LOGICAL_OR_FN = LOGICAL_OR_FN;
exports.LOGICAL_NOT = LOGICAL_NOT;
exports.RELATIONAL_EQUAL = RELATIONAL_EQUAL;
exports.RELATIONAL_UNEQUAL = RELATIONAL_UNEQUAL;
exports.RELATIONAL_GREATER = RELATIONAL_GREATER;
exports.RELATIONAL_GREATEREQUAL = RELATIONAL_GREATEREQUAL;
exports.RELATIONAL_LESS = RELATIONAL_LESS;
exports.RELATIONAL_LESSEQUAL = RELATIONAL_LESSEQUAL;
exports.RELATIONAL_CMP = RELATIONAL_CMP;
exports.RELATIONAL_IN = RELATIONAL_IN;
exports.UNARY_PLUS = UNARY_PLUS;
exports.UNARY_MINUS = UNARY_MINUS;
exports.ARITHMETIC_PLUS = ARITHMETIC_PLUS;
exports.ARITHMETIC_MINUS = ARITHMETIC_MINUS;
exports.ARITHMETIC_TIMES = ARITHMETIC_TIMES;
exports.ARITHMETIC_DIVIDE = ARITHMETIC_DIVIDE;
exports.ARITHMETIC_MODULUS = ARITHMETIC_MODULUS;
exports.STRING_CONCAT = STRING_CONCAT;
exports.STRING_CONCAT_SEPARATOR = STRING_CONCAT_SEPARATOR;
exports.CHAR_LENGTH = CHAR_LENGTH;
exports.STRING_LOWER = STRING_LOWER;
exports.STRING_UPPER = STRING_UPPER;
exports.STRING_SUBSTRING = STRING_SUBSTRING;
exports.STRING_CONTAINS = STRING_CONTAINS;
exports.STRING_LIKE = STRING_LIKE;
exports.STRING_LEFT = STRING_LEFT;
exports.STRING_RIGHT = STRING_RIGHT;
exports.STRING_TRIM = STRING_TRIM;
exports.CAST_BOOL = CAST_BOOL;
exports.CAST_NUMBER = CAST_NUMBER;
exports.CAST_STRING = CAST_STRING;
exports.CAST_LIST = CAST_LIST;
exports.IS_NULL = IS_NULL;
exports.IS_BOOL = IS_BOOL;
exports.IS_NUMBER = IS_NUMBER;
exports.IS_STRING = IS_STRING;
exports.IS_LIST = IS_LIST;
exports.IS_DOCUMENT = IS_DOCUMENT;
exports.NUMBER_FLOOR = NUMBER_FLOOR;
exports.NUMBER_CEIL = NUMBER_CEIL;
exports.NUMBER_ROUND = NUMBER_ROUND;
exports.NUMBER_ABS = NUMBER_ABS;
exports.NUMBER_RAND = NUMBER_RAND;
exports.NUMBER_SQRT = NUMBER_SQRT;
exports.SORT = SORT;
exports.GROUP = GROUP;
exports.LIMIT = LIMIT;
exports.LENGTH = LENGTH;
exports.FIRST = FIRST;
exports.LAST = LAST;
exports.POSITION = POSITION;
exports.NTH = NTH;
exports.REVERSE = REVERSE;
exports.RANGE = RANGE;
exports.UNIQUE = UNIQUE;
exports.UNION = UNION;
exports.UNION_DISTINCT = UNION_DISTINCT;
exports.MINUS = MINUS;
exports.INTERSECTION = INTERSECTION;
exports.MAX = MAX;
exports.MIN = MIN;
exports.SUM = SUM;
exports.AVERAGE = AVERAGE;
exports.MEDIAN = MEDIAN;
exports.VARIANCE_SAMPLE = VARIANCE_SAMPLE;
exports.VARIANCE_POPULATION = VARIANCE_POPULATION;
exports.STDDEV_SAMPLE = STDDEV_SAMPLE;
exports.STDDEV_POPULATION = STDDEV_POPULATION;
exports.GEO_NEAR = GEO_NEAR;
exports.GEO_WITHIN = GEO_WITHIN;
exports.FULLTEXT = FULLTEXT;
exports.GRAPH_PATHS = GRAPH_PATHS;
exports.GRAPH_SHORTEST_PATH = GRAPH_SHORTEST_PATH;
exports.GRAPH_TRAVERSAL = GRAPH_TRAVERSAL;
exports.GRAPH_TRAVERSAL_TREE = GRAPH_TRAVERSAL_TREE;
exports.GRAPH_EDGES = GRAPH_EDGES;
exports.GRAPH_NEIGHBORS = GRAPH_NEIGHBORS;
exports.NOT_NULL = NOT_NULL;
exports.FIRST_LIST = FIRST_LIST;
exports.FIRST_DOCUMENT = FIRST_DOCUMENT;
exports.PARSE_IDENTIFIER = PARSE_IDENTIFIER;
exports.SKIPLIST_QUERY = SKIPLIST_QUERY;
exports.HAS = HAS;
exports.ATTRIBUTES = ATTRIBUTES;
exports.UNSET = UNSET;
exports.KEEP = KEEP;
exports.MERGE = MERGE;
exports.MERGE_RECURSIVE = MERGE_RECURSIVE;
exports.MATCHES = MATCHES;
exports.PASSTHRU = PASSTHRU;
exports.SLEEP = SLEEP;
exports.FAIL = FAIL;

exports.reload = reloadUserFunctions;

// initialise the query engine
resetEngine();

// -----------------------------------------------------------------------------
// --SECTION--                                                       END-OF-FILE
// -----------------------------------------------------------------------------

// Local Variables:
// mode: outline-minor
// outline-regexp: "/// @brief\\|/// @addtogroup\\|// --SECTION--\\|/// @page\\|/// @\\}"
// End:<|MERGE_RESOLUTION|>--- conflicted
+++ resolved
@@ -3847,10 +3847,7 @@
                          vertexCollection, 
                          edgeCollection, 
                          startVertex, 
-<<<<<<< HEAD
                          endVertex, 
-=======
->>>>>>> b8f9e9b2
                          direction, 
                          params) {
   "use strict";
@@ -3859,13 +3856,10 @@
     startVertex = vertexCollection + '/' + startVertex;
   }
   
-<<<<<<< HEAD
   if (endVertex !== undefined && endVertex.indexOf('/') === -1) {
     endVertex = vertexCollection + '/' + endVertex;
   }
 
-=======
->>>>>>> b8f9e9b2
   vertexCollection = COLLECTION(vertexCollection);
   edgeCollection   = COLLECTION(edgeCollection);
 
@@ -3946,7 +3940,6 @@
   catch (err1) {
   }
 
-<<<<<<< HEAD
   // end vertex
   var e;
   if (endVertex !== undefined) {
@@ -3957,9 +3950,8 @@
     }
   }
 
-=======
->>>>>>> b8f9e9b2
   var result = [ ];
+
   if (v !== null) {
     var traverser = new TRAVERSAL.Traverser(config);
     traverser.traverse(result, v, e);
@@ -3968,7 +3960,6 @@
   return result;
 }
 
-<<<<<<< HEAD
 ////////////////////////////////////////////////////////////////////////////////
 /// @brief shortest path algorithm
 ////////////////////////////////////////////////////////////////////////////////
@@ -4009,8 +4000,6 @@
                         params);
 }
  
-=======
->>>>>>> b8f9e9b2
 ////////////////////////////////////////////////////////////////////////////////
 /// @brief traverse a graph
 ////////////////////////////////////////////////////////////////////////////////
@@ -4026,19 +4015,13 @@
     params = { };
   }
 
-  if (params === undefined) {
-    params = { };
-  }
   params.visitor  = TRAVERSAL_VISITOR;
 
   return TRAVERSAL_FUNC("TRAVERSAL", 
                         vertexCollection, 
                         edgeCollection, 
                         startVertex,
-<<<<<<< HEAD
                         undefined, 
-=======
->>>>>>> b8f9e9b2
                         direction, 
                         params);
 }
@@ -4064,10 +4047,7 @@
   if (params === undefined) {
     params = { };
   }
-<<<<<<< HEAD
-
-=======
->>>>>>> b8f9e9b2
+
   params.visitor  = TRAVERSAL_TREE_VISITOR;
   params.connect  = connectName;
 

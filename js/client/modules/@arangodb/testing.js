--- conflicted
+++ resolved
@@ -1404,23 +1404,19 @@
     instanceArgs["agency.id"] = String(i);
     instanceArgs["agency.size"] = String(N);
     instanceArgs["agency.wait-for-sync"] = String(wfs);
-<<<<<<< HEAD
-    instanceArgs["agency.supervision"] = "false";
-    instanceArgs["database.directory"] = rootDir + "agency-" + i;
-
-=======
     instanceArgs["agency.supervision"] = "true";
     instanceArgs["database.directory"] = dataDir + String(i);
->>>>>>> dcd001d8
 
     if (i === N - 1) {
+      const port = findFreePort();
+      instanceArgs["server.endpoint"] = "tcp://127.0.0.1:" + port;
       let l = [];
-      for (let j = 0; j < N; j++) {
-        instanceInfo.arangods.forEach(arangod => {
-          l.push("--agency.endpoint");
-          l.push(arangod.endpoint);
-        });
-      }
+      instanceInfo.arangods.forEach(arangod => {
+        l.push("--agency.endpoint");
+        l.push(arangod.endpoint);
+      });
+      l.push("--agency.endpoint");
+      l.push("tcp://127.0.0.1:" + port);
       l.push("--agency.notify");
       l.push("true");
 

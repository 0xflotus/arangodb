/*jshint globalstrict:false, strict:true */
/*global assertEqual, ARGUMENTS */

////////////////////////////////////////////////////////////////////////////////
/// @brief tests for client-specific functionality
///
/// @file
///
/// DISCLAIMER
///
/// Copyright 2010-2012 triagens GmbH, Cologne, Germany
///
/// Licensed under the Apache License, Version 2.0 (the "License");
/// you may not use this file except in compliance with the License.
/// You may obtain a copy of the License at
///
///     http://www.apache.org/licenses/LICENSE-2.0
///
/// Unless required by applicable law or agreed to in writing, software
/// distributed under the License is distributed on an "AS IS" BASIS,
/// WITHOUT WARRANTIES OR CONDITIONS OF ANY KIND, either express or implied.
/// See the License for the specific language governing permissions and
/// limitations under the License.
///
/// Copyright holder is triAGENS GmbH, Cologne, Germany
///
/// @author Max Neunhoeffer
/// @author Copyright 2012, triAGENS GmbH, Cologne, Germany
////////////////////////////////////////////////////////////////////////////////

var jsunity = require("jsunity");

////////////////////////////////////////////////////////////////////////////////
/// @brief test suite
////////////////////////////////////////////////////////////////////////////////

function agencyTestSuite () {
  'use strict';

////////////////////////////////////////////////////////////////////////////////
/// @brief the agency servers
////////////////////////////////////////////////////////////////////////////////

  var agencyServers = ARGUMENTS;
  var whoseTurn = 0;    // used to do round robin on agencyServers

  var request = require("@arangodb/request");

  function readAgency(list) {
    // We simply try all agency servers in turn until one gives us an HTTP
    // response:
    var res = request({url: agencyServers[whoseTurn] + "/_api/agency/read", method: "POST",
                       followRedirects: true, body: JSON.stringify(list),
                       headers: {"Content-Type": "application/json"}});
    res.bodyParsed = JSON.parse(res.body);
    return res;
  }

  function writeAgency(list) {
    // We simply try all agency servers in turn until one gives us an HTTP
    // response:
    var res = request({url: agencyServers[whoseTurn] + "/_api/agency/write", method: "POST",
                       followRedirects: true, body: JSON.stringify(list),
                       headers: {"Content-Type": "application/json"}});
    res.bodyParsed = JSON.parse(res.body);
    return res;
  }

/*  function writeAgencyRaw(list) {
      var res = request({url: agencyServers[whoseTurn] + "/_api/agency/write", method: "POST",
                         followRedirects: true, body: list,
                         headers: {"Content-Type": "application/json"}});
      res.bodyParsed = JSON.parse(res.body);
      return res;
  }*/

  function readAndCheck(list) {
      var res = readAgency(list);
      require ("internal").print(list,res);
    assertEqual(res.statusCode, 200);
    return res.bodyParsed;
  }

  function writeAndCheck(list) {
    var res = writeAgency(list);
    assertEqual(res.statusCode, 200);
  }

  function sleep(milliseconds) {
    var start = new Date().getTime();
    for (var i = 0; i < 1e7; i++) {
      if ((new Date().getTime() - start) > milliseconds){
        break;
      }
    }
  }
  
  return {


////////////////////////////////////////////////////////////////////////////////
/// @brief set up
////////////////////////////////////////////////////////////////////////////////

    setUp : function () {
    },

////////////////////////////////////////////////////////////////////////////////
/// @brief tear down
////////////////////////////////////////////////////////////////////////////////

    tearDown : function () {
    },

////////////////////////////////////////////////////////////////////////////////
/// @brief test to write a single top level key
////////////////////////////////////////////////////////////////////////////////

    testSingleTopLevel : function () {
      assertEqual(readAndCheck([["x"]]), [{}]);
      writeAndCheck([[{x:12}]]);
      assertEqual(readAndCheck([["x"]]), [{x:12}]);
      writeAndCheck([[{x:{"op":"delete"}}]]);
      assertEqual(readAndCheck([["x"]]), [{}]);
    },

////////////////////////////////////////////////////////////////////////////////
/// @brief test to write a single non-top level key
////////////////////////////////////////////////////////////////////////////////

    testSingleNonTopLevel : function () {
      assertEqual(readAndCheck([["x/y"]]), [{}]);
      writeAndCheck([[{"x/y":12}]]);
      assertEqual(readAndCheck([["x/y"]]), [{x:{y:12}}]);
      writeAndCheck([[{"x/y":{"op":"delete"}}]]);
      assertEqual(readAndCheck([["x"]]), [{x:{}}]);
      writeAndCheck([[{"x":{"op":"delete"}}]]);
      assertEqual(readAndCheck([["x"]]), [{}]);
    },

////////////////////////////////////////////////////////////////////////////////
/// @brief test preconditions
////////////////////////////////////////////////////////////////////////////////

    testPrecondition : function () {
      writeAndCheck([[{"a":12}]]);
      assertEqual(readAndCheck([["a"]]), [{a:12}]);
      writeAndCheck([[{"a":13},{"a":12}]]);
      assertEqual(readAndCheck([["a"]]), [{a:13}]);
      var res = writeAgency([[{"a":14},{"a":12}]]); // fail precond {a:12}
      assertEqual(res.statusCode, 412);
      assertEqual(res.bodyParsed, {"results":[0]}); 
      writeAndCheck([[{a:{op:"delete"}}]]);
      // fail precond oldEmpty
      res = writeAgency([[{"a":14},{"a":{"oldEmpty":false}}]]); 
<<<<<<< HEAD
      assertEqual(res.statusCode, 412)
=======
      assertEqual(res.statusCode, 412);
>>>>>>> cfcffb7a
      assertEqual(res.bodyParsed, {"results":[0]}); 
      writeAndCheck([[{"a":14},{"a":{"oldEmpty":true}}]]); // precond oldEmpty
      writeAndCheck([[{"a":14},{"a":{"old":14}}]]);        // precond old
      // fail precond old
      res = writeAgency([[{"a":14},{"a":{"old":13}}]]); 
<<<<<<< HEAD
      assertEqual(res.statusCode, 412)
=======
      assertEqual(res.statusCode, 412);
>>>>>>> cfcffb7a
      assertEqual(res.bodyParsed, {"results":[0]}); 
      writeAndCheck([[{"a":14},{"a":{"isArray":false}}]]); // precond isArray
      // fail precond isArray
      res = writeAgency([[{"a":14},{"a":{"isArray":true}}]]); 
<<<<<<< HEAD
      assertEqual(res.statusCode, 412)
=======
      assertEqual(res.statusCode, 412);
>>>>>>> cfcffb7a
      assertEqual(res.bodyParsed, {"results":[0]}); 
    },


////////////////////////////////////////////////////////////////////////////////
/// @brief test a document
////////////////////////////////////////////////////////////////////////////////

    testDocument : function () {
      writeAndCheck([[{"a":{"b":{"c":[1,2,3]},"e":12},"d":false}]]);
      assertEqual(readAndCheck(["a/e",[ "d","a/b"]]),
                  [12,{a:{b:{c:[1,2,3]},d:false}}]);
    },

    testTransaction : function () {
      writeAndCheck([[{"a":{"b":{"c":[1,2,4]},"e":12},"d":false}],
                     [{"a":{"b":{"c":[1,2,3]}}}]]);
      assertEqual(readAndCheck(["a/e",[ "d","a/b"]]),
                  [12,{a:{b:{c:[1,2,3]},d:false}}]);
    },

    testOpSetNew : function () {
      writeAndCheck([[{"a/z":{"op":"set","new":12}}]]);
      assertEqual(readAndCheck([["a/z"]]), [{"a":{"z":12}}]);
      writeAndCheck([[{"a/y":{"op":"set","new":12, "ttl": 1}}]]);
      assertEqual(readAndCheck([["a/y"]]), [{"a":{"y":12}}]);
      sleep(1100);
      assertEqual(readAndCheck([["a/y"]]), [{}]);
    },

    testOpNew : function () {
      writeAndCheck([[{"a/z":{"new":13}}]]);
      assertEqual(readAndCheck([["a/z"]]), [{"a":{"z":13}}]);
      writeAndCheck([[{"a/z":{"new":["hello", "world", 1.06]}}]]);
      assertEqual(readAndCheck([["a/z"]]),
                  [{"a":{"z":["hello", "world", 1.06]}}]);
    },

    testOpPush : function () {
      writeAndCheck([[{"a/b/c":{"op":"push","new":"max"}}]]);
      assertEqual(readAndCheck([["a/b/c"]]), [{a:{b:{c:[1,2,3,"max"]}}}]);
      writeAndCheck([[{"a/euler":{"op":"push","new":2.71828182845904523536}}]]);
      assertEqual(readAndCheck([["a/euler"]]),
                  [{a:{euler:[2.71828182845904523536]}}]);
      writeAndCheck([[{"a/euler":{"op":"set","new":2.71828182845904523536}}]]);
      assertEqual(readAndCheck([["a/euler"]]),
                  [{a:{euler:2.71828182845904523536}}]);          
      writeAndCheck([[{"a/euler":{"op":"push","new":2.71828182845904523536}}]]);
      assertEqual(readAndCheck([["a/euler"]]),
                  [{a:{euler:[2.71828182845904523536]}}]);
    },

    testOpRemove : function () {
      writeAndCheck([[{"a/euler":{"op":"delete"}}]]);
      assertEqual(readAndCheck([["a/euler"]]), [{}]);
    },
     
    testOpPrepend : function () {
      writeAndCheck([[{"a/b/c":{"op":"prepend","new":3.141592653589793}}]]);
      assertEqual(readAndCheck([["a/b/c"]]),
                  [{a:{b:{c:[3.141592653589793,1,2,3,"max"]}}}]);
      writeAndCheck(
        [[{"a/euler":{"op":"prepend","new":2.71828182845904523536}}]]);
      assertEqual(readAndCheck([["a/euler"]]),
                  [{a:{euler:[2.71828182845904523536]}}]);
      writeAndCheck(
        [[{"a/euler":{"op":"set","new":2.71828182845904523536}}]]);
      assertEqual(readAndCheck([["a/euler"]]),
                  [{a:{euler:2.71828182845904523536}}]);          
      writeAndCheck(
        [[{"a/euler":{"op":"prepend","new":2.71828182845904523536}}]]);
      assertEqual(readAndCheck(
        [["a/euler"]]), [{a:{euler:[2.71828182845904523536]}}]);
      writeAndCheck([[{"a/euler":{"op":"prepend","new":1.25e-6}}]]);
      assertEqual(readAndCheck([["a/euler"]]),
                  [{a:{euler:[1.25e-6,2.71828182845904523536]}}]);
    },

    testOpShift : function () {
      writeAndCheck([[{"a/f":{"op":"shift"}}]]); // none before
      assertEqual(readAndCheck([["a/f"]]), [{a:{f:[]}}]);
      writeAndCheck([[{"a/e":{"op":"shift"}}]]); // on empty array
      assertEqual(readAndCheck([["a/f"]]), [{a:{f:[]}}]);
      writeAndCheck([[{"a/b/c":{"op":"shift"}}]]); // on existing array
      assertEqual(readAndCheck([["a/b/c"]]), [{a:{b:{c:[1,2,3,"max"]}}}]);
      writeAndCheck([[{"a/b/d":{"op":"shift"}}]]); // on existing scalar
      assertEqual(readAndCheck([["a/b/d"]]), [{a:{b:{d:[]}}}]);        
    },

    testOpPop : function () {
      writeAndCheck([[{"a/f":{"op":"pop"}}]]); // none before
      assertEqual(readAndCheck([["a/f"]]), [{a:{f:[]}}]);
      writeAndCheck([[{"a/e":{"op":"pop"}}]]); // on empty array
      assertEqual(readAndCheck([["a/f"]]), [{a:{f:[]}}]);
      writeAndCheck([[{"a/b/c":{"op":"pop"}}]]); // on existing array
      assertEqual(readAndCheck([["a/b/c"]]), [{a:{b:{c:[1,2,3]}}}]);        
      writeAndCheck([[{"a/b/d":{"op":"pop"}}]]); // on existing scalar
      assertEqual(readAndCheck([["a/b/d"]]), [{a:{b:{d:[]}}}]);        
    },

    testOpIncrement : function () {
      writeAndCheck([[{"version":{"op":"delete"}}]]);
      writeAndCheck([[{"version":{"op":"increment"}}]]); // none before
      assertEqual(readAndCheck([["version"]]), [{version:1}]);
      writeAndCheck([[{"version":{"op":"increment"}}]]); // int before
      assertEqual(readAndCheck([["version"]]), [{version:2}]);
    },

    testOpDecrement : function () {
      writeAndCheck([[{"version":{"op":"delete"}}]]);
      writeAndCheck([[{"version":{"op":"decrement"}}]]); // none before
      assertEqual(readAndCheck([["version"]]), [{version:-1}]);
      writeAndCheck([[{"version":{"op":"decrement"}}]]); // int before
      assertEqual(readAndCheck([["version"]]), [{version:-2}]);
    }


  };
}


////////////////////////////////////////////////////////////////////////////////
/// @brief executes the test suite
////////////////////////////////////////////////////////////////////////////////

jsunity.run(agencyTestSuite);

return jsunity.done();
<|MERGE_RESOLUTION|>--- conflicted
+++ resolved
@@ -153,30 +153,18 @@
       writeAndCheck([[{a:{op:"delete"}}]]);
       // fail precond oldEmpty
       res = writeAgency([[{"a":14},{"a":{"oldEmpty":false}}]]); 
-<<<<<<< HEAD
-      assertEqual(res.statusCode, 412)
-=======
-      assertEqual(res.statusCode, 412);
->>>>>>> cfcffb7a
+      assertEqual(res.statusCode, 412);
       assertEqual(res.bodyParsed, {"results":[0]}); 
       writeAndCheck([[{"a":14},{"a":{"oldEmpty":true}}]]); // precond oldEmpty
       writeAndCheck([[{"a":14},{"a":{"old":14}}]]);        // precond old
       // fail precond old
       res = writeAgency([[{"a":14},{"a":{"old":13}}]]); 
-<<<<<<< HEAD
-      assertEqual(res.statusCode, 412)
-=======
-      assertEqual(res.statusCode, 412);
->>>>>>> cfcffb7a
+      assertEqual(res.statusCode, 412);
       assertEqual(res.bodyParsed, {"results":[0]}); 
       writeAndCheck([[{"a":14},{"a":{"isArray":false}}]]); // precond isArray
       // fail precond isArray
       res = writeAgency([[{"a":14},{"a":{"isArray":true}}]]); 
-<<<<<<< HEAD
-      assertEqual(res.statusCode, 412)
-=======
-      assertEqual(res.statusCode, 412);
->>>>>>> cfcffb7a
+      assertEqual(res.statusCode, 412);
       assertEqual(res.bodyParsed, {"results":[0]}); 
     },
 

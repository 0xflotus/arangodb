%dashboard-chart-box {
  @extend %pull-left;
  border-left: 0px solid $c-black;
	
  &:first-child {
    margin-left: 0;
  }
}

.detail-chart {
  @extend %clear-float;
}

.dashboard-large-chart {
  @extend %pull-left;
<<<<<<< HEAD
	position: relative;
  margin-bottom: $dashboard-margin;
  margin-right: 12px;

  .dashboard-large-chart-inner {
    @extend %dashboard-chart-box;
    @extend %pull-left;
    padding-top: $dashboard-padding;
    background-color: $c-white;
    border-left: $dashboard-borderwidth solid $c-e1grey;
    border-top: $dashboard-borderwidth solid $c-e1grey;
    border-right: $dashboard-borderwidth solid $c-e1grey;

    .dashboard-interior-chart {
      @extend %pull-left;
      margin-bottom: 0px;
    }

		.dashboard-large-chart-menu {
		  @extend %clear-float;
		  @include border-radius(2px);
			position: absolute;
			color: $c-halfsemi-transp;
			cursor: pointer;
			z-index: 1000;
			border: 0px solid $c-halfsemi-transp;
			padding: 0px 4px 0px 4px;
		}

		.dashboard-large-chart-menu:hover {
			color: $c-low-transp;
		}
	}
=======
  background-color: $c-white;
  height: $dashboard-height - $dashboard-padding;
>>>>>>> f676e06d
}


.dashboard-small-chart {
  @extend %pull-left;
  margin-bottom: $dashboard-margin;

  .dashboard-small-chart-inner {
    @extend %dashboard-chart-box;
    @extend %pull-left;
    background-color: $c-white;
    border-left: $dashboard-borderwidth solid $c-e1grey;
    border-top: $dashboard-borderwidth solid $c-e1grey;
    border-right: $dashboard-borderwidth solid $c-e1grey;

    .dashboard-interior-chart {
      @extend %pull-left;

			.nv-bar rect {
				stroke-opacity: 1;
				stroke-width: 1px;
				fill-opacity: 0.15;
			}
    }
  }
}

.dashboard-medium-chart {
  @extend %dashboard-chart-box;
  @extend %pull-left;
	position: relative;
  background-color: $c-white;
  padding-top: $dashboard-padding;
  border-left: $dashboard-borderwidth solid $c-e1grey;
  border-top: $dashboard-borderwidth solid $c-e1grey;
  border-right: $dashboard-borderwidth solid $c-e1grey;
  margin-bottom: $dashboard-margin;
  
  &:first-child {
    margin-right: 12px;
  }

  .dashboard-interior-chart {
    @extend %pull-left;
    margin-bottom: 0px;
  }
  
	.dashboard-medium-chart-menu {
	  @extend %clear-float;
	  @include border-radius(2px);
		position: absolute;
		color: $c-halfsemi-transp;
		cursor: pointer;
		z-index: 1000;
		border: 0px solid $c-halfsemi-transp;
		padding: 0px 4px 0px 4px;
	}

	.dashboard-medium-chart-menu:hover {
		color: $c-low-transp;
	}

  .dashboard-medium-chart-inner {
      @extend %clear-float;
  }
}


.dashboard-tendency-container {
  @extend %dashboard-chart-box;
  @extend %pull-left;
  margin-bottom: $dashboard-margin;

  .dashboard-tendency-chart {
    @extend %clear-float;
    background-color: $c-white;
    border-left: 5px solid $c-e1grey;
    border-top: 5px solid $c-e1grey;
    border-right: 5px solid $c-e1grey;

    .dashboard-tendency {
      @extend %pull-left;
      background-color: $c-white;
      padding: 0px 8px 0px 8px;
			margin-top: 5px;
      
      &:first-child {
        border-right: 1px solid $c-e1grey;
      }

      .dashboard-subtitle-bar {
        @extend %pull-left;
        border-bottom: 1px solid $c-e1grey;
        text-align: right;
      }

      .dashboard-figure {
        @extend %pull-left;
        text-align: center;
      }
    }
  }
}

.dashboard-bar-chart-container {
  @extend %dashboard-chart-box;
  @extend %pull-left;
  margin-bottom: $dashboard-margin;

  .dashboard-bar-chart {
    @extend %clear-float;
    background-color: $c-white;
    border-left: 5px solid $c-e1grey;
    border-top: 5px solid $c-e1grey;
    border-right: 5px solid $c-e1grey;

    .dashboard-bar-chart-title {
      @extend %pull-left;
      padding: 0px 8px 0px 8px;
			margin-top: 5px;

	    .percentage {
	      @extend %pull-left;
				font-weight: 400;
			}

		  .absolut {
		  	@extend %pull-left;
        text-align: right;
			}
    }

    .dashboard-bar-chart-chart {
      @extend %pull-left;

			.nv-bar rect {
				stroke-opacity: 1;
				stroke-width: 1px;
				fill-opacity: 0.15;
			}
    }
  }
}

.dashboard-legend {
  @extend %pull-left;

  .dashboard-legend-inner {
    padding: 0px 5px 5px 0px;
  }
}

.dashboard-sub-bar {
  @extend %pull-left;
  background-color: $c-bar-bg;
  color: $c-white;
  height: 24px;
  line-height: 24px;
  margin: 0px 0px 0px 0px;
  padding: 0px 0px 0px 6px;
}

.dashboard-spacer {
 margin: 0px 12px 0px 12px;
}

.headerBar.dashboard-headerbar {
  margin: 15px 0px 10px 0px;
}

.modal-chart-detail {
  @extend %pull-left;

  .modal-body {
	  @extend %pull-left;
  }

	.modal-dashboard-legend {
	  @extend %pull-left;

	  .dashboard-legend-inner {
	    padding-left: 20px;
	    padding-top: 20px;
	  }
	}

  .modal-inner-detail {
	  @extend %pull-left;
  }
}

.dashboard-half-height-legend {
  @extend %pull-left;

  .dashboard-legend-inner {
    padding-top: 20px;
  }
}

.dashboard-title-bar {
  background-color: $c-bar-bg;
  color: $c-white;
  font-size: 14.5px;
  font-weight: 400;
  height: 30px;
  line-height: 30px;
  /* margin: 0px -1px 0px -1px; */
  padding: 0px 5px 0px 10px;

  .dashboard-half-title-bar {
    @extend %pull-left;
    border-left: 1px solid $c-black;
    margin-left: -1px;
    width: 50%;

    &:first-child {
      border-left: 0;
      margin-left: 0;
    }
  }
}

.dashboard-row {
  @extend %clear-float;
  margin-bottom: 0px;
  margin-left: 0px;
  margin-right: 0px;
}

.dygraph-axis-label {
  &.dygraph-axis-label-y, 
  &.dygraph-axis-label-x {
    color: $c-darker-grey;
  }
}

/*
.dashboard-	 {
  color: $c-darker-grey;
  font: {
    family: 'Open Sans', sans-serif;
    size: 13px;
    weight: 400;
  }
}
*/<|MERGE_RESOLUTION|>--- conflicted
+++ resolved
@@ -13,8 +13,7 @@
 
 .dashboard-large-chart {
   @extend %pull-left;
-<<<<<<< HEAD
-	position: relative;
+  position: relative;
   margin-bottom: $dashboard-margin;
   margin-right: 12px;
 
@@ -32,25 +31,21 @@
       margin-bottom: 0px;
     }
 
-		.dashboard-large-chart-menu {
-		  @extend %clear-float;
-		  @include border-radius(2px);
-			position: absolute;
-			color: $c-halfsemi-transp;
-			cursor: pointer;
-			z-index: 1000;
-			border: 0px solid $c-halfsemi-transp;
-			padding: 0px 4px 0px 4px;
-		}
-
-		.dashboard-large-chart-menu:hover {
-			color: $c-low-transp;
-		}
-	}
-=======
-  background-color: $c-white;
-  height: $dashboard-height - $dashboard-padding;
->>>>>>> f676e06d
+    .dashboard-large-chart-menu {
+      @extend %clear-float;
+      @include border-radius(2px);
+      position: absolute;
+      color: $c-halfsemi-transp;
+      cursor: pointer;
+      z-index: 1000;
+      border: 0px solid $c-halfsemi-transp;
+      padding: 0px 4px 0px 4px;
+    }
+
+    .dashboard-large-chart-menu:hover {
+      color: $c-low-transp;
+    }
+  }
 }
 
 
@@ -69,11 +64,11 @@
     .dashboard-interior-chart {
       @extend %pull-left;
 
-			.nv-bar rect {
-				stroke-opacity: 1;
-				stroke-width: 1px;
-				fill-opacity: 0.15;
-			}
+      .nv-bar rect {
+        stroke-opacity: 1;
+        stroke-width: 1px;
+        fill-opacity: 0.15;
+      }
     }
   }
 }
@@ -81,7 +76,7 @@
 .dashboard-medium-chart {
   @extend %dashboard-chart-box;
   @extend %pull-left;
-	position: relative;
+  position: relative;
   background-color: $c-white;
   padding-top: $dashboard-padding;
   border-left: $dashboard-borderwidth solid $c-e1grey;
@@ -98,23 +93,23 @@
     margin-bottom: 0px;
   }
   
-	.dashboard-medium-chart-menu {
-	  @extend %clear-float;
-	  @include border-radius(2px);
-		position: absolute;
-		color: $c-halfsemi-transp;
-		cursor: pointer;
-		z-index: 1000;
-		border: 0px solid $c-halfsemi-transp;
-		padding: 0px 4px 0px 4px;
-	}
-
-	.dashboard-medium-chart-menu:hover {
-		color: $c-low-transp;
-	}
+  .dashboard-medium-chart-menu {
+    @extend %clear-float;
+    @include border-radius(2px);
+    position: absolute;
+    color: $c-halfsemi-transp;
+    cursor: pointer;
+    z-index: 1000;
+    border: 0px solid $c-halfsemi-transp;
+    padding: 0px 4px 0px 4px;
+  }
+
+  .dashboard-medium-chart-menu:hover {
+    color: $c-low-transp;
+  }
 
   .dashboard-medium-chart-inner {
-      @extend %clear-float;
+    @extend %clear-float;
   }
 }
 
@@ -170,27 +165,27 @@
     .dashboard-bar-chart-title {
       @extend %pull-left;
       padding: 0px 8px 0px 8px;
-			margin-top: 5px;
-
-	    .percentage {
-	      @extend %pull-left;
-				font-weight: 400;
-			}
-
-		  .absolut {
-		  	@extend %pull-left;
+      margin-top: 5px;
+
+      .percentage {
+        @extend %pull-left;
+        font-weight: 400;
+      }
+
+      .absolut {
+        @extend %pull-left;
         text-align: right;
-			}
+      }
     }
 
     .dashboard-bar-chart-chart {
       @extend %pull-left;
 
-			.nv-bar rect {
-				stroke-opacity: 1;
-				stroke-width: 1px;
-				fill-opacity: 0.15;
-			}
+      .nv-bar rect {
+        stroke-opacity: 1;
+        stroke-width: 1px;
+        fill-opacity: 0.15;
+      }
     }
   }
 }
@@ -225,20 +220,20 @@
   @extend %pull-left;
 
   .modal-body {
-	  @extend %pull-left;
-  }
-
-	.modal-dashboard-legend {
-	  @extend %pull-left;
-
-	  .dashboard-legend-inner {
-	    padding-left: 20px;
-	    padding-top: 20px;
-	  }
-	}
+    @extend %pull-left;
+  }
+
+  .modal-dashboard-legend {
+    @extend %pull-left;
+
+    .dashboard-legend-inner {
+      padding-left: 20px;
+      padding-top: 20px;
+    }
+  }
 
   .modal-inner-detail {
-	  @extend %pull-left;
+    @extend %pull-left;
   }
 }
 

/*global require, exports */

////////////////////////////////////////////////////////////////////////////////
/// @brief ArangoDB Application Launcher Utilities
///
/// @file
///
/// DISCLAIMER
///
/// Copyright 2013 triAGENS GmbH, Cologne, Germany
///
/// Licensed under the Apache License, Version 2.0 (the "License");
/// you may not use this file except in compliance with the License.
/// You may obtain a copy of the License at
///
///     http://www.apache.org/licenses/LICENSE-2.0
///
/// Unless required by applicable law or agreed to in writing, software
/// distributed under the License is distributed on an "AS IS" BASIS,
/// WITHOUT WARRANTIES OR CONDITIONS OF ANY KIND, either express or implied.
/// See the License for the specific language governing permissions and
/// limitations under the License.
///
/// Copyright holder is triAGENS GmbH, Cologne, Germany
///
/// @author Jan Steemann
/// @author Dr. Frank Celler
/// @author Michael Hackstein
/// @author Copyright 2014, triAGENS GmbH, Cologne, Germany
////////////////////////////////////////////////////////////////////////////////

var fs = require("fs");
var arangodb = require("org/arangodb");
var db = arangodb.db;
var download = require("internal").download;

var throwFileNotFound = arangodb.throwFileNotFound;
var throwDownloadError = arangodb.throwDownloadError;
var errors = arangodb.errors;
var ArangoError = arangodb.ArangoError;

// TODO Only temporary
var tmp_getStorage = function() {
  var c = db._tmp_aal;
  if (c === undefined) {
    c = db._create("_tmp_aal", {isSystem: true});
    c.ensureUniqueConstraint("mount");
  }
  return c;
};

////////////////////////////////////////////////////////////////////////////////
/// @brief comparator for mount points
////////////////////////////////////////////////////////////////////////////////

var compareMounts = function(l, r) {
  var left = l.mount.toLowerCase();
  var right = r.mount.toLowerCase();

  if (left < right) {
    return -1;
  }
  return 1;
};
<<<<<<< HEAD
=======

>>>>>>> da290aad

////////////////////////////////////////////////////////////////////////////////
/// @brief builds a github repository URL
////////////////////////////////////////////////////////////////////////////////

function buildGithubUrl (repository, version) {
  'use strict';

  if (version === undefined) {
    version = "master";
  }

  return 'https://github.com/' + repository + '/archive/' + version + '.zip';
}

////////////////////////////////////////////////////////////////////////////////
/// @brief extracts the name and version from a manifest file
////////////////////////////////////////////////////////////////////////////////

function extractNameAndVersionManifest (source, filename) {
  'use strict';

  var manifest = JSON.parse(fs.read(filename));

  source.name = manifest.name;
  source.version = manifest.version;
}


////////////////////////////////////////////////////////////////////////////////
/// @brief processes files in a directory
////////////////////////////////////////////////////////////////////////////////

function processDirectory (source) {
  'use strict';

  var location = source.location;

  if (! fs.exists(location) || ! fs.isDirectory(location)) {
    throwFileNotFound("'" + String(location) + "' is not a directory");
  }

  // .............................................................................
  // extract name and version from manifest
  // .............................................................................

  extractNameAndVersionManifest(source, fs.join(location, "manifest.json"));

  // .............................................................................
  // extract name and version from manifest
  // .............................................................................

  var tree = fs.listTree(location);
  var files = [];
  var i;
  var filename;

  for (i = 0;  i < tree.length;  ++i) {
    filename = fs.join(location, tree[i]);

    if (fs.isFile(filename)) {
      files.push(tree[i]);
    }
  }

  if (files.length === 0) {
    throwFileNotFound("Directory '" + String(location) + "' is empty");
  }

  var tempFile = fs.getTempFile("downloads", false);
  source.filename = tempFile;
  source.removeFile = true;

  fs.zipFile(tempFile, location, files);
  return tempFile;
}


////////////////////////////////////////////////////////////////////////////////
/// @brief extracts the name and version from a zip
////////////////////////////////////////////////////////////////////////////////

function repackZipFile (source) {
  'use strict';

  var i;

  var filename = source.filename;
  var path = fs.getTempFile("zip", false);

  fs.makeDirectory(path);
  fs.unzipFile(filename, path, false, true);

  // .............................................................................
  // locate the manifest file
  // .............................................................................

  var tree = fs.listTree(path).sort(function(a,b) {
    return a.length - b.length;
  });
  var found;
  var mf = "manifest.json";
  var re = /[\/\\\\]manifest\.json$/; // Windows!
  var tf;

  for (i = 0;  i < tree.length && found === undefined;  ++i) {
    tf = tree[i];

    if (re.test(tf) || tf === mf) {
      found = tf;
    }
  }

  if (found === undefined) {
    throwFileNotFound("Cannot find manifest file in zip file '" + filename + "'");
  }

  var mp;

  if (found === mf) {
    mp = ".";
  }
  else {
    mp = found.substr(0, found.length - mf.length - 1);
  }

  // .............................................................................
  // throw away source file if necessary
  // .............................................................................

  if (source.removeFile && source.filename !== '') {
    try {
      fs.remove(source.filename);
    }
    catch (err1) {
      arangodb.printf("Cannot remove temporary file '%s'\n", source.filename);
    }
  }

  delete source.filename;
  delete source.removeFile;

  // .............................................................................
  // repack the zip file
  // .............................................................................

  var newSource = { location: fs.join(path, mp) };

  processDirectory(newSource);

  source.name = newSource.name;
  source.version = newSource.version;
  source.filename = newSource.filename;
  source.removeFile = newSource.removeFile;

  // .............................................................................
  // cleanup temporary paths
  // .............................................................................

  try {
    fs.removeDirectoryRecursive(path);
  }
  catch (err2) {
    arangodb.printf("Cannot remove temporary directory '%s'\n", path);
  }
}
////////////////////////////////////////////////////////////////////////////////
/// @brief processes files from a github repository
////////////////////////////////////////////////////////////////////////////////

function processGithubRepository (source) {
  'use strict';

  var url = buildGithubUrl(source.location, source.version);
  var tempFile = fs.getTempFile("downloads", false);

  try {
    var result = download(url, "", {
      method: "get",
      followRedirects: true,
      timeout: 30
    }, tempFile);

    if (result.code >= 200 && result.code <= 299) {
      source.filename = tempFile;
      source.removeFile = true;
    }
    else {
      throwDownloadError("Could not download from repository '" + url + "'");
    }
  }
  catch (err) {
    throwDownloadError("Could not download from repository '" + url + "': " + String(err));
  }

  repackZipFile(source);
}

////////////////////////////////////////////////////////////////////////////////
/// @brief returns the aal collection
////////////////////////////////////////////////////////////////////////////////

function getStorage () {
  'use strict';

  return db._collection('_aal');
}


////////////////////////////////////////////////////////////////////////////////
/// @brief returns all running Foxx applications
////////////////////////////////////////////////////////////////////////////////

function listJson (showPrefix, onlyDevelopment) {
  'use strict';

  var mounts = tmp_getStorage();
  var cursor;
  if (onlyDevelopment) {
    cursor = mounts.byExample({isDevelopment: true});
  } else {
    cursor = mounts.all();
  }
  var result = [];
  var doc, res;

  while (cursor.hasNext()) {
    doc = cursor.next();

    res = {
      mountId: doc._key,
      mount: doc.mount,
      name: doc.name,
      description: doc.manifest.description,
      author: doc.manifest.author,
      system: doc.isSystem ? "yes" : "no",
      development: doc.isDevelopment ? "yes" : "no",
      version: doc.version
    };

    if (showPrefix) {
      res.collectionPrefix = doc.options.collectionPrefix;
    }

    result.push(res);
  }

  return result;
}


////////////////////////////////////////////////////////////////////////////////
/// @brief prints all running Foxx applications
////////////////////////////////////////////////////////////////////////////////

function list(onlyDevelopment) {
  var apps = listJson(undefined, onlyDevelopment);

  arangodb.printTable(
    apps.sort(compareMounts),
    [ "mount", "name", "author", "description", "version", "development" ],
    {
      prettyStrings: true,
      totalString: "%s application(s) found",
      emptyString: "no applications found",
      rename: {
        "mount": "Mount",
        "name" : "Name",
        "author" : "Author",
        "description" : "Description",
        "version" : "Version",
        "development" : "Development"
      }
    }
  );
}

////////////////////////////////////////////////////////////////////////////////
/// @brief returns all running Foxx applications in development mode
////////////////////////////////////////////////////////////////////////////////

function listDevelopmentJson (showPrefix) {
  'use strict';
  return listJson(showPrefix, true);
<<<<<<< HEAD
}

////////////////////////////////////////////////////////////////////////////////
/// @brief prints all running Foxx applications
////////////////////////////////////////////////////////////////////////////////

function listDevelopment() {
  'use strict';
  return list(true);
}


////////////////////////////////////////////////////////////////////////////////
/// @brief validate an app name and fail if it is invalid
////////////////////////////////////////////////////////////////////////////////

function validateAppName (name) {
  'use strict';

  if (typeof name === 'string' && name.length > 0) {
    return;
  }

  throw new ArangoError({
    errorNum: errors.ERROR_APPLICATION_INVALID_NAME.code,
    errorMessage: errors.ERROR_APPLICATION_INVALID_NAME.message
  });
}

////////////////////////////////////////////////////////////////////////////////
/// @brief get the app mounted at this mount point
=======
}

////////////////////////////////////////////////////////////////////////////////
/// @brief prints all running Foxx applications
>>>>>>> da290aad
////////////////////////////////////////////////////////////////////////////////
function mountedApp (mount) {
  "use strict";
  return tmp_getStorage().firstExample({mount: mount});
}

<<<<<<< HEAD
////////////////////////////////////////////////////////////////////////////////
/// @brief get the app mounted at this mount point
////////////////////////////////////////////////////////////////////////////////
function updateApp (mount, update) {
  "use strict";
  return tmp_getStorage().updateByExample({mount: mount}, update);
}

////////////////////////////////////////////////////////////////////////////////
/// @brief define regex for parameter types
////////////////////////////////////////////////////////////////////////////////
var typeToRegex = {
  "int": /[0-9]+/,
  "integer": /[0-9]+/,
  "boolean": /(true)|(false)/,
  "bool": /(true)|(false)/,
  "string": /[\w\W]*/
};

////////////////////////////////////////////////////////////////////////////////
/// @brief creates a zip archive of a foxx app. Returns the absolute path
////////////////////////////////////////////////////////////////////////////////
var zipDirectory = function(directory) {
  "use strict";
  if (!fs.isDirectory(directory)) {
    throw directory + " is not a directory.";
  }
  var tempFile = fs.getTempFile("zip", false);

  var tree = fs.listTree(directory);
  var files = [];
  var i;
  var filename;

  for (i = 0;  i < tree.length;  ++i) {
    filename = fs.join(directory, tree[i]);

    if (fs.isFile(filename)) {
      files.push(tree[i]);
    }
  }
=======
function listDevelopment() {
  'use strict';
  return list(true);
}


////////////////////////////////////////////////////////////////////////////////
/// @brief validate an app name and fail if it is invalid
////////////////////////////////////////////////////////////////////////////////

function validateAppName (name) {
  'use strict';

  if (typeof name === 'string' && name.length > 0) {
    return;
  }

  throw new ArangoError({
    errorNum: errors.ERROR_APPLICATION_INVALID_NAME.code,
    errorMessage: errors.ERROR_APPLICATION_INVALID_NAME.message
  });
}

////////////////////////////////////////////////////////////////////////////////
/// @brief get the app mounted at this mount point
////////////////////////////////////////////////////////////////////////////////
function mountedApp (mount) {
  "use strict";
  return tmp_getStorage().firstExample({mount: mount});
}

////////////////////////////////////////////////////////////////////////////////
/// @brief get the app mounted at this mount point
////////////////////////////////////////////////////////////////////////////////
function updateApp (mount, update) {
  "use strict";
  return tmp_getStorage().updateByExample({mount: mount}, update);
}

////////////////////////////////////////////////////////////////////////////////
/// @brief define regex for parameter types
////////////////////////////////////////////////////////////////////////////////
var typeToRegex = {
  "int": /[0-9]+/,
  "integer": /[0-9]+/,
  "boolean": /(true)|(false)/,
  "bool": /(true)|(false)/,
  "string": /[\w\W]*/
};
>>>>>>> da290aad

  if (files.length === 0) {
    throwFileNotFound("Directory '" + String(directory) + "' is empty");
  }
  fs.zipFile(tempFile, directory, files);
  return tempFile;
};
////////////////////////////////////////////////////////////////////////////////
/// @brief Exports
////////////////////////////////////////////////////////////////////////////////

exports.mountedApp = mountedApp;
exports.updateApp = updateApp;
exports.list = list;
exports.listJson = listJson;
exports.listDevelopment = listDevelopment;
exports.listDevelopmentJson = listDevelopmentJson;
exports.buildGithubUrl = buildGithubUrl;
exports.repackZipFile = repackZipFile;
exports.processDirectory = processDirectory;
exports.processGithubRepository = processGithubRepository;
exports.validateAppName = validateAppName;
exports.typeToRegex = typeToRegex;
<<<<<<< HEAD
exports.zipDirectory = zipDirectory;
=======
>>>>>>> da290aad

exports.tmp_getStorage = tmp_getStorage;

// -----------------------------------------------------------------------------
// --SECTION--                                                       END-OF-FILE
// -----------------------------------------------------------------------------

/// Local Variables:
/// mode: outline-minor
/// outline-regexp: "/// @brief\\|/// @addtogroup\\|/// @page\\|// --SECTION--\\|/// @\\}\\|/\\*jslint"
/// End:<|MERGE_RESOLUTION|>--- conflicted
+++ resolved
@@ -62,10 +62,6 @@
   }
   return 1;
 };
-<<<<<<< HEAD
-=======
-
->>>>>>> da290aad
 
 ////////////////////////////////////////////////////////////////////////////////
 /// @brief builds a github repository URL
@@ -350,7 +346,6 @@
 function listDevelopmentJson (showPrefix) {
   'use strict';
   return listJson(showPrefix, true);
-<<<<<<< HEAD
 }
 
 ////////////////////////////////////////////////////////////////////////////////
@@ -382,21 +377,14 @@
 
 ////////////////////////////////////////////////////////////////////////////////
 /// @brief get the app mounted at this mount point
-=======
-}
-
-////////////////////////////////////////////////////////////////////////////////
-/// @brief prints all running Foxx applications
->>>>>>> da290aad
 ////////////////////////////////////////////////////////////////////////////////
 function mountedApp (mount) {
   "use strict";
   return tmp_getStorage().firstExample({mount: mount});
 }
 
-<<<<<<< HEAD
-////////////////////////////////////////////////////////////////////////////////
-/// @brief get the app mounted at this mount point
+////////////////////////////////////////////////////////////////////////////////
+/// @brief Update the app mounted at this mountpoint with the new app
 ////////////////////////////////////////////////////////////////////////////////
 function updateApp (mount, update) {
   "use strict";
@@ -436,64 +424,13 @@
       files.push(tree[i]);
     }
   }
-=======
-function listDevelopment() {
-  'use strict';
-  return list(true);
-}
-
-
-////////////////////////////////////////////////////////////////////////////////
-/// @brief validate an app name and fail if it is invalid
-////////////////////////////////////////////////////////////////////////////////
-
-function validateAppName (name) {
-  'use strict';
-
-  if (typeof name === 'string' && name.length > 0) {
-    return;
-  }
-
-  throw new ArangoError({
-    errorNum: errors.ERROR_APPLICATION_INVALID_NAME.code,
-    errorMessage: errors.ERROR_APPLICATION_INVALID_NAME.message
-  });
-}
-
-////////////////////////////////////////////////////////////////////////////////
-/// @brief get the app mounted at this mount point
-////////////////////////////////////////////////////////////////////////////////
-function mountedApp (mount) {
-  "use strict";
-  return tmp_getStorage().firstExample({mount: mount});
-}
-
-////////////////////////////////////////////////////////////////////////////////
-/// @brief get the app mounted at this mount point
-////////////////////////////////////////////////////////////////////////////////
-function updateApp (mount, update) {
-  "use strict";
-  return tmp_getStorage().updateByExample({mount: mount}, update);
-}
-
-////////////////////////////////////////////////////////////////////////////////
-/// @brief define regex for parameter types
-////////////////////////////////////////////////////////////////////////////////
-var typeToRegex = {
-  "int": /[0-9]+/,
-  "integer": /[0-9]+/,
-  "boolean": /(true)|(false)/,
-  "bool": /(true)|(false)/,
-  "string": /[\w\W]*/
-};
->>>>>>> da290aad
-
   if (files.length === 0) {
     throwFileNotFound("Directory '" + String(directory) + "' is empty");
   }
   fs.zipFile(tempFile, directory, files);
   return tempFile;
 };
+
 ////////////////////////////////////////////////////////////////////////////////
 /// @brief Exports
 ////////////////////////////////////////////////////////////////////////////////
@@ -510,10 +447,7 @@
 exports.processGithubRepository = processGithubRepository;
 exports.validateAppName = validateAppName;
 exports.typeToRegex = typeToRegex;
-<<<<<<< HEAD
 exports.zipDirectory = zipDirectory;
-=======
->>>>>>> da290aad
 
 exports.tmp_getStorage = tmp_getStorage;
 

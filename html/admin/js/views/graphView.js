--- conflicted
+++ resolved
@@ -10,20 +10,7 @@
     var self = this;
     this.newLineTmpl = new EJS({url: "js/templates/graphViewGroupByEntry.ejs"});
     this.graphs = [];
-<<<<<<< HEAD
     this.i = 1;
-=======
-    $.ajax({
-      cache: false,
-      type: 'GET',
-      url: "/_api/graph",
-      contentType: "application/json",
-      success: function(data) {
-        self.graphs = _.pluck(data.graphs, "_key");
-        self.render();
-      }
-    });
->>>>>>> 16b7b822
   },
 
   events: {

--- conflicted
+++ resolved
@@ -575,84 +575,6 @@
     /// @brief test with views
     ////////////////////////////////////////////////////////////////////////////////
 
-    testCreateViews: function () {
-      connectToMaster();
-
-      compare(
-        function (state) {
-          try {
-            let c = db._create(cn);
-            let view = db._createView(cn + "View", "arangosearch", {});
-            let links = {};
-            links[cn] = {
-              includeAllFields: true,
-              fields: {
-                text: { analyzers: ["text_en"] }
-              }
-            };
-            view.properties({ "links": links });
-
-            let docs = [];
-            for (let i = 0; i < 5000; ++i) {
-              docs.push({ _key: "test" + i, "value": i });
-            }
-            const txt = "the red foxx jumps over the pond";
-            docs.push({ _key: "testxxx", "value": -1, "text": txt});
-            c.insert(docs);
-
-            state.arangoSearchEnabled = true;
-            state.checksum = collectionChecksum(cn);
-            state.count = collectionCount(cn);
-            assertEqual(5001, state.count);
-          } catch (err) {
-            db._drop(cn);
-          }
-        },
-        function (state) {
-          if (!state.arangoSearchEnabled) {
-            return;
-          }
-          // create a conflicting collection
-          db._createView(cn + "View", "arangosearch", {});
-        },
-        function (state) {
-          if (!state.arangoSearchEnabled) {
-            return;
-          }
-
-          assertEqual(state.count, collectionCount(cn));
-          assertEqual(state.checksum, collectionChecksum(cn));
-          var idx = db._collection(cn).getIndexes();
-          assertEqual(1, idx.length); // primary 
-
-          let view = db._view(cn + "View");
-          assertTrue(view !== null);
-          let props = view.properties();
-          assertEqual(Object.keys(props.links).length, 1);
-          assertTrue(props.hasOwnProperty("links"));
-          assertTrue(props.links.hasOwnProperty(cn));
-<<<<<<< HEAD
-
-          let res = db._query("FOR doc IN " + view.name() + " SEARCH doc.value >= 2500 OPTIONS { waitForSync: true } RETURN doc").toArray();
-          assertEqual(2500, res.length);
-
-=======
-    
-          let res = db._query("FOR doc IN " + view.name() + " SEARCH doc.value >= 2500 OPTIONS { waitForSync: true } RETURN doc").toArray();
-          assertEqual(2500, res.length);
-    
->>>>>>> 784717ea
-          res = db._query("FOR doc IN UnitTestsDumpView SEARCH PHRASE(doc.text, 'foxx jumps over', 'text_en') OPTIONS { waitForSync: true } RETURN doc").toArray();
-          assertEqual(1, res.length);
-        },
-        true
-      );
-    },
-
-    ////////////////////////////////////////////////////////////////////////////////
-    /// @brief test with views
-    ////////////////////////////////////////////////////////////////////////////////
-
     testSyncView: function () {
       connectToMaster();
 

--- conflicted
+++ resolved
@@ -45,12 +45,8 @@
     REQUIRE(uint8_t() == zero);
 
     FrequencyBuffer<uint8_t> buffer(1024);
-<<<<<<< HEAD
-    REQUIRE(buffer.memoryUsage() == sizeof(FrequencyBuffer<uint8_t>) + 1024);
-=======
     REQUIRE(buffer.memoryUsage() ==
             sizeof(FrequencyBuffer<uint8_t>) + 1024);
->>>>>>> f4608b89
 
     for (size_t i = 0; i < 512; i++) {
       buffer.insertRecord(two);

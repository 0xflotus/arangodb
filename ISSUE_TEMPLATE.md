--- conflicted
+++ resolved
@@ -40,15 +40,10 @@
 
 
 
-<<<<<<< HEAD
 ### this is a web interface-related issue:
 I'm using the web interface with this browser:     running on this OS:
-=======
-### this is a Webinterface related issue:
-I'm using the webinterface with this browser:     running on this os:
-- [ ] authentication enabled?
-- [ ] running cluster?
->>>>>>> 04ab72ad
+- [ ] authentication is enabled?
+- [ ] using the cluster?
 
 These are the steps to reproduce:
 1) open the browser on http://127.0.0.1:8529

--- conflicted
+++ resolved
@@ -290,7 +290,6 @@
         std::function<bool(TRI_df_marker_t const*, MMFilesDatafile*)> const&
             cb);
 
-<<<<<<< HEAD
     MMFilesDocumentPosition lookupRevision(TRI_voc_rid_t revisionId) const;
 
     uint8_t const* lookupRevisionVPack(TRI_voc_rid_t revisionId) const override;
@@ -355,18 +354,10 @@
 
     std::atomic<int64_t> _uncollectedLogfileEntries;
 
-=======
-  TRI_voc_rid_t _lastRevision;
-  
-  MMFilesRevisionsCache _revisionsCache;
-  
-  std::atomic<int64_t> _uncollectedLogfileEntries;
-  
-  Mutex _compactionStatusLock;
-  size_t _nextCompactionStartIndex;
-  char const* _lastCompactionStatus;
-  double _lastCompactionStamp;
->>>>>>> 071d147c
+    Mutex _compactionStatusLock;
+    size_t _nextCompactionStartIndex;
+    char const* _lastCompactionStatus;
+    double _lastCompactionStamp;
 };
 
 inline MMFilesCollection* physicalToMMFiles(PhysicalCollection* physical){

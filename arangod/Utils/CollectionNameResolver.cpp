--- conflicted
+++ resolved
@@ -332,20 +332,6 @@
     return itr->second;
   }
 
-<<<<<<< HEAD
-  try {
-    auto const name = std::to_string(id);
-    auto cinfo = ci->getCollection(_vocbase->name(), name);
-
-    if (cinfo) {
-      return cinfo;
-    }
-
-    return ci->getView(_vocbase->name(), name);
-  } catch (...) {
-    LOG_TOPIC(ERR, arangodb::Logger::FIXME)
-      << "caught exception while resolving cluster data-source id: " << id;
-=======
   std::shared_ptr<LogicalDataSource> ptr;
 
   // db server / standalone
@@ -373,11 +359,41 @@
       LOG_TOPIC(ERR, arangodb::Logger::FIXME)
         << "caught exception while resolving cluster data-source: " << nameOrId;
     }
+
+  return nullptr;
+}
+
+std::shared_ptr<LogicalDataSource> CollectionNameResolver::getDataSource(
+    std::string const& name
+) const noexcept {
+  // db server / standalone
+  if (!ServerState::isRunningInCluster(_serverRole)
+      || ServerState::isDBServer(_serverRole)) {
+    return _vocbase ? _vocbase->lookupDataSource(name) : nullptr;
+  }
+
+  // cluster coordinator
+  auto* ci = ClusterInfo::instance();
+
+  if (!ci) {
+    return nullptr;
+  }
+
+  try {
+    auto cinfo = ci->getCollection(_vocbase->name(), name);
+
+    if (cinfo) {
+      return cinfo;
+    }
+
+    return ci->getView(_vocbase->name(), name);
+  } catch (...) {
+    LOG_TOPIC(ERR, arangodb::Logger::FIXME)
+      << "caught exception while resolving cluster data-source name: " << name;
   }
 
   if (ptr) {
     _dataSourceByName.emplace(nameOrId, ptr);
->>>>>>> 06eb8ade
   }
 
   return ptr;
@@ -407,38 +423,6 @@
   return dataSource && dataSource->category() == LogicalView::category()
     ? std::static_pointer_cast<LogicalView>(dataSource) : nullptr;
   #endif
-}
-
-std::shared_ptr<LogicalDataSource> CollectionNameResolver::getDataSource(
-    std::string const& name
-) const noexcept {
-  // db server / standalone
-  if (!ServerState::isRunningInCluster(_serverRole)
-      || ServerState::isDBServer(_serverRole)) {
-    return _vocbase ? _vocbase->lookupDataSource(name) : nullptr;
-  }
-
-  // cluster coordinator
-  auto* ci = ClusterInfo::instance();
-
-  if (!ci) {
-    return nullptr;
-  }
-
-  try {
-    auto cinfo = ci->getCollection(_vocbase->name(), name);
-
-    if (cinfo) {
-      return cinfo;
-    }
-
-    return ci->getView(_vocbase->name(), name);
-  } catch (...) {
-    LOG_TOPIC(ERR, arangodb::Logger::FIXME)
-      << "caught exception while resolving cluster data-source name: " << name;
-  }
-
-  return nullptr;
 }
 
 std::string CollectionNameResolver::getViewNameCluster(

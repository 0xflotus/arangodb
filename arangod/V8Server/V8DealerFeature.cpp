////////////////////////////////////////////////////////////////////////////////
/// DISCLAIMER
///
/// Copyright 2016 ArangoDB GmbH, Cologne, Germany
///
/// Licensed under the Apache License, Version 2.0 (the "License");
/// you may not use this file except in compliance with the License.
/// You may obtain a copy of the License at
///
///     http://www.apache.org/licenses/LICENSE-2.0
///
/// Unless required by applicable law or agreed to in writing, software
/// distributed under the License is distributed on an "AS IS" BASIS,
/// WITHOUT WARRANTIES OR CONDITIONS OF ANY KIND, either express or implied.
/// See the License for the specific language governing permissions and
/// limitations under the License.
///
/// Copyright holder is ArangoDB GmbH, Cologne, Germany
///
/// @author Dr. Frank Celler
////////////////////////////////////////////////////////////////////////////////

#include "V8DealerFeature.h"

#include <regex>
#include <thread>

#include "3rdParty/valgrind/valgrind.h"

#include "Actions/actions.h"
#include "ApplicationFeatures/MaxMapCountFeature.h"
#include "ApplicationFeatures/V8PlatformFeature.h"
#include "Basics/ArangoGlobalContext.h"
#include "Basics/ConditionLocker.h"
#include "Basics/FileUtils.h"
#include "Basics/StringUtils.h"
#include "Basics/TimedAction.h"
#include "Cluster/ClusterFeature.h"
#include "Cluster/ServerState.h"
#include "Logger/Logger.h"
#include "ProgramOptions/ProgramOptions.h"
#include "ProgramOptions/Section.h"
#include "Random/RandomGenerator.h"
#include "Rest/Version.h"
#include "RestServer/DatabasePathFeature.h"
#include "RestServer/SystemDatabaseFeature.h"
#include "Scheduler/JobGuard.h"
#include "Scheduler/SchedulerFeature.h"
#include "Transaction/V8Context.h"
#include "V8/v8-buffer.h"
#include "V8/v8-conv.h"
#include "V8/v8-globals.h"
#include "V8/v8-shell.h"
#include "V8/v8-utils.h"
#include "V8Server/V8Context.h"
#include "V8Server/v8-actions.h"
#include "V8Server/v8-user-functions.h"
#include "V8Server/v8-user-structures.h"
#include "VocBase/vocbase.h"

using namespace arangodb;
using namespace arangodb::application_features;
using namespace arangodb::basics;
using namespace arangodb::options;

V8DealerFeature* V8DealerFeature::DEALER = nullptr;

namespace {
class V8GcThread : public Thread {
 public:
  explicit V8GcThread(V8DealerFeature* dealer)
      : Thread("V8GarbageCollector"),
        _dealer(dealer),
        _lastGcStamp(static_cast<uint64_t>(TRI_microtime())) {}

  ~V8GcThread() { shutdown(); }

 public:
  void run() override { _dealer->collectGarbage(); }

  double getLastGcStamp() {
    return static_cast<double>(_lastGcStamp.load(std::memory_order_acquire));
  }

  void updateGcStamp(double value) {
    _lastGcStamp.store(static_cast<uint64_t>(value), std::memory_order_release);
  }

 private:
  V8DealerFeature* _dealer;
  std::atomic<uint64_t> _lastGcStamp;
};
}

V8DealerFeature::V8DealerFeature(
    application_features::ApplicationServer& server
)
    : application_features::ApplicationFeature(server, "V8Dealer"),
      _gcFrequency(60.0),
      _gcInterval(2000),
      _maxContextAge(60.0),
      _copyInstallation(false),
      _nrMaxContexts(0),
      _nrMinContexts(0),
      _nrInflightContexts(0),
      _maxContextInvocations(0),
      _allowAdminExecute(false),
      _enableJS(true),
      _nextId(0),
      _stopping(false),
      _gcFinished(false),
      _dynamicContextCreationBlockers(0) {
  setOptional(true);
  startsAfter("ClusterPhase");

  startsAfter("Action");
  startsAfter("V8Platform");
}

void V8DealerFeature::collectOptions(std::shared_ptr<ProgramOptions> options) {

  options->addSection("javascript", "Configure the Javascript engine");

  options->addHiddenOption(
      "--javascript.gc-frequency",
      "JavaScript time-based garbage collection frequency (each x seconds)",
      new DoubleParameter(&_gcFrequency));

  options->addHiddenOption(
      "--javascript.gc-interval",
      "JavaScript request-based garbage collection interval (each x requests)",
      new UInt64Parameter(&_gcInterval));

  options->addOption("--javascript.app-path", "directory for Foxx applications",
                     new StringParameter(&_appPath));

  options->addOption(
      "--javascript.startup-directory",
      "path to the directory containing JavaScript startup scripts",
      new StringParameter(&_startupDirectory));

  options->addHiddenOption(
      "--javascript.module-directory",
      "additional paths containing JavaScript modules",
      new VectorParameter<StringParameter>(&_moduleDirectory));
  
  options->addOption(
     "--javascript.copy-installation",
     "copy contents of 'javascript.startup-directory' on first start",
     new BooleanParameter(&_copyInstallation));
  
  options->addOption(
      "--javascript.v8-contexts",
      "maximum number of V8 contexts that are created for executing JavaScript actions",
      new UInt64Parameter(&_nrMaxContexts));

  options->addOption(
      "--javascript.v8-contexts-minimum",
      "minimum number of V8 contexts that keep available for executing JavaScript actions",
      new UInt64Parameter(&_nrMinContexts));

  options->addHiddenOption(
      "--javascript.v8-contexts-max-invocations",
      "maximum number of invocations for each V8 context before it is disposed",
      new UInt64Parameter(&_maxContextInvocations));

  options->addHiddenOption(
      "--javascript.v8-contexts-max-age",
      "maximum age for each V8 context (in seconds) before it is disposed",
      new DoubleParameter(&_maxContextAge));

  options->addHiddenOption(
      "--javascript.allow-admin-execute",
      "for testing purposes allow '_admin/execute', NEVER enable on production",
      new BooleanParameter(&_allowAdminExecute));

  options->addHiddenOption(
      "--javascript.enabled",
      "enable the V8 JavaScript engine",
      new BooleanParameter(&_enableJS));
}

void V8DealerFeature::validateOptions(std::shared_ptr<ProgramOptions> options) {
  ProgramOptions::ProcessingResult const& result = options->processingResult();

  // DBServer and Agent don't need JS. Agent role handled in AgencyFeature
  if (ServerState::instance()->getRole() == ServerState::RoleEnum::ROLE_PRIMARY &&
      (!result.touched("console") || !*(options->get<BooleanParameter>("console")->ptr))) {
    // specifiying --console requires JavaScript, so we can only turn it off
    // if not specified
    _enableJS = false;
  }

  if (!_enableJS) {
    disable();
    application_features::ApplicationServer::disableFeatures({"V8Platform", "Action",
      "Script", "FoxxQueues", "Frontend"});
    return;
  }

  // check the startup path
  if (_startupDirectory.empty()) {
    LOG_TOPIC(FATAL, arangodb::Logger::V8)
        << "no 'javascript.startup-directory' has been supplied, giving up";
    FATAL_ERROR_EXIT();
  }

  // remove trailing / from path and set path
  auto ctx = ArangoGlobalContext::CONTEXT;

  if (ctx == nullptr) {
    LOG_TOPIC(FATAL, arangodb::Logger::V8) << "failed to get global context";
    FATAL_ERROR_EXIT();
  }

  ctx->normalizePath(_startupDirectory, "javascript.startup-directory", true);
  ctx->normalizePath(_moduleDirectory, "javascript.module-directory", false);

<<<<<<< HEAD
  // try to append the current version name to the startup directory,
  // so instead of "/path/to/js" we will get "/path/to/js/3.4.0"
  std::string const versionAppendix = std::regex_replace(rest::Version::getServerVersion(), std::regex("-.*$"), "");
  std::string versionedPath = basics::FileUtils::buildFilename(_startupDirectory, versionAppendix);

  LOG_TOPIC(DEBUG, Logger::V8) << "checking for existence of version-specific startup-directory '" << versionedPath << "'";
  if (basics::FileUtils::isDirectory(versionedPath)) {
    // version-specific js path exists!
    _startupDirectory = versionedPath;
  }

  for (auto& it : _moduleDirectory) {
    versionedPath = basics::FileUtils::buildFilename(it, versionAppendix);

    LOG_TOPIC(DEBUG, Logger::V8) << "checking for existence of version-specific module-directory '" << versionedPath << "'";
    if (basics::FileUtils::isDirectory(versionedPath)) {
      // version-specific js path exists!
      it = versionedPath;
    }
  }

  LOG_TOPIC(DEBUG, Logger::V8) << "effective startup-directory is '" << _startupDirectory << "', effective module-directory is " << _moduleDirectory;

  _startupLoader.setDirectory(_startupDirectory);
  ServerState::instance()->setJavaScriptPath(_startupDirectory);

=======
>>>>>>> 82aa24ad
  // check whether app-path was specified
  if (_appPath.empty()) {
    LOG_TOPIC(FATAL, arangodb::Logger::V8) << "no value has been specified for --javascript.app-path";
    FATAL_ERROR_EXIT();
  }

  // Tests if this path is either a directory (ok) or does not exist (we create it in ::start)
  // If it is something else this will throw an error.
  ctx->normalizePath(_appPath, "javascript.app-path", false);

  // use a minimum of 1 second for GC
  if (_gcFrequency < 1) {
    _gcFrequency = 1;
  }
}

void V8DealerFeature::prepare() {
  auto cluster = ApplicationServer::getFeature<ClusterFeature>("Cluster");
  TRI_ASSERT(cluster != nullptr);
  defineDouble("SYS_DEFAULT_REPLICATION_FACTOR_SYSTEM", cluster->systemReplicationFactor());
}

void V8DealerFeature::start() {
  if (_copyInstallation) {
    copyInstallationFiles(); // will exit process if it fails
  }

  LOG_TOPIC(DEBUG, Logger::V8) << "effective startup-directory is '" << _startupDirectory <<
                                  "', effective module-directory is " << _moduleDirectory;
  
  _startupLoader.setDirectory(_startupDirectory);
  ServerState::instance()->setJavaScriptPath(_startupDirectory);
  
  // dump paths
  {
    std::vector<std::string> paths;

    paths.push_back(std::string("startup '" + _startupDirectory + "'"));

    if (!_moduleDirectory.empty()) {
      paths.push_back(std::string(
          "module '" + StringUtils::join(_moduleDirectory, ";") + "'"));
    }

    if (!_appPath.empty()) {
      paths.push_back(std::string("application '" + _appPath + "'"));


      // create app directory if it does not exist
      if (!basics::FileUtils::isDirectory(_appPath)) {
        std::string systemErrorStr;
        long errorNo;

        int res = TRI_CreateRecursiveDirectory(_appPath.c_str(), errorNo,
                                               systemErrorStr);

        if (res == TRI_ERROR_NO_ERROR) {
          LOG_TOPIC(INFO, arangodb::Logger::FIXME) << "created javascript.app-path directory '" << _appPath << "'";
        } else {
          LOG_TOPIC(FATAL, arangodb::Logger::FIXME) << "unable to create javascript.app-path directory '" << _appPath << "': " << systemErrorStr;
          FATAL_ERROR_EXIT();
        }
      }
    }

    LOG_TOPIC(INFO, arangodb::Logger::V8) << "JavaScript using " << StringUtils::join(paths, ", ");
  }

  // set singleton
  DEALER = this;

  if (_nrMinContexts < 1) {
    _nrMinContexts = 1;
  }

  // try to guess a suitable number of contexts
  if (0 == _nrMaxContexts) {
    SchedulerFeature* scheduler =
        ApplicationServer::getFeature<SchedulerFeature>("Scheduler");

    // automatic maximum number of contexts should not be below 16
    // this is because the number of cores may be too few for the cluster
    // startup to properly run through with all its parallel requests
    // and the potential need for multiple V8 contexts
    _nrMaxContexts = (std::max)(uint64_t(scheduler->concurrency()), uint64_t(16));
  }

  if (_nrMinContexts > _nrMaxContexts) {
    // max contexts must not be lower than min contexts
    _nrMaxContexts = _nrMinContexts;
  }

  LOG_TOPIC(DEBUG, Logger::V8) << "number of V8 contexts: min: " << _nrMinContexts << ", max: " << _nrMaxContexts;

  defineDouble("V8_CONTEXTS", static_cast<double>(_nrMaxContexts));
  defineBoolean("ALLOW_ADMIN_EXECUTE", _allowAdminExecute);

  // setup instances
  {
    CONDITION_LOCKER(guard, _contextCondition);
    _contexts.reserve(static_cast<size_t>(_nrMaxContexts));
    _busyContexts.reserve(static_cast<size_t>(_nrMaxContexts));
    _idleContexts.reserve(static_cast<size_t>(_nrMaxContexts));
    _dirtyContexts.reserve(static_cast<size_t>(_nrMaxContexts));

    for (size_t i = 0; i < _nrMinContexts; ++i) {
      guard.unlock(); // avoid lock order inversion in buildContext
      V8Context* context = buildContext(nextId());
      guard.lock();
      TRI_ASSERT(context != nullptr);
      try {
        _contexts.push_back(context);
      } catch (...) {
        delete context;
        throw;
      }
    }

    TRI_ASSERT(_contexts.size() > 0);
    TRI_ASSERT(_contexts.size() <= _nrMaxContexts);
    for (auto& context : _contexts) {
      // apply context update is only run on contexts that no other
      // threads can see (yet)
      guard.unlock();
      applyContextUpdate(context);
      guard.lock();
      _idleContexts.push_back(context);
    }
  }

  auto* sysDbFeature = arangodb::application_features::ApplicationServer::getFeature<
    arangodb::SystemDatabaseFeature
  >();
  auto database = sysDbFeature->use();

  loadJavaScriptFileInAllContexts(
    database.get(), "server/initialize.js", nullptr
  );
  startGarbageCollection();
}

void V8DealerFeature::copyInstallationFiles() {
  // get base path from DatabasePathFeature
  auto dbPathFeature = application_features::ApplicationServer::getFeature<DatabasePathFeature>();
  const std::string copyJSPath = FileUtils::buildFilename(dbPathFeature->directory(), "js");
  if (copyJSPath == _startupDirectory) {
    LOG_TOPIC(FATAL, arangodb::Logger::V8)
    << "'javascript.startup-directory' cannot be inside 'database.directory'";
    FATAL_ERROR_EXIT();
  }
  TRI_ASSERT(!copyJSPath.empty());
  
  const std::string checksumFile = FileUtils::buildFilename(_startupDirectory, StaticStrings::checksumFileJs);
  const std::string copyChecksumFile = FileUtils::buildFilename(copyJSPath, StaticStrings::checksumFileJs);
  
  bool overwriteCopy = false;
  if (!FileUtils::exists(copyJSPath) ||
      !FileUtils::exists(checksumFile) ||
      !FileUtils::exists(copyChecksumFile)) {
    overwriteCopy = true;
  } else {
    try {
      overwriteCopy = (FileUtils::slurp(copyChecksumFile) != FileUtils::slurp(checksumFile));
    } catch(basics::Exception const& e) {
      LOG_TOPIC(ERR, Logger::V8) << "Error reading '" << StaticStrings::checksumFileJs <<
      "' from disk: " << e.what();
      overwriteCopy = true;
    }
  }
      
  if (overwriteCopy) {
    // sanity check before removing an existing directory:
    // check if for some reason we will be trying to remove the entire database directory...
    if (FileUtils::exists(FileUtils::buildFilename(copyJSPath, "ENGINE"))) {
      LOG_TOPIC(FATAL, Logger::V8) << "JS installation path '" << copyJSPath
        << "' seems to be invalid";
      FATAL_ERROR_EXIT();
    }
  
    LOG_TOPIC(DEBUG, Logger::V8) << "Copying JS installation files to '" << copyJSPath << "'";
    int res = TRI_ERROR_NO_ERROR;
    if (FileUtils::exists(copyJSPath)) {
      res = TRI_RemoveDirectory(copyJSPath.c_str());
      if (res != TRI_ERROR_NO_ERROR) {
        LOG_TOPIC(FATAL, Logger::V8) << "Error cleaning JS installation path '" << copyJSPath
        << "': " << TRI_errno_string(res);
        FATAL_ERROR_EXIT();
      }
    }
    if (!FileUtils::createDirectory(copyJSPath, &res)) {
      LOG_TOPIC(FATAL, Logger::V8) << "Error creating JS installation path '" << copyJSPath
      << "': " << TRI_errno_string(res);
      FATAL_ERROR_EXIT();
    }
    std::string error;
    if (!FileUtils::copyRecursive(_startupDirectory, copyJSPath, error)) {
      LOG_TOPIC(FATAL, Logger::V8) << "Error copying JS installation files to '" << copyJSPath
        << "': " << error;
      FATAL_ERROR_EXIT();
    }
  }
  _startupDirectory = copyJSPath;
}

V8Context* V8DealerFeature::addContext() {
  if (application_features::ApplicationServer::isStopping()) {
    THROW_ARANGO_EXCEPTION(TRI_ERROR_SHUTTING_DOWN);
  }

  V8Context* context = buildContext(nextId());

  try {
    // apply context update is only run on contexts that no other
    // threads can see (yet)
    applyContextUpdate(context);

    auto* sysDbFeature = arangodb::application_features::ApplicationServer::getFeature<
      arangodb::SystemDatabaseFeature
    >();
    auto database = sysDbFeature->use();

    TRI_ASSERT(database != nullptr);

    // no other thread can use the context when we are here, as the
    // context has not been added to the global list of contexts yet
    loadJavaScriptFileInContext(
      database.get(), "server/initialize.js", context, nullptr
    );

    return context;
  } catch (...) {
    delete context;
    throw;
  }
}

void V8DealerFeature::unprepare() {
  shutdownContexts();

  // delete GC thread after all action threads have been stopped
  _gcThread.reset();

  DEALER = nullptr;
}

bool V8DealerFeature::addGlobalContextMethod(std::string const& method) {
  auto cb = [this, &method]() -> bool {
    bool result = true;
    for (auto& context : _contexts) {
      try {
        if (!context->addGlobalContextMethod(method)) {
          result = false;
        }
      } catch (...) {
        result = false;
      }
    }
    return result;
  };

  CONDITION_LOCKER(guard, _contextCondition);
  return cb();
}

void V8DealerFeature::collectGarbage() {
  V8GcThread* gc = static_cast<V8GcThread*>(_gcThread.get());
  TRI_ASSERT(gc != nullptr);

  // this flag will be set to true if we timed out waiting for a GC signal
  // if set to true, the next cycle will use a reduced wait time so the GC
  // can be performed more early for all dirty contexts. The flag is set
  // to false again once all contexts have been cleaned up and there is nothing
  // more to do
  bool useReducedWait = false;
  bool preferFree = false;

  // the time we'll wait for a signal
  uint64_t const regularWaitTime =
      static_cast<uint64_t>(_gcFrequency * 1000.0 * 1000.0);

  // the time we'll wait for a signal when the previous wait timed out
  uint64_t const reducedWaitTime =
      static_cast<uint64_t>(_gcFrequency * 1000.0 * 200.0);

  while (!_stopping) {
    try {
      V8Context* context = nullptr;
      bool wasDirty = false;

      {
        bool gotSignal = false;
        preferFree = !preferFree;
        CONDITION_LOCKER(guard, _contextCondition);

        if (_dirtyContexts.empty()) {
          uint64_t waitTime = useReducedWait ? reducedWaitTime : regularWaitTime;

          // we'll wait for a signal or a timeout
          gotSignal = guard.wait(waitTime);
        }

        if (preferFree && !_idleContexts.empty()) {
          context = pickFreeContextForGc();
        }

        if (context == nullptr && !_dirtyContexts.empty()) {
          context = _dirtyContexts.back();
          _dirtyContexts.pop_back();
          if (context->invocationsSinceLastGc() < 50 && !context->_hasActiveExternals) {
            // don't collect this one yet. it doesn't have externals, so there
            // is no urge for garbage collection
            _idleContexts.emplace_back(context);
            context = nullptr;
          } else {
            wasDirty = true;
          }
        }

        if (context == nullptr && !preferFree && !gotSignal &&
            !_idleContexts.empty()) {
          // we timed out waiting for a signal, so we have idle time that we can
          // spend on running the GC pro-actively
          // We'll pick one of the free contexts and clean it up
          context = pickFreeContextForGc();
        }

        // there is no context to clean up, probably they all have been cleaned up
        // already. increase the wait time so we don't cycle too much in the GC
        // loop
        // and waste CPU unnecessary
        useReducedWait = (context != nullptr);
      }

      // update last gc time
      double lastGc = TRI_microtime();
      gc->updateGcStamp(lastGc);

      if (context != nullptr) {

        LOG_TOPIC(TRACE, arangodb::Logger::V8) << "collecting V8 garbage in context #" << context->id()
                  << ", invocations total: " << context->invocations()
                  << ", invocations since last gc: " << context->invocationsSinceLastGc()
                  << ", hasActive: " << context->_hasActiveExternals
                  << ", wasDirty: " << wasDirty;
        bool hasActiveExternals = false;
        auto isolate = context->_isolate;
        {
          // this guard will lock and enter the isolate
          // and automatically exit and unlock it when it runs out of scope
          V8ContextEntryGuard contextGuard(context);

          v8::HandleScope scope(isolate);

          auto localContext =
              v8::Local<v8::Context>::New(isolate, context->_context);

          localContext->Enter();
          {
            v8::Context::Scope contextScope(localContext);

            context->assertLocked();

            TRI_GET_GLOBALS();
            TRI_RunGarbageCollectionV8(isolate, 1.0);
            hasActiveExternals = v8g->hasActiveExternals();
          }
          localContext->Exit();
        }

        // update garbage collection statistics
        context->_hasActiveExternals = hasActiveExternals;
        context->setCleaned(lastGc);

        {
          CONDITION_LOCKER(guard, _contextCondition);

          if (_contexts.size() > _nrMinContexts &&
              !context->isDefault() &&
              context->shouldBeRemoved(_maxContextAge, _maxContextInvocations) &&
              _dynamicContextCreationBlockers == 0) {
            // remove the extra context as it is not needed anymore
            _contexts.erase(std::remove_if(_contexts.begin(), _contexts.end(), [&context](V8Context* c) {
              return (c->id() == context->id());
            }));

            LOG_TOPIC(DEBUG, Logger::V8) << "removed superfluous V8 context #" << context->id() << ", number of contexts is now: " << _contexts.size();

            guard.unlock();
            shutdownContext(context);
          } else {
            // put it back into the free list
            if (wasDirty) {
              _idleContexts.emplace_back(context);
            } else {
              _idleContexts.insert(_idleContexts.begin(), context);
            }
            guard.broadcast();
          }
        }
      } else {
        useReducedWait = true;  // sanity
      }
    } catch (...) {
      // simply ignore errors here
      useReducedWait = false;
    }
  }

  _gcFinished = true;
}

void V8DealerFeature::unblockDynamicContextCreation() {
  CONDITION_LOCKER(guard, _contextCondition);

  TRI_ASSERT(_dynamicContextCreationBlockers > 0);
  --_dynamicContextCreationBlockers;
}

void V8DealerFeature::loadJavaScriptFileInAllContexts(TRI_vocbase_t* vocbase,
    std::string const& file, VPackBuilder* builder) {

  if (builder != nullptr) {
    builder->openArray();
  }

  std::vector<V8Context*> contexts;
  {
    CONDITION_LOCKER(guard, _contextCondition);

    while (_nrInflightContexts > 0) {
      // wait until all pending context creation requests have been satisified
      guard.wait(10000);
    }

    // copy the list of contexts into a local variable
    contexts = _contexts;
    // block the addition or removal of contexts
    ++_dynamicContextCreationBlockers;
  }

  TRI_DEFER(unblockDynamicContextCreation());

  LOG_TOPIC(TRACE, Logger::V8) << "loading JavaScript file '" << file << "' in all (" << contexts.size() << ") V8 context";

  // now safely scan the local copy of the contexts
  for (auto& context : contexts) {
    CONDITION_LOCKER(guard, _contextCondition);

    while (_busyContexts.find(context) != _busyContexts.end()) {
      // we must not enter the context if another thread is also using it...
      guard.wait(10000);
    }

    auto it = std::find(_dirtyContexts.begin(), _dirtyContexts.end(), context);
    if (it != _dirtyContexts.end()) {
      // context is in _dirtyContexts
      // remove it from there
      _dirtyContexts.erase(it);

      guard.unlock();
      try {
        loadJavaScriptFileInContext(vocbase, file, context, builder);
      } catch (...) {
        guard.lock();
        _dirtyContexts.push_back(context);
        throw;
      }
      // and re-insert it after we are done
      guard.lock();
      _dirtyContexts.push_back(context);
    } else {
      // if the context is neither busy nor dirty, it must be idle
      auto it = std::find(_idleContexts.begin(), _idleContexts.end(), context);
      if (it != _idleContexts.end()) {
        // remove it from there
        _idleContexts.erase(it);

        guard.unlock();
        try {
          loadJavaScriptFileInContext(vocbase, file, context, builder);
        } catch (...) {
          guard.lock();
          _idleContexts.push_back(context);
          throw;
        }
        // and re-insert it after we are done
        guard.lock();
        _idleContexts.push_back(context);
      } else {
        LOG_TOPIC(WARN, Logger::V8) << "v8 context #" << context->id() << " has disappeared";
      }
    }
  }

  if (builder != nullptr) {
    builder->close();
  }
}

void V8DealerFeature::startGarbageCollection() {
  TRI_ASSERT(_gcThread == nullptr);
  _gcThread.reset(new V8GcThread(this));
  _gcThread->start();

  _gcFinished = false;
}

void V8DealerFeature::prepareLockedContext(TRI_vocbase_t* vocbase,
                                           V8Context* context,
                                           bool allowUseDatabase) {
  TRI_ASSERT(vocbase != nullptr);

  // when we get here, we should have a context and an isolate
  context->assertLocked();

  auto isolate = context->_isolate;

  {
    v8::HandleScope scope(isolate);
    auto localContext = v8::Local<v8::Context>::New(isolate, context->_context);
    localContext->Enter();

    {
      v8::Context::Scope contextScope(localContext);

      context->assertLocked();
      TRI_GET_GLOBALS();

      // initialize the context data
      v8g->_query = nullptr;
      v8g->_vocbase = vocbase;
      v8g->_allowUseDatabase = allowUseDatabase;

      try {
        LOG_TOPIC(TRACE, arangodb::Logger::V8) << "entering V8 context #" << context->id();
        context->handleGlobalContextMethods();
      } catch (...) {
        // ignore errors here
      }
    }
  }
}

/// @brief forceContext == -1 means that any free context may be
/// picked, or a new one will be created if we have not exceeded
/// the maximum number of contexts
/// forceContext == -2 means that any free context may be picked,
/// or a new one will be created if we have not exceeded or exactly
/// reached the maximum number of contexts. this can be used to
/// force the creation of another context for high priority tasks
/// forceContext >= 0 means picking the context with that exact id
V8Context* V8DealerFeature::enterContext(TRI_vocbase_t* vocbase,
                                         bool allowUseDatabase,
                                         ssize_t forceContext) {
  TRI_ASSERT(vocbase != nullptr);

  if (_stopping) {
    return nullptr;
  }

  if (!vocbase->use()) {
    return nullptr;
  }

  TimedAction exitWhenNoContext([](double waitTime) {
    LOG_TOPIC(WARN, arangodb::Logger::V8) << "giving up waiting for unused V8 context after " << Logger::FIXED(waitTime) << " s";
  }, 60);


  V8Context* context = nullptr;

  // this is for TESTING / DEBUGGING / INIT only
  if (forceContext >= 0) {
    size_t id = static_cast<size_t>(forceContext);

    while (!_stopping) {
      {
        CONDITION_LOCKER(guard, _contextCondition);

        if (_stopping) {
          break;
        }

        for (auto it = _idleContexts.begin(); it != _idleContexts.end(); ++it) {
          if ((*it)->id() == id) {
            context = (*it);
            _idleContexts.erase(it);
            _busyContexts.emplace(context);
            break;
          }
        }

        if (context == nullptr) {
          // still not found
          for (auto it = _dirtyContexts.begin(); it != _dirtyContexts.end(); ++it) {
            if ((*it)->id() == id) {
              context = (*it);
              _dirtyContexts.erase(it);
              _busyContexts.emplace(context);
              break;
            }
          }
        }

        if (context != nullptr) {
          // found the context
          TRI_ASSERT(guard.isLocked());
          break;
        }

        // check if such context exists at all
        bool found = false;
        for (auto& it : _contexts) {
          if (it->id() == id) {
            found = true;
            break;
          }
        }

        if (!found) {
          vocbase->release();
          LOG_TOPIC(WARN, arangodb::Logger::V8) << "specified V8 context #" << id << " not found";
          return nullptr;
        }
      }

      LOG_TOPIC(DEBUG, arangodb::Logger::V8) << "waiting for V8 context #" << id << " to become available";
      std::this_thread::sleep_for(std::chrono::microseconds(50 * 1000));
    }

    if (context == nullptr) {
      vocbase->release();
      return nullptr;
    }
  }

  // look for a free context
  else {
    CONDITION_LOCKER(guard, _contextCondition);

    while (_idleContexts.empty() && !_stopping) {
      TRI_ASSERT(guard.isLocked());

      LOG_TOPIC(TRACE, arangodb::Logger::V8) << "waiting for unused V8 context";

      if (!_dirtyContexts.empty()) {
        // we'll use a dirty context in this case
        _idleContexts.push_back(_dirtyContexts.back());
        _dirtyContexts.pop_back();
        break;
      }

      bool const contextLimitNotExceeded = (_contexts.size() + _nrInflightContexts < _nrMaxContexts);

      if (contextLimitNotExceeded &&
          _dynamicContextCreationBlockers == 0 &&
          !MaxMapCountFeature::isNearMaxMappings()) {

        ++_nrInflightContexts;

        TRI_ASSERT(guard.isLocked());
        guard.unlock();

        try {
          LOG_TOPIC(DEBUG, Logger::V8) << "creating additional V8 context";
          context = addContext();
        } catch (...) {
          guard.lock();

          // clean up state
          --_nrInflightContexts;
          throw;
        }

        // must re-lock
        TRI_ASSERT(!guard.isLocked());
        guard.lock();

        --_nrInflightContexts;
        try {
          _contexts.push_back(context);
        } catch (...) {
          // oops
          delete context;
          context = nullptr;
          continue;
        }

        TRI_ASSERT(guard.isLocked());
        try {
          _idleContexts.push_back(context);
          LOG_TOPIC(DEBUG, Logger::V8) << "created additional V8 context #" << context->id() << ", number of contexts is now " << _contexts.size();
        } catch (...) {
          TRI_ASSERT(!_contexts.empty());
          _contexts.pop_back();
          TRI_ASSERT(context != nullptr);
          delete context;
        }

        guard.broadcast();
        continue;
      }

      TRI_ASSERT(guard.isLocked());
      guard.wait(100000);

      if (exitWhenNoContext.tick()) {
        vocbase->release();
        return nullptr;
      }
    }

    TRI_ASSERT(guard.isLocked());

    // in case we are in the shutdown phase, do not enter a context!
    // the context might have been deleted by the shutdown
    if (_stopping) {
      vocbase->release();
      return nullptr;
    }

    TRI_ASSERT(!_idleContexts.empty());

    context = _idleContexts.back();
    LOG_TOPIC(TRACE, arangodb::Logger::V8) << "found unused V8 context #" << context->id();
    TRI_ASSERT(context != nullptr);

    _idleContexts.pop_back();

    // should not fail because we reserved enough space beforehand
    _busyContexts.emplace(context);
  }

  TRI_ASSERT(context != nullptr);
  context->lockAndEnter();
  context->assertLocked();

  prepareLockedContext(vocbase, context, allowUseDatabase);
  return context;
}

void V8DealerFeature::exitContextInternal(V8Context* context) {
  TRI_DEFER(context->unlockAndExit());
  cleanupLockedContext(context);
}

void V8DealerFeature::cleanupLockedContext(V8Context* context) {
  TRI_ASSERT(context != nullptr);

  LOG_TOPIC(TRACE, arangodb::Logger::V8) << "leaving V8 context #" << context->id();

  auto isolate = context->_isolate;
  TRI_ASSERT(isolate != nullptr);
  context->assertLocked();

  bool canceled = false;

  if (V8PlatformFeature::isOutOfMemory(isolate)) {
    static double const availableTime = 300.0;

    v8::HandleScope scope(isolate);
    {
      auto localContext =
          v8::Local<v8::Context>::New(isolate, context->_context);
      localContext->Enter();

      {
        v8::Context::Scope contextScope(localContext);
        TRI_RunGarbageCollectionV8(isolate, availableTime);
      }

      // needs to be reset after the garbage collection
      V8PlatformFeature::resetOutOfMemory(isolate);

      localContext->Exit();
    }
  }

  // update data for later garbage collection
  {
    TRI_GET_GLOBALS();
    context->_hasActiveExternals = v8g->hasActiveExternals();
    TRI_vocbase_t* vocbase = v8g->_vocbase;

    TRI_ASSERT(vocbase != nullptr);
    // release last recently used vocbase
    vocbase->release();

    // check for cancelation requests
    canceled = v8g->_canceled;
    v8g->_canceled = false;
  }

  // check if we need to execute global context methods
  bool const runGlobal = context->hasGlobalMethodsQueued();

  {
    v8::HandleScope scope(isolate);

    // if the execution was canceled, we need to cleanup
    if (canceled) {
      context->handleCancelationCleanup();
    }

    // run global context methods
    if (runGlobal) {
      context->assertLocked();

      try {
        context->handleGlobalContextMethods();
      } catch (...) {
        // ignore errors here
      }
    }

    TRI_GET_GLOBALS();

    // reset the context data; gc should be able to run without it
    v8g->_query = nullptr;
    v8g->_vocbase = nullptr;
    v8g->_allowUseDatabase = false;

    // now really exit
    auto localContext = v8::Local<v8::Context>::New(isolate, context->_context);
    localContext->Exit();
  }
}

void V8DealerFeature::exitContext(V8Context* context) {
  cleanupLockedContext(context);

  V8GcThread* gc = static_cast<V8GcThread*>(_gcThread.get());

  if (gc != nullptr) {
    // default is no garbage collection
    bool performGarbageCollection = false;
    bool forceGarbageCollection = false;

    // postpone garbage collection for standard contexts
    double lastGc = gc->getLastGcStamp();
    if (context->_lastGcStamp + _gcFrequency < lastGc) {
      performGarbageCollection = true;
      if (context->_lastGcStamp + 30 * _gcFrequency < lastGc) {
        // force the GC, so that it happens eventually
        forceGarbageCollection = true;
        LOG_TOPIC(TRACE, arangodb::Logger::V8) << "V8 context #" << context->id()
                  << " has reached GC timeout threshold and will be forced into GC";
      } else {
        LOG_TOPIC(TRACE, arangodb::Logger::V8) << "V8 context #" << context->id()
                  << " has reached GC timeout threshold and will be scheduled for GC";
      }
    } else if (context->invocationsSinceLastGc() >= _gcInterval) {
      LOG_TOPIC(TRACE, arangodb::Logger::V8)
          << "V8 context #" << context->id() << " has reached maximum number of requests and will "
             "be scheduled for GC";
      performGarbageCollection = true;
    }

    context->unlockAndExit();
    CONDITION_LOCKER(guard, _contextCondition);

    if (performGarbageCollection && (forceGarbageCollection || !_idleContexts.empty())) {
      // only add the context to the dirty list if there is at least one other
      // free context

      // note that re-adding the context here should not fail as we reserved
      // enough room for all contexts during startup
      _dirtyContexts.emplace_back(context);
    } else {
      // note that re-adding the context here should not fail as we reserved
      // enough room for all contexts during startup
      _idleContexts.emplace_back(context);
    }

    _busyContexts.erase(context);

    LOG_TOPIC(TRACE, arangodb::Logger::V8) << "returned dirty V8 context #" << context->id();
    guard.broadcast();
  } else {
    context->unlockAndExit();
    CONDITION_LOCKER(guard, _contextCondition);

    _busyContexts.erase(context);
    // note that re-adding the context here should not fail as we reserved
    // enough room for all contexts during startup
    _idleContexts.emplace_back(context);

    LOG_TOPIC(TRACE, arangodb::Logger::V8) << "returned dirty V8 context #" << context->id() << " back into free";
    guard.broadcast();
  }
}

void V8DealerFeature::defineContextUpdate(
    std::function<void(v8::Isolate*, v8::Handle<v8::Context>, size_t)> func,
    TRI_vocbase_t* vocbase) {
  _contextUpdates.emplace_back(func, vocbase);
}

// apply context update is only run on contexts that no other
// threads can see (yet)
void V8DealerFeature::applyContextUpdate(V8Context* context) {
  auto* sysDbFeature = arangodb::application_features::ApplicationServer::lookupFeature<
    arangodb::SystemDatabaseFeature
  >();

  for (auto& p : _contextUpdates) {
    auto vocbase = p.second;

    if (vocbase == nullptr) {
      vocbase = sysDbFeature ? sysDbFeature->use().get() : nullptr;

      if (!vocbase) {
        continue;
      }
    }

    if (!vocbase->use()) {
      // oops
      continue;
    }

    context->lockAndEnter();
    prepareLockedContext(vocbase, context, true);
    TRI_DEFER(exitContextInternal(context));

    {
      v8::HandleScope scope(context->_isolate);
      auto localContext =
          v8::Local<v8::Context>::New(context->_isolate, context->_context);
      localContext->Enter();

      {
        v8::Context::Scope contextScope(localContext);
        p.first(context->_isolate, localContext, context->id());
      }

      localContext->Exit();
    }

    LOG_TOPIC(TRACE, arangodb::Logger::V8) << "updated V8 context #" << context->id();
  }
}

void V8DealerFeature::shutdownContexts() {
  _stopping = true;

  // wait for all contexts to finish
  {
    CONDITION_LOCKER(guard, _contextCondition);
    guard.broadcast();

    for (size_t n = 0; n < 10 * 5; ++n) {
      if (_busyContexts.empty()) {
        LOG_TOPIC(DEBUG, arangodb::Logger::V8) << "no busy V8 contexts";
        break;
      }

      LOG_TOPIC(DEBUG, arangodb::Logger::V8) << "waiting for busy V8 contexts (" << _busyContexts.size()
                 << ") to finish ";

      guard.wait(100 * 1000);
    }
  }

  // send all busy contexts a terminate signal
  {
    CONDITION_LOCKER(guard, _contextCondition);

    for (auto& it : _busyContexts) {
      LOG_TOPIC(WARN, arangodb::Logger::V8) << "sending termination signal to V8 context #" << it->id();
      v8::V8::TerminateExecution(it->_isolate);
    }
  }

  // wait for one minute
  {
    CONDITION_LOCKER(guard, _contextCondition);

    for (size_t n = 0; n < 10 * 60; ++n) {
      if (_busyContexts.empty()) {
        break;
      }

      guard.wait(100000);
    }
  }

  if (!_busyContexts.empty()) {
    LOG_TOPIC(FATAL, arangodb::Logger::V8) << "cannot shutdown V8 contexts";
    FATAL_ERROR_EXIT();
  }

  // stop GC thread
  if (_gcThread != nullptr) {
    LOG_TOPIC(DEBUG, arangodb::Logger::V8) << "waiting for V8 GC thread to finish action";
    _gcThread->beginShutdown();

    // wait until garbage collector thread is done
    while (!_gcFinished) {
      std::this_thread::sleep_for(std::chrono::microseconds(10000));
    }

    LOG_TOPIC(DEBUG, arangodb::Logger::V8) << "commanding V8 GC thread to terminate";
  }

  // shutdown all instances
  {
    std::vector<V8Context*> contexts;
    {
      CONDITION_LOCKER(guard, _contextCondition);
      contexts = _contexts;
      _contexts.clear();
    }

    for (auto& context : contexts) {
      shutdownContext(context);
    }
  }

  LOG_TOPIC(DEBUG, arangodb::Logger::V8) << "V8 contexts are shut down";
}

V8Context* V8DealerFeature::pickFreeContextForGc() {
  int const n = static_cast<int>(_idleContexts.size());

  if (n == 0) {
    // this is easy...
    return nullptr;
  }

  V8GcThread* gc = static_cast<V8GcThread*>(_gcThread.get());
  TRI_ASSERT(gc != nullptr);

  // we got more than 1 context to clean up, pick the one with the "oldest" GC
  // stamp
  int pickedContextNr =
      -1;  // index of context with lowest GC stamp, -1 means "none"

  for (int i = n - 1; i > 0; --i) {
    // check if there's actually anything to clean up in the context
    if (_idleContexts[i]->invocationsSinceLastGc() < 50 &&
        !_idleContexts[i]->_hasActiveExternals) {
      continue;
    }

    // compare last GC stamp
    if (pickedContextNr == -1 ||
        _idleContexts[i]->_lastGcStamp <=
            _idleContexts[pickedContextNr]->_lastGcStamp) {
      pickedContextNr = i;
    }
  }

  // we now have the context to clean up in pickedContextNr

  if (pickedContextNr == -1) {
    // no context found
    return nullptr;
  }

  // this is the context to clean up
  V8Context* context = _idleContexts[pickedContextNr];
  TRI_ASSERT(context != nullptr);

  // now compare its last GC timestamp with the last global GC stamp
  if (context->_lastGcStamp + _gcFrequency >= gc->getLastGcStamp()) {
    // no need yet to clean up the context
    return nullptr;
  }

  // we'll pop the context from the vector. the context might be at
  // any position in the vector so we need to move the other elements
  // around
  if (n > 1) {
    for (int i = pickedContextNr; i < n - 1; ++i) {
      _idleContexts[i] = _idleContexts[i + 1];
    }
  }
  _idleContexts.pop_back();

  return context;
}

V8Context* V8DealerFeature::buildContext(size_t id) {
  V8PlatformFeature* v8platform =
      application_features::ApplicationServer::getFeature<V8PlatformFeature>(
          "V8Platform");
  TRI_ASSERT(v8platform != nullptr);

  // create isolate
  v8::Isolate* isolate = v8platform->createIsolate();
  TRI_ASSERT(isolate != nullptr);

  // pass isolate to a new context
  auto context = std::make_unique<V8Context>(id, isolate);

  try {
    // this guard will lock and enter the isolate
    // and automatically exit and unlock it when it runs out of scope
    V8ContextEntryGuard contextGuard(context.get());

    v8::HandleScope scope(isolate);

    v8::Handle<v8::ObjectTemplate> global = v8::ObjectTemplate::New(isolate);

    v8::Persistent<v8::Context> persistentContext;
    persistentContext.Reset(isolate, v8::Context::New(isolate, nullptr, global));
    auto localContext = v8::Local<v8::Context>::New(isolate, persistentContext);

    localContext->Enter();

    {
      v8::Context::Scope contextScope(localContext);

      TRI_CreateV8Globals(isolate);
      context->_context.Reset(context->_isolate, localContext);

      if (context->_context.IsEmpty()) {
        LOG_TOPIC(FATAL, arangodb::Logger::V8) << "cannot initialize V8 engine";
        FATAL_ERROR_EXIT();
      }

      v8::Handle<v8::Object> globalObj = localContext->Global();
      globalObj->Set(TRI_V8_ASCII_STRING(isolate, "GLOBAL"), globalObj);
      globalObj->Set(TRI_V8_ASCII_STRING(isolate, "global"), globalObj);
      globalObj->Set(TRI_V8_ASCII_STRING(isolate, "root"), globalObj);

      std::string modules = "";
      std::string sep = "";

      std::vector<std::string> directories;
      directories.insert(directories.end(), _moduleDirectory.begin(),
                         _moduleDirectory.end());
      directories.emplace_back(_startupDirectory);

      for (auto directory : directories) {
        modules += sep;
        sep = ";";

        modules += FileUtils::buildFilename(directory, "server/modules") + sep +
                   FileUtils::buildFilename(directory, "common/modules") + sep +
                   FileUtils::buildFilename(directory, "node");
      }
      TRI_InitV8UserFunctions(isolate, localContext);
      TRI_InitV8UserStructures(isolate, localContext);
      TRI_InitV8Buffer(isolate);
      TRI_InitV8Utils(isolate, localContext, _startupDirectory, modules);
      TRI_InitV8DebugUtils(isolate, localContext);
      TRI_InitV8Shell(isolate);

      {
        v8::HandleScope scope(isolate);

        TRI_AddGlobalVariableVocbase(isolate,
                                     TRI_V8_ASCII_STRING(isolate, "APP_PATH"),
                                     TRI_V8_STD_STRING(isolate, _appPath));

        for (auto j : _definedBooleans) {
          localContext->Global()->ForceSet(TRI_V8_STD_STRING(isolate, j.first),
                                           v8::Boolean::New(isolate, j.second),
                                           v8::ReadOnly);
        }

        for (auto j : _definedDoubles) {
          localContext->Global()->ForceSet(TRI_V8_STD_STRING(isolate, j.first),
                                           v8::Number::New(isolate, j.second),
                                           v8::ReadOnly);
        }

        for (auto const& j : _definedStrings) {
          localContext->Global()->ForceSet(TRI_V8_STD_STRING(isolate, j.first),
                                           TRI_V8_STD_STRING(isolate, j.second),
                                           v8::ReadOnly);
        }
      }
    }

    // and return from the context
    localContext->Exit();
  } catch (...) {
    LOG_TOPIC(WARN, Logger::V8) << "caught exception during context initialization";
    v8platform->disposeIsolate(isolate);
    throw;
  }

  // some random delay value to add as an initial garbage collection offset
  // this avoids collecting all contexts at the very same time
  double const randomWait =
      static_cast<double>(RandomGenerator::interval(0, 60));

  // initialize garbage collection for context
  context->_hasActiveExternals = true;
  context->_lastGcStamp = TRI_microtime() + randomWait;

  LOG_TOPIC(TRACE, arangodb::Logger::V8) << "initialized V8 context #" << id;

  return context.release();
}

V8DealerFeature::Statistics V8DealerFeature::getCurrentContextNumbers() {
  CONDITION_LOCKER(guard, _contextCondition);

  return {
    _contexts.size(),
    _busyContexts.size(),
    _dirtyContexts.size(),
    _idleContexts.size(),
    _nrMaxContexts
  };
}

bool V8DealerFeature::loadJavaScriptFileInContext(TRI_vocbase_t* vocbase,
    std::string const& file, V8Context* context,
    VPackBuilder* builder) {

  TRI_ASSERT(vocbase != nullptr);
  TRI_ASSERT(context != nullptr);

  if (_stopping) {
    return false;
  }

  if (!vocbase->use()) {
    return false;
  }

  context->lockAndEnter();
  prepareLockedContext(vocbase, context, true);
  TRI_DEFER(exitContextInternal(context));

  try {
    loadJavaScriptFileInternal(file, context, builder);
  } catch (...) {
    LOG_TOPIC(WARN, Logger::V8) << "caught exception while executing JavaScript file '" << file << "' in context #" << context->id();
    throw;
  }

  return true;
}

void V8DealerFeature::loadJavaScriptFileInternal(std::string const& file, V8Context* context, VPackBuilder* builder) {
  v8::HandleScope scope(context->_isolate);
  auto localContext =
      v8::Local<v8::Context>::New(context->_isolate, context->_context);
  localContext->Enter();

  {
    v8::Context::Scope contextScope(localContext);

    switch (
        _startupLoader.loadScript(context->_isolate, localContext, file, builder)) {
      case JSLoader::eSuccess:
        LOG_TOPIC(TRACE, arangodb::Logger::V8) << "loaded JavaScript file '" << file << "'";
        break;
      case JSLoader::eFailLoad:
        LOG_TOPIC(FATAL, arangodb::Logger::V8) << "cannot load JavaScript file '" << file << "'";
        FATAL_ERROR_EXIT();
        break;
      case JSLoader::eFailExecute:
        LOG_TOPIC(FATAL, arangodb::Logger::V8) << "error during execution of JavaScript file '" << file
                    << "'";
        FATAL_ERROR_EXIT();
        break;
    }
  }

  localContext->Exit();

  LOG_TOPIC(TRACE, arangodb::Logger::V8) << "loaded Javascript file '" << file << "' for V8 context #" << context->id();
}

void V8DealerFeature::shutdownContext(V8Context* context) {
  TRI_ASSERT(context != nullptr);
  LOG_TOPIC(TRACE, arangodb::Logger::V8) << "shutting down V8 context #" << context->id();

  auto isolate = context->_isolate;
  {
    // this guard will lock and enter the isolate
    // and automatically exit and unlock it when it runs out of scope
    V8ContextEntryGuard contextGuard(context);

    v8::HandleScope scope(isolate);

    auto localContext = v8::Local<v8::Context>::New(isolate, context->_context);
    localContext->Enter();

    {
      v8::Context::Scope contextScope(localContext);

      TRI_VisitActions([&isolate](TRI_action_t* action) {
        action->visit(isolate);
      });

      double availableTime = 30.0;

      if (RUNNING_ON_VALGRIND) {
        // running under Valgrind
        availableTime *= 10;
        int tries = 0;

        while (tries++ < 10 &&
               TRI_RunGarbageCollectionV8(isolate, availableTime)) {
          if (tries > 3) {
            LOG_TOPIC(WARN, arangodb::Logger::V8) << "waiting for garbage v8 collection to end";
          }
        }
      } else {
        TRI_RunGarbageCollectionV8(isolate, availableTime);
      }

      TRI_GET_GLOBALS();

      if (v8g != nullptr) {
        if (v8g->_transactionContext != nullptr) {
          delete static_cast<transaction::V8Context*>(v8g->_transactionContext);
          v8g->_transactionContext = nullptr;
        }
        delete v8g;
      }
    }

    localContext->Exit();
  }

  context->_context.Reset();

  application_features::ApplicationServer::getFeature<V8PlatformFeature>(
          "V8Platform")->disposeIsolate(isolate);

  LOG_TOPIC(TRACE, arangodb::Logger::V8) << "closed V8 context #" << context->id();

  delete context;
}

V8ContextDealerGuard::V8ContextDealerGuard(Result& res, v8::Isolate*& isolate, TRI_vocbase_t* vocbase, bool allowModification)
  : _isolate(isolate)
  , _context(nullptr)
  , _active(isolate ? false : true)
{
  if (_active) {
    if(!vocbase){
      res.reset(TRI_ERROR_INTERNAL, "V8ContextDealerGuard - no vocbase provided");
      return;
    }
    _context = V8DealerFeature::DEALER->enterContext(vocbase, allowModification);
    if (!_context) {
      res.reset(TRI_ERROR_INTERNAL, "V8ContextDealerGuard - could not acquire context");
      return;
    }
    isolate = _context->_isolate;
  }
}

V8ContextDealerGuard::~V8ContextDealerGuard() {
  if (_active && _context) {
    try {
      V8DealerFeature::DEALER->exitContext(_context);
    }
    catch (...) {}
    _isolate = nullptr;
  }
}<|MERGE_RESOLUTION|>--- conflicted
+++ resolved
@@ -216,35 +216,6 @@
   ctx->normalizePath(_startupDirectory, "javascript.startup-directory", true);
   ctx->normalizePath(_moduleDirectory, "javascript.module-directory", false);
 
-<<<<<<< HEAD
-  // try to append the current version name to the startup directory,
-  // so instead of "/path/to/js" we will get "/path/to/js/3.4.0"
-  std::string const versionAppendix = std::regex_replace(rest::Version::getServerVersion(), std::regex("-.*$"), "");
-  std::string versionedPath = basics::FileUtils::buildFilename(_startupDirectory, versionAppendix);
-
-  LOG_TOPIC(DEBUG, Logger::V8) << "checking for existence of version-specific startup-directory '" << versionedPath << "'";
-  if (basics::FileUtils::isDirectory(versionedPath)) {
-    // version-specific js path exists!
-    _startupDirectory = versionedPath;
-  }
-
-  for (auto& it : _moduleDirectory) {
-    versionedPath = basics::FileUtils::buildFilename(it, versionAppendix);
-
-    LOG_TOPIC(DEBUG, Logger::V8) << "checking for existence of version-specific module-directory '" << versionedPath << "'";
-    if (basics::FileUtils::isDirectory(versionedPath)) {
-      // version-specific js path exists!
-      it = versionedPath;
-    }
-  }
-
-  LOG_TOPIC(DEBUG, Logger::V8) << "effective startup-directory is '" << _startupDirectory << "', effective module-directory is " << _moduleDirectory;
-
-  _startupLoader.setDirectory(_startupDirectory);
-  ServerState::instance()->setJavaScriptPath(_startupDirectory);
-
-=======
->>>>>>> 82aa24ad
   // check whether app-path was specified
   if (_appPath.empty()) {
     LOG_TOPIC(FATAL, arangodb::Logger::V8) << "no value has been specified for --javascript.app-path";

--- conflicted
+++ resolved
@@ -7454,17 +7454,11 @@
   v8::Handle<v8::Value> val = argv[0];
   TRI_vocbase_col_t const* collection = 0;
 
-<<<<<<< HEAD
 #ifdef TRI_ENABLE_CLUSTER
   if (ServerState::instance()->isCoordinator()) {
     char const* originalDatabase = GetCurrentDatabaseName();
     const std::string name = TRI_ObjectToString(val);
     const CollectionInfo& ci = ClusterInfo::instance()->getCollection(originalDatabase, name);
-=======
-  // number
-  if (val->IsNumber() || val->IsNumberObject()) {
-    uint64_t cid = TRI_ObjectToUInt64(val, false);
->>>>>>> 12dbcc53
 
     collection = CollectionInfoToVocBaseCol(vocbase, ci, originalDatabase);
   }

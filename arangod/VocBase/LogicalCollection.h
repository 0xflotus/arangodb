--- conflicted
+++ resolved
@@ -455,18 +455,9 @@
                      velocypack::Slice const& newDoc,
                      MMFilesDocumentOperation&, MMFilesWalMarker const*,
                      bool& waitForSync);
-<<<<<<< HEAD
 
   // TODO REMOVE HERE is now in SE Collection
-  int insertPrimaryIndex(Transaction*, TRI_voc_rid_t revisionId,
-=======
-  int insertDocument(TransactionMethods*, TRI_voc_rid_t revisionId,
-                     velocypack::Slice const&,
-                     MMFilesDocumentOperation&, MMFilesWalMarker const*,
-                     bool& waitForSync);
-
   int insertPrimaryIndex(TransactionMethods*, TRI_voc_rid_t revisionId,
->>>>>>> 5d5d8b0a
                          velocypack::Slice const&);
 
   int deletePrimaryIndex(TransactionMethods*, TRI_voc_rid_t revisionId,

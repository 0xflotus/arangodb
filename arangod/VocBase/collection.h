////////////////////////////////////////////////////////////////////////////////
/// DISCLAIMER
///
/// Copyright 2014-2016 ArangoDB GmbH, Cologne, Germany
/// Copyright 2004-2014 triAGENS GmbH, Cologne, Germany
///
/// Licensed under the Apache License, Version 2.0 (the "License");
/// you may not use this file except in compliance with the License.
/// You may obtain a copy of the License at
///
///     http://www.apache.org/licenses/LICENSE-2.0
///
/// Unless required by applicable law or agreed to in writing, software
/// distributed under the License is distributed on an "AS IS" BASIS,
/// WITHOUT WARRANTIES OR CONDITIONS OF ANY KIND, either express or implied.
/// See the License for the specific language governing permissions and
/// limitations under the License.
///
/// Copyright holder is ArangoDB GmbH, Cologne, Germany
///
/// @author Dr. Frank Celler
////////////////////////////////////////////////////////////////////////////////

#ifndef ARANGOD_VOC_BASE_COLLECTION_H
#define ARANGOD_VOC_BASE_COLLECTION_H 1

#include "Basics/Common.h"
#include "Basics/ReadWriteLock.h"
#include "Cluster/ClusterInfo.h"
#include "VocBase/DatafileStatistics.h"
#include "VocBase/Ditch.h"
#include "VocBase/MasterPointer.h"
#include "VocBase/MasterPointers.h"
#include "VocBase/vocbase.h"

////////////////////////////////////////////////////////////////////////////////
/// Data is stored in datafiles. A set of datafiles forms a collection. A
/// datafile can be read-only and sealed or read-write. All datafiles of a
/// collection are stored in a directory. This directory contains the following
/// files:
///
/// - parameter.json: The parameters of a collection.
///
/// - datafile-NNN.db: A read-only datafile. The number NNN is the datafile
///     identifier, see @ref TRI_datafile_t.
///
/// - journal-NNN.db: A read-write datafile used as journal. All new entries
///     of a collection are appended to a journal. The number NNN is the
///     datafile identifier, see @ref TRI_datafile_t.
///
/// - index-NNN.json: An index description. The number NNN is the index
///     identifier, see @ref TRI_index_t.
////////////////////////////////////////////////////////////////////////////////

namespace arangodb {
class EdgeIndex;
class Index;
class KeyGenerator;
struct OperationOptions;
class PrimaryIndex;
class StringRef;
class Transaction;
namespace velocypack {
template <typename T>
class Buffer;
class Slice;
}
namespace wal {
struct DocumentOperation;
}
}

/// @brief predefined collection name for users
#define TRI_COL_NAME_USERS "_users"

namespace arangodb {

/// @brief collection info block saved to disk as json
class VocbaseCollectionInfo {
 private:
  TRI_col_type_e _type;         // collection type
  TRI_voc_rid_t _revision;      // last revision id written
  TRI_voc_cid_t _cid;           // local collection identifier
  TRI_voc_cid_t _planId;        // cluster-wide collection identifier
  TRI_voc_size_t _maximalSize;  // maximal size of memory mapped file
  int64_t _initialCount;        // initial count, used when loading a collection
  uint32_t _indexBuckets;  // number of buckets used in hash tables for indexes

  char _name[512];  // name of the collection
  std::shared_ptr<arangodb::velocypack::Buffer<uint8_t> const>
      _keyOptions;  // options for key creation

  // flags
  bool _isSystem;     // if true, this is a system collection
  bool _deleted;      // if true, collection has been deleted
  bool _doCompact;    // if true, collection will be compacted
  bool _isVolatile;   // if true, collection is memory-only
  bool _waitForSync;  // if true, wait for msync

 public:
  VocbaseCollectionInfo() = default;
  ~VocbaseCollectionInfo() = default;

  VocbaseCollectionInfo(TRI_vocbase_t*, std::string const&, TRI_col_type_e,
                        TRI_voc_size_t, arangodb::velocypack::Slice const&);

  VocbaseCollectionInfo(TRI_vocbase_t*, std::string const&,
                        arangodb::velocypack::Slice const&,
                        bool forceIsSystem);

  VocbaseCollectionInfo(TRI_vocbase_t*, std::string const&, TRI_col_type_e,
                        arangodb::velocypack::Slice const&,
                        bool forceIsSystem);

  std::shared_ptr<VPackBuilder> toVelocyPack() const;
  void toVelocyPack(VPackBuilder& builder) const;

  // collection version
  static constexpr uint32_t version() { return 5; }

  // collection type
  TRI_col_type_e type() const;

  // local collection identifier
  TRI_voc_cid_t id() const;

  // cluster-wide collection identifier
  TRI_voc_cid_t planId() const;

  // last revision id written
  TRI_voc_rid_t revision() const;

  // maximal size of memory mapped file
  TRI_voc_size_t maximalSize() const;

  // initial count, used when loading a collection
  int64_t initialCount() const;

  // number of buckets used in hash tables for indexes
  uint32_t indexBuckets() const;

  // name of the collection
  std::string name() const;

  //////////////////////////////////////////////////////////////////////////////
  /// @brief returns a copy of the key options
  /// the caller is responsible for freeing it
  //////////////////////////////////////////////////////////////////////////////

  std::shared_ptr<arangodb::velocypack::Buffer<uint8_t> const> keyOptions()
      const;

  // If true, collection has been deleted
  bool deleted() const;

  // If true, collection will be compacted
  bool doCompact() const;

  // If true, collection is a system collection
  bool isSystem() const;

  // If true, collection is memory-only
  bool isVolatile() const;

  // If true waits for mysnc
  bool waitForSync() const;

  // Changes the name. Should only be called by TRI_collection_t::rename()
  // Use with caution!
  void rename(std::string const&);

  void setRevision(TRI_voc_rid_t, bool);

  void setCollectionId(TRI_voc_cid_t);

  void setPlanId(TRI_voc_cid_t);

  void updateCount(size_t);


  void setDeleted(bool);

  void clearKeyOptions();

  //////////////////////////////////////////////////////////////////////////////
  /// @brief updates settings for this collection info.
  ///        If the second parameter is false it will only
  ///        update the values explicitly contained in the slice.
  ///        If the second parameter is true and the third is a nullptr,
  ///        it will use global default values for all missing options in the
  ///        slice.
  ///        If the third parameter is not nullptr and the second is true, it
  ///        will
  ///        use the defaults stored in the vocbase.
  //////////////////////////////////////////////////////////////////////////////

  void update(arangodb::velocypack::Slice const&, bool, TRI_vocbase_t const*);

  //////////////////////////////////////////////////////////////////////////////
  /// @brief updates settings for this collection info with the content of the
  /// other
  //////////////////////////////////////////////////////////////////////////////

  void update(VocbaseCollectionInfo const&);
};

}  // namespace arangodb

struct TRI_collection_t {
 public:
  TRI_collection_t(TRI_collection_t const&) = delete;
  TRI_collection_t& operator=(TRI_collection_t const&) = delete;
  TRI_collection_t() = delete;
  
  TRI_collection_t(TRI_vocbase_t* vocbase, arangodb::VocbaseCollectionInfo const& parameters);
  ~TRI_collection_t();

 public:
  /// @brief create a new collection
  static TRI_collection_t* create(TRI_vocbase_t*, arangodb::VocbaseCollectionInfo&, TRI_voc_cid_t);

  /// @brief opens an existing collection
  static TRI_collection_t* open(TRI_vocbase_t*, arangodb::LogicalCollection*, bool);

 /// @brief checks if a collection name is allowed
  /// returns true if the name is allowed and false otherwise
  static bool IsAllowedName(bool isSystem, std::string const& name);
  
  void setLastRevision(TRI_voc_rid_t, bool force);

  bool isFullyCollected();

  void setNextCompactionStartIndex(size_t);
  size_t getNextCompactionStartIndex();
  void setCompactionStatus(char const*);
  void getCompactionStatus(char const*&, char*, size_t);
  
  void figures(std::shared_ptr<arangodb::velocypack::Builder>& result);

  int beginRead();
  int endRead();
  int beginWrite();
  int endWrite();
  int beginReadTimed(uint64_t, uint64_t);
  int beginWriteTimed(uint64_t, uint64_t);

  // datafile management
  
  std::string const& path() const { return _path; }
  std::string label() const;

  double lastCompaction() const { return _lastCompaction; }
  void lastCompaction(double value) { _lastCompaction = value; }
  
  std::unique_ptr<arangodb::FollowerInfo> const& followers() const {
    return _followers;
  }
  
  arangodb::Ditches* ditches() { return &_ditches; }
  
  void setPath(std::string const& path) { _path = path; }

  /// @brief renames a collection
  int rename(std::string const& name);

 private:
  /// @brief creates the initial indexes for the collection
  int createInitialIndexes();

  int deleteSecondaryIndexes(arangodb::Transaction*, TRI_doc_mptr_t const*,
                             bool);

 public:
  TRI_vocbase_t* _vocbase;
  TRI_voc_tick_t _tickMax;
 
  /// @brief a lock protecting the _info structure
  arangodb::basics::ReadWriteLock _infoLock;
  arangodb::VocbaseCollectionInfo _info;

 private: 
  std::string _path;

  // the following contains in the cluster/DBserver case the information
  // which other servers are in sync with this shard. It is unset in all
  // other cases.
  std::unique_ptr<arangodb::FollowerInfo> _followers;

 public:
  arangodb::DatafileStatistics _datafileStatistics;
  
  std::unique_ptr<arangodb::KeyGenerator> _keyGenerator;

  std::atomic<int64_t> _uncollectedLogfileEntries;
<<<<<<< HEAD
  arangodb::basics::ReadWriteLock _compactionLock;
=======
  int64_t _numberDocuments;
>>>>>>> 8a6d0546
  
 private:
  mutable arangodb::Ditches _ditches;
  mutable arangodb::basics::ReadWriteLock _lock;  // lock protecting the indexes

  arangodb::Mutex _compactionStatusLock;
  size_t _nextCompactionStartIndex;
  char const* _lastCompactionStatus;
  char _lastCompactionStamp[21];
  double _lastCompaction;
};

#endif<|MERGE_RESOLUTION|>--- conflicted
+++ resolved
@@ -292,11 +292,6 @@
   std::unique_ptr<arangodb::KeyGenerator> _keyGenerator;
 
   std::atomic<int64_t> _uncollectedLogfileEntries;
-<<<<<<< HEAD
-  arangodb::basics::ReadWriteLock _compactionLock;
-=======
-  int64_t _numberDocuments;
->>>>>>> 8a6d0546
   
  private:
   mutable arangodb::Ditches _ditches;

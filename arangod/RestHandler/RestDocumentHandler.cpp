--- conflicted
+++ resolved
@@ -87,7 +87,6 @@
   }
 
   bool found;
-<<<<<<< HEAD
   std::string collectionName;
   if (suffix.size() == 1) {
     collectionName = suffix[0];
@@ -97,11 +96,6 @@
   }
 
   if (!found || collectionName.empty()) {
-=======
-  std::string const& collection = _request->value("collection", found);
-
-  if (!found || collection.empty()) {
->>>>>>> dfec0bb7
     generateError(HttpResponse::BAD,
                   TRI_ERROR_ARANGO_COLLECTION_PARAMETER_MISSING,
                   "'collection' is missing, expecting " + DOCUMENT_PATH +
@@ -132,25 +126,6 @@
     trx.addHint(TRI_TRANSACTION_HINT_SINGLE_OPERATION, false);
   }
 
-<<<<<<< HEAD
-=======
-  if (ServerState::instance()->isCoordinator()) {
-    return createDocumentCoordinator(collection.c_str(), waitForSync, body);
-  }
-
-  if (!checkCreateCollection(collection, getCollectionType())) {
-    return false;
-  }
-
-  // find and load collection given by name or identifier
-  SingleCollectionWriteTransaction<1> trx(new StandaloneTransactionContext(),
-                                          _vocbase, collection);
-
-  // .............................................................................
-  // inside write transaction
-  // .............................................................................
-
->>>>>>> dfec0bb7
   int res = trx.begin();
 
   if (res != TRI_ERROR_NO_ERROR) {
@@ -278,43 +253,8 @@
     return false;
   }
 
-<<<<<<< HEAD
   if (res != TRI_ERROR_NO_ERROR) {
     generateTransactionError(collection, res, key);
-=======
-  return true;
-}
-
-////////////////////////////////////////////////////////////////////////////////
-/// @brief reads a single a document, coordinator case in a cluster
-////////////////////////////////////////////////////////////////////////////////
-
-bool RestDocumentHandler::getDocumentCoordinator(std::string const& collname,
-                                                 std::string const& key,
-                                                 bool generateBody) {
-  std::string const& dbname = _request->databaseName();
-  arangodb::rest::HttpResponse::HttpResponseCode responseCode;
-  std::unique_ptr<std::map<std::string, std::string>> headers(
-      new std::map<std::string, std::string>(
-          arangodb::getForwardableRequestHeaders(_request)));
-  std::map<std::string, std::string> resultHeaders;
-  std::string resultBody;
-
-  TRI_voc_rid_t rev = 0;
-  bool found;
-  std::string const& revstr = _request->value("rev", found);
-
-  if (found) {
-    rev = StringUtils::uint64(revstr);
-  }
-
-  int error = arangodb::getDocumentOnCoordinator(
-      dbname, collname, key, rev, headers, generateBody, responseCode,
-      resultHeaders, resultBody);
-
-  if (error != TRI_ERROR_NO_ERROR) {
-    generateTransactionError(collname, error);
->>>>>>> dfec0bb7
     return false;
   }
 
@@ -335,7 +275,6 @@
 
 bool RestDocumentHandler::readAllDocuments() {
   bool found;
-<<<<<<< HEAD
   std::string collectionName;
 
   std::vector<std::string> const& suffix = _request->suffix();
@@ -344,9 +283,6 @@
   } else {
     collectionName = _request->value("collection", found);
   }
-=======
-  std::string const& collection = _request->value("collection", found);
->>>>>>> dfec0bb7
   std::string returnType = _request->value("type", found);
 
   if (returnType.empty()) {
@@ -548,79 +484,10 @@
     return false;
   }
 
-<<<<<<< HEAD
   if (res != TRI_ERROR_NO_ERROR) {
     generateTransactionError(collectionName, res, key, 0);
     return false;
   }
-=======
-  if (isPatch) {
-    // patching an existing document
-    bool nullMeansRemove;
-    bool mergeObjects;
-    bool found;
-    std::string const& valueStr1 = _request->value("keepNull", found);
-
-    if (!found || StringUtils::boolean(valueStr1)) {
-      // default: null values are saved as Null
-      nullMeansRemove = false;
-    } else {
-      // delete null attributes
-      nullMeansRemove = true;
-    }
-
-    std::string const& valueStr2 = _request->value("mergeObjects", found);
-
-    if (!found || StringUtils::boolean(valueStr2)) {
-      // the default is true
-      mergeObjects = true;
-    } else {
-      mergeObjects = false;
-    }
-
-    // read the existing document
-    TRI_doc_mptr_copy_t oldDocument;
-
-    // create a write lock that spans the initial read and the update
-    // otherwise the update is not atomic
-    trx.lockWrite();
-
-    // do not lock again
-    res = trx.read(&oldDocument, key);
-    if (res != TRI_ERROR_NO_ERROR) {
-      trx.abort();
-      generateTransactionError(collectionName, res, (TRI_voc_key_t)key.c_str(),
-                               rid);
-      return false;
-    }
-
-    if (oldDocument.getDataPtr() == nullptr) {  // PROTECTED by trx here
-      trx.abort();
-      generateTransactionError(collectionName,
-                               TRI_ERROR_ARANGO_DOCUMENT_NOT_FOUND,
-                               (TRI_voc_key_t)key.c_str(), rid);
-      return false;
-    }
-
-    TRI_shaped_json_t shapedJson;
-    TRI_EXTRACT_SHAPED_JSON_MARKER(
-        shapedJson, oldDocument.getDataPtr());  // PROTECTED by trx here
-    TRI_json_t* old = TRI_JsonShapedJson(shaper, &shapedJson);
-
-    if (old == nullptr) {
-      trx.abort();
-      generateTransactionError(collectionName, TRI_ERROR_OUT_OF_MEMORY);
-      return false;
-    }
-
-    std::unique_ptr<TRI_json_t> json(
-        arangodb::basics::VelocyPackHelper::velocyPackToJson(body));
-    if (ServerState::instance()->isDBServer()) {
-      // compare attributes in shardKeys
-      if (shardKeysChanged(_request->databaseName(), cidString, old, json.get(),
-                           true)) {
-        TRI_FreeJson(shaper->memoryZone(), old);
->>>>>>> dfec0bb7
 
   generateSaved(result, collectionName, TRI_col_type_e(trx.getCollectionType(collectionName)), transactionContext->getVPackOptions());
   return true;
@@ -708,50 +575,8 @@
     return false;
   }
 
-<<<<<<< HEAD
   if (res != TRI_ERROR_NO_ERROR) {
     generateTransactionError(collectionName, res, key);
-=======
-  generateSaved(trx, cid, mptr);
-
-  return true;
-}
-
-////////////////////////////////////////////////////////////////////////////////
-/// @brief modifies a document, coordinator case in a cluster
-////////////////////////////////////////////////////////////////////////////////
-
-bool RestDocumentHandler::modifyDocumentCoordinator(
-    std::string const& collname, std::string const& key,
-    TRI_voc_rid_t const rev, TRI_doc_update_policy_e policy, bool waitForSync,
-    bool isPatch, VPackSlice const& document) {
-  std::string const& dbname = _request->databaseName();
-  std::unique_ptr<std::map<std::string, std::string>> headers(
-      new std::map<std::string, std::string>(
-          arangodb::getForwardableRequestHeaders(_request)));
-  arangodb::rest::HttpResponse::HttpResponseCode responseCode;
-  std::map<std::string, std::string> resultHeaders;
-  std::string resultBody;
-
-  bool keepNull = true;
-
-  if (_request->value("keepNull") == "false") {
-    keepNull = false;
-  }
-
-  bool mergeObjects = true;
-
-  if (_request->value("mergeObjects") == "false") {
-    mergeObjects = false;
-  }
-
-  int error = arangodb::modifyDocumentOnCoordinator(
-      dbname, collname, key, rev, policy, waitForSync, isPatch, keepNull,
-      mergeObjects, document, headers, responseCode, resultHeaders, resultBody);
-
-  if (error != TRI_ERROR_NO_ERROR) {
-    generateTransactionError(collname, error);
->>>>>>> dfec0bb7
     return false;
   }
 

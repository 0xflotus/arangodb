--- conflicted
+++ resolved
@@ -110,17 +110,9 @@
   char const* queryString = querySlice.getString(l);
 
   arangodb::aql::Query query(
-<<<<<<< HEAD
-      false, _vocbase, queryString, static_cast<size_t>(l),
-      (!bindVars.isNone()
-           ? arangodb::basics::VelocyPackHelper::velocyPackToJson(bindVars)
-           : nullptr),
-      arangodb::basics::VelocyPackHelper::velocyPackToJson(options),
-=======
       _applicationV8, false, _vocbase, queryString, static_cast<size_t>(l),
       bindVarsBuilder,
       options,
->>>>>>> e68a60f8
       arangodb::aql::PART_MAIN);
 
   registerQuery(&query);

////////////////////////////////////////////////////////////////////////////////
/// DISCLAIMER
///
/// Copyright 2014-2016 ArangoDB GmbH, Cologne, Germany
/// Copyright 2004-2014 triAGENS GmbH, Cologne, Germany
///
/// Licensed under the Apache License, Version 2.0 (the "License");
/// you may not use this file except in compliance with the License.
/// You may obtain a copy of the License at
///
///     http://www.apache.org/licenses/LICENSE-2.0
///
/// Unless required by applicable law or agreed to in writing, software
/// distributed under the License is distributed on an "AS IS" BASIS,
/// WITHOUT WARRANTIES OR CONDITIONS OF ANY KIND, either express or implied.
/// See the License for the specific language governing permissions and
/// limitations under the License.
///
/// Copyright holder is ArangoDB GmbH, Cologne, Germany
///
/// @author Jan Steemann
////////////////////////////////////////////////////////////////////////////////

#include "RestCursorHandler.h"
#include "Aql/Query.h"
#include "Aql/QueryRegistry.h"
#include "Basics/Exceptions.h"
#include "Basics/MutexLocker.h"
#include "Basics/StaticStrings.h"
#include "Basics/VelocyPackDumper.h"
#include "Basics/VelocyPackHelper.h"
#include "Utils/Cursor.h"
#include "Utils/CursorRepository.h"

#include <velocypack/Iterator.h>
#include <velocypack/Value.h>
#include <velocypack/velocypack-aliases.h>

using namespace arangodb;
using namespace arangodb::rest;

RestCursorHandler::RestCursorHandler(
    GeneralRequest* request, GeneralResponse* response,
    arangodb::aql::QueryRegistry* queryRegistry)
    : RestVocbaseBaseHandler(request, response),
      _queryRegistry(queryRegistry),
      _queryLock(),
      _query(nullptr),
      _hasStarted(false),
      _queryKilled(false) {}

RestHandler::status RestCursorHandler::execute() {
  // extract the sub-request type
  auto const type = _request->requestType();

  if (type == rest::RequestType::POST) {
    createCursor();
    return status::DONE;
  }

  if (type == rest::RequestType::PUT) {
    modifyCursor();
    return status::DONE;
  }

  if (type == rest::RequestType::DELETE_REQ) {
    deleteCursor();
    return status::DONE;
  }

  generateError(rest::ResponseCode::METHOD_NOT_ALLOWED,
                TRI_ERROR_HTTP_METHOD_NOT_ALLOWED);
  return status::DONE;
}

bool RestCursorHandler::cancel() { return cancelQuery(); }

////////////////////////////////////////////////////////////////////////////////
/// @brief processes the query and returns the results/cursor
/// this method is also used by derived classes
////////////////////////////////////////////////////////////////////////////////

void RestCursorHandler::processQuery(VPackSlice const& slice) {
  if (!slice.isObject()) {
    generateError(rest::ResponseCode::BAD, TRI_ERROR_QUERY_EMPTY);
    return;
  }
  VPackSlice const querySlice = slice.get("query");
  if (!querySlice.isString()) {
    generateError(rest::ResponseCode::BAD, TRI_ERROR_QUERY_EMPTY);
    return;
  }

  VPackSlice const bindVars = slice.get("bindVars");
  if (!bindVars.isNone()) {
    if (!bindVars.isObject() && !bindVars.isNull()) {
      generateError(rest::ResponseCode::BAD, TRI_ERROR_TYPE_ERROR,
                    "expecting object for <bindVars>");
      return;
    }
  }

  std::shared_ptr<VPackBuilder> bindVarsBuilder;
  if (!bindVars.isNone()) {
    bindVarsBuilder.reset(new VPackBuilder);
    bindVarsBuilder->add(bindVars);
  }

  auto options = std::make_shared<VPackBuilder>(buildOptions(slice));
  VPackValueLength l;
  char const* queryString = querySlice.getString(l);

  arangodb::aql::Query query(false, _vocbase, queryString,
                             static_cast<size_t>(l), bindVarsBuilder, options,
                             arangodb::aql::PART_MAIN);

  registerQuery(&query);
  auto queryResult = query.execute(_queryRegistry);
  unregisterQuery();

  if (queryResult.code != TRI_ERROR_NO_ERROR) {
    if (queryResult.code == TRI_ERROR_REQUEST_CANCELED ||
        (queryResult.code == TRI_ERROR_QUERY_KILLED && wasCanceled())) {
      THROW_ARANGO_EXCEPTION(TRI_ERROR_REQUEST_CANCELED);
    }

    THROW_ARANGO_EXCEPTION_MESSAGE(queryResult.code, queryResult.details);
  }

  VPackSlice qResult = queryResult.result->slice();

  if (qResult.isNone()) {
    THROW_ARANGO_EXCEPTION(TRI_ERROR_OUT_OF_MEMORY);
  }

  TRI_ASSERT(qResult.isArray());

  {
<<<<<<< HEAD
    setResponseCode(rest::ResponseCode::CREATED);

    // TODO needs to generalized
    auto* response = dynamic_cast<HttpResponse*>(_response.get());

    if (response == nullptr) {
      THROW_ARANGO_EXCEPTION(TRI_ERROR_INTERNAL);
    }

    // TODO: generalize to calling handler setPayload
    response->setContentType(rest::ContentType::JSON);

=======
    resetResponse(rest::ResponseCode::CREATED);
    _response->setContentType(rest::ContentType::JSON);
>>>>>>> ed111a39
    std::shared_ptr<VPackBuilder> extra = buildExtra(queryResult);
    VPackSlice opts = options->slice();

    size_t batchSize =
        arangodb::basics::VelocyPackHelper::getNumericValue<size_t>(
            opts, "batchSize", 1000);
    size_t const n = static_cast<size_t>(qResult.length());

    if (n <= batchSize) {
      // result is smaller than batchSize and will be returned directly. no need
      // to create a cursor

      VPackOptions options = VPackOptions::Defaults;
      options.buildUnindexedArrays = true;
      options.buildUnindexedObjects = true;

      // conservatively allocate a few bytes per value to be returned
      int res;
      if (n >= 10000) {
        res = _response->reservePayload(128 * 1024);
      } else if (n >= 1000) {
        res = _response->reservePayload(64 * 1024);
      } else {
        res = _response->reservePayload(n * 48);
      }

      if (res != TRI_ERROR_NO_ERROR) {
        THROW_ARANGO_EXCEPTION(res);
      }

      VPackBuilder result(&options);
      try {
        VPackObjectBuilder b(&result);
        result.add(VPackValue("result"));
        result.add(VPackValue(qResult.begin(), VPackValueType::External));
        result.add("hasMore", VPackValue(false));
        if (arangodb::basics::VelocyPackHelper::getBooleanValue(opts, "count",
                                                                false)) {
          result.add("count", VPackValue(n));
        }
        result.add("cached", VPackValue(queryResult.cached));
        if (queryResult.cached) {
          result.add("extra", VPackValue(VPackValueType::Object));
          result.close();
        } else {
          result.add("extra", extra->slice());
        }
        result.add("error", VPackValue(false));
        result.add("code", VPackValue((int)_response->responseCode()));
      } catch (...) {
        THROW_ARANGO_EXCEPTION(TRI_ERROR_OUT_OF_MEMORY);
      }
<<<<<<< HEAD

      // TODO generalize
      auto* httpResponse = dynamic_cast<HttpResponse*>(_response.get());

      if (httpResponse == nullptr) {
        THROW_ARANGO_EXCEPTION(TRI_ERROR_INTERNAL);
      }

      arangodb::basics::VelocyPackDumper dumper(
          &(httpResponse->body()),
          queryResult.context->getVPackOptionsForDump());
      dumper.dumpValue(result.slice());
=======
      generateResult(rest::ResponseCode::CREATED, result.slice(),
                     queryResult.context);
>>>>>>> ed111a39
      return;
    }

    // result is bigger than batchSize, and a cursor will be created
    auto cursors = _vocbase->cursorRepository();
    TRI_ASSERT(cursors != nullptr);

    double ttl = arangodb::basics::VelocyPackHelper::getNumericValue<double>(
        opts, "ttl", 30);
    bool count = arangodb::basics::VelocyPackHelper::getBooleanValue(
        opts, "count", false);

    TRI_ASSERT(queryResult.result.get() != nullptr);

    // steal the query result, cursor will take over the ownership
    arangodb::VelocyPackCursor* cursor = cursors->createFromQueryResult(
        std::move(queryResult), batchSize, extra, ttl, count);

    try {
      VPackBuilder result;
      result.openObject();
      result.add("error", VPackValue(false));
      result.add("code", VPackValue((int)_response->responseCode()));
      cursor->dump(result);
      result.close();

      _response->setContentType(rest::ContentType::JSON);
      generateResult(_response->responseCode(), result.slice(),
                     cursor->result()->context);

      cursors->release(cursor);
    } catch (...) {
      cursors->release(cursor);
      throw;
    }
  }
}

////////////////////////////////////////////////////////////////////////////////
/// @brief register the currently running query
////////////////////////////////////////////////////////////////////////////////

void RestCursorHandler::registerQuery(arangodb::aql::Query* query) {
  MUTEX_LOCKER(mutexLocker, _queryLock);

  if (_queryKilled) {
    THROW_ARANGO_EXCEPTION(TRI_ERROR_REQUEST_CANCELED);
  }

  TRI_ASSERT(_query == nullptr);
  _query = query;
}

////////////////////////////////////////////////////////////////////////////////
/// @brief unregister the currently running query
////////////////////////////////////////////////////////////////////////////////

void RestCursorHandler::unregisterQuery() {
  MUTEX_LOCKER(mutexLocker, _queryLock);

  _query = nullptr;
}

////////////////////////////////////////////////////////////////////////////////
/// @brief cancel the currently running query
////////////////////////////////////////////////////////////////////////////////

bool RestCursorHandler::cancelQuery() {
  MUTEX_LOCKER(mutexLocker, _queryLock);

  if (_query != nullptr) {
    _query->killed(true);
    _queryKilled = true;
    _hasStarted = true;
    return true;
  } else if (!_hasStarted) {
    _queryKilled = true;
    return true;
  }

  return false;
}

////////////////////////////////////////////////////////////////////////////////
/// @brief whether or not the query was canceled
////////////////////////////////////////////////////////////////////////////////

bool RestCursorHandler::wasCanceled() {
  MUTEX_LOCKER(mutexLocker, _queryLock);
  return _queryKilled;
}

////////////////////////////////////////////////////////////////////////////////
/// @brief build options for the query as JSON
////////////////////////////////////////////////////////////////////////////////

VPackBuilder RestCursorHandler::buildOptions(VPackSlice const& slice) const {
  VPackBuilder options;
  options.openObject();

  VPackSlice count = slice.get("count");
  if (count.isBool()) {
    options.add("count", count);
  } else {
    options.add("count", VPackValue(false));
  }

  VPackSlice batchSize = slice.get("batchSize");
  if (batchSize.isNumber()) {
    if ((batchSize.isDouble() && batchSize.getDouble() == 0.0) ||
        (batchSize.isInteger() && batchSize.getUInt() == 0)) {
      THROW_ARANGO_EXCEPTION_MESSAGE(
          TRI_ERROR_TYPE_ERROR, "expecting non-zero value for <batchSize>");
    }
    options.add("batchSize", batchSize);
  } else {
    options.add("batchSize", VPackValue(1000));
  }

  bool hasCache = false;
  VPackSlice cache = slice.get("cache");
  if (cache.isBool()) {
    hasCache = true;
    options.add("cache", cache);
  }

  VPackSlice opts = slice.get("options");
  if (opts.isObject()) {
    for (auto const& it : VPackObjectIterator(opts)) {
      if (!it.key.isString() || it.value.isNone()) {
        continue;
      }
      std::string keyName = it.key.copyString();

      if (keyName != "count" && keyName != "batchSize") {
        if (keyName == "cache" && hasCache) {
          continue;
        }
        options.add(keyName, it.value);
      }
    }
  }

  VPackSlice ttl = slice.get("ttl");
  if (ttl.isNumber()) {
    options.add("ttl", ttl);
  } else {
    options.add("ttl", VPackValue(30));
  }
  options.close();

  return options;
}

////////////////////////////////////////////////////////////////////////////////
/// @brief builds the "extra" attribute values from the result.
/// note that the "extra" object will take ownership from the result for
/// several values
////////////////////////////////////////////////////////////////////////////////

std::shared_ptr<VPackBuilder> RestCursorHandler::buildExtra(
    arangodb::aql::QueryResult& queryResult) const {
  // build "extra" attribute
  auto extra = std::make_shared<VPackBuilder>();
  try {
    VPackObjectBuilder b(extra.get());
    if (queryResult.stats != nullptr) {
      VPackSlice stats = queryResult.stats->slice();
      if (!stats.isNone()) {
        extra->add("stats", stats);
      }
    }
    if (queryResult.profile != nullptr) {
      extra->add(VPackValue("profile"));
      extra->add(queryResult.profile->slice());
      queryResult.profile = nullptr;
    }
    if (queryResult.warnings == nullptr) {
      extra->add("warnings", VPackValue(VPackValueType::Array));
      extra->close();
    } else {
      extra->add(VPackValue("warnings"));
      extra->add(queryResult.warnings->slice());
    }
  } catch (...) {
    return nullptr;
  }
  return extra;
}

////////////////////////////////////////////////////////////////////////////////
/// @brief was docuBlock JSF_post_api_cursor
////////////////////////////////////////////////////////////////////////////////

void RestCursorHandler::createCursor() {
  if (_request->payload().isEmptyObject()) {
    generateError(rest::ResponseCode::BAD, 600);
    return;
  }

  std::vector<std::string> const& suffix = _request->suffix();

  if (suffix.size() != 0) {
<<<<<<< HEAD
    generateError(rest::ResponseCode::BAD,
                  TRI_ERROR_HTTP_BAD_PARAMETER, "expecting POST /_api/cursor");
=======
    generateError(rest::ResponseCode::BAD, TRI_ERROR_HTTP_BAD_PARAMETER,
                  "expecting POST /_api/cursor");
>>>>>>> ed111a39
    return;
  }

  try {
    bool parseSuccess = true;
    std::shared_ptr<VPackBuilder> parsedBody =
        parseVelocyPackBody(&VPackOptions::Defaults, parseSuccess);

    if (!parseSuccess) {
      return;
    }
    VPackSlice body = parsedBody.get()->slice();

    processQuery(body);
  } catch (arangodb::basics::Exception const& ex) {
    unregisterQuery();
    generateError(GeneralResponse::responseCode(ex.code()), ex.code(),
                  ex.what());
  } catch (std::bad_alloc const&) {
    unregisterQuery();
<<<<<<< HEAD
    generateError(rest::ResponseCode::SERVER_ERROR,
                  TRI_ERROR_OUT_OF_MEMORY);
  } catch (std::exception const& ex) {
    unregisterQuery();
    generateError(rest::ResponseCode::SERVER_ERROR,
                  TRI_ERROR_INTERNAL, ex.what());
  } catch (...) {
    unregisterQuery();
    generateError(rest::ResponseCode::SERVER_ERROR,
                  TRI_ERROR_INTERNAL);
=======
    generateError(rest::ResponseCode::SERVER_ERROR, TRI_ERROR_OUT_OF_MEMORY);
  } catch (std::exception const& ex) {
    unregisterQuery();
    generateError(rest::ResponseCode::SERVER_ERROR, TRI_ERROR_INTERNAL,
                  ex.what());
  } catch (...) {
    unregisterQuery();
    generateError(rest::ResponseCode::SERVER_ERROR, TRI_ERROR_INTERNAL);
>>>>>>> ed111a39
  }
}

////////////////////////////////////////////////////////////////////////////////
/// @brief was docuBlock JSF_post_api_cursor_identifier
////////////////////////////////////////////////////////////////////////////////

void RestCursorHandler::modifyCursor() {
  std::vector<std::string> const& suffix = _request->suffix();

  if (suffix.size() != 1) {
<<<<<<< HEAD
    generateError(rest::ResponseCode::BAD,
                  TRI_ERROR_HTTP_BAD_PARAMETER,
=======
    generateError(rest::ResponseCode::BAD, TRI_ERROR_HTTP_BAD_PARAMETER,
>>>>>>> ed111a39
                  "expecting PUT /_api/cursor/<cursor-id>");
    return;
  }

  std::string const& id = suffix[0];

  auto cursors = _vocbase->cursorRepository();
  TRI_ASSERT(cursors != nullptr);

  auto cursorId = static_cast<arangodb::CursorId>(
      arangodb::basics::StringUtils::uint64(id));
  bool busy;
  auto cursor = cursors->find(cursorId, busy);

  if (cursor == nullptr) {
    if (busy) {
      generateError(GeneralResponse::responseCode(TRI_ERROR_CURSOR_BUSY),
                    TRI_ERROR_CURSOR_BUSY);
    } else {
      generateError(GeneralResponse::responseCode(TRI_ERROR_CURSOR_NOT_FOUND),
                    TRI_ERROR_CURSOR_NOT_FOUND);
    }
    return;
  }

  try {
<<<<<<< HEAD
    setResponseCode(rest::ResponseCode::OK);

    // TODO needs to generalized
    auto* response = dynamic_cast<HttpResponse*>(_response.get());

    if (response == nullptr) {
      THROW_ARANGO_EXCEPTION(TRI_ERROR_INTERNAL);
    }

    // TODO: generalize to calling handler setPayload
    response->setContentType(rest::ContentType::JSON);

    response->body().appendChar('{');
    cursor->dump(response->body());
    response->body().appendText(",\"error\":false,\"code\":");
    response->body().appendInteger(
        static_cast<uint32_t>(response->responseCode()));
    response->body().appendChar('}');
=======
    VPackBuilder builder;
    builder.openObject();
    builder.add("error", VPackValue(false));
    builder.add("code", VPackValue(static_cast<int>(rest::ResponseCode::OK)));
    cursor->dump(builder);
    builder.close();

    _response->setContentType(rest::ContentType::JSON);
    generateResult(rest::ResponseCode::OK, builder.slice());
>>>>>>> ed111a39

    cursors->release(cursor);
  } catch (arangodb::basics::Exception const& ex) {
    cursors->release(cursor);

    generateError(GeneralResponse::responseCode(ex.code()), ex.code(),
                  ex.what());
  } catch (...) {
    cursors->release(cursor);
<<<<<<< HEAD

    generateError(rest::ResponseCode::SERVER_ERROR,
                  TRI_ERROR_INTERNAL);
=======
    generateError(rest::ResponseCode::SERVER_ERROR, TRI_ERROR_INTERNAL);
>>>>>>> ed111a39
  }
}

////////////////////////////////////////////////////////////////////////////////
/// @brief was docuBlock JSF_post_api_cursor_delete
////////////////////////////////////////////////////////////////////////////////

void RestCursorHandler::deleteCursor() {
  std::vector<std::string> const& suffix = _request->suffix();

  if (suffix.size() != 1) {
<<<<<<< HEAD
    generateError(rest::ResponseCode::BAD,
                  TRI_ERROR_HTTP_BAD_PARAMETER,
=======
    generateError(rest::ResponseCode::BAD, TRI_ERROR_HTTP_BAD_PARAMETER,
>>>>>>> ed111a39
                  "expecting DELETE /_api/cursor/<cursor-id>");
    return;
  }

  std::string const& id = suffix[0];

  auto cursors = _vocbase->cursorRepository();
  TRI_ASSERT(cursors != nullptr);

  auto cursorId = static_cast<arangodb::CursorId>(
      arangodb::basics::StringUtils::uint64(id));
  bool found = cursors->remove(cursorId);

  if (!found) {
<<<<<<< HEAD
    generateError(rest::ResponseCode::NOT_FOUND,
                  TRI_ERROR_CURSOR_NOT_FOUND);
=======
    generateError(rest::ResponseCode::NOT_FOUND, TRI_ERROR_CURSOR_NOT_FOUND);
>>>>>>> ed111a39
    return;
  }

  VPackBuilder builder;
  builder.openObject();
  builder.add("id", VPackValue(id));
  builder.add("error", VPackValue(false));
<<<<<<< HEAD
  builder.add(
      "code",
      VPackValue(static_cast<int>(rest::ResponseCode::ACCEPTED)));
=======
  builder.add("code",
              VPackValue(static_cast<int>(rest::ResponseCode::ACCEPTED)));
>>>>>>> ed111a39
  builder.close();

  generateResult(rest::ResponseCode::ACCEPTED, builder.slice());
}<|MERGE_RESOLUTION|>--- conflicted
+++ resolved
@@ -136,23 +136,8 @@
   TRI_ASSERT(qResult.isArray());
 
   {
-<<<<<<< HEAD
-    setResponseCode(rest::ResponseCode::CREATED);
-
-    // TODO needs to generalized
-    auto* response = dynamic_cast<HttpResponse*>(_response.get());
-
-    if (response == nullptr) {
-      THROW_ARANGO_EXCEPTION(TRI_ERROR_INTERNAL);
-    }
-
-    // TODO: generalize to calling handler setPayload
-    response->setContentType(rest::ContentType::JSON);
-
-=======
     resetResponse(rest::ResponseCode::CREATED);
     _response->setContentType(rest::ContentType::JSON);
->>>>>>> ed111a39
     std::shared_ptr<VPackBuilder> extra = buildExtra(queryResult);
     VPackSlice opts = options->slice();
 
@@ -205,23 +190,8 @@
       } catch (...) {
         THROW_ARANGO_EXCEPTION(TRI_ERROR_OUT_OF_MEMORY);
       }
-<<<<<<< HEAD
-
-      // TODO generalize
-      auto* httpResponse = dynamic_cast<HttpResponse*>(_response.get());
-
-      if (httpResponse == nullptr) {
-        THROW_ARANGO_EXCEPTION(TRI_ERROR_INTERNAL);
-      }
-
-      arangodb::basics::VelocyPackDumper dumper(
-          &(httpResponse->body()),
-          queryResult.context->getVPackOptionsForDump());
-      dumper.dumpValue(result.slice());
-=======
       generateResult(rest::ResponseCode::CREATED, result.slice(),
                      queryResult.context);
->>>>>>> ed111a39
       return;
     }
 
@@ -425,13 +395,8 @@
   std::vector<std::string> const& suffix = _request->suffix();
 
   if (suffix.size() != 0) {
-<<<<<<< HEAD
-    generateError(rest::ResponseCode::BAD,
-                  TRI_ERROR_HTTP_BAD_PARAMETER, "expecting POST /_api/cursor");
-=======
     generateError(rest::ResponseCode::BAD, TRI_ERROR_HTTP_BAD_PARAMETER,
                   "expecting POST /_api/cursor");
->>>>>>> ed111a39
     return;
   }
 
@@ -452,18 +417,6 @@
                   ex.what());
   } catch (std::bad_alloc const&) {
     unregisterQuery();
-<<<<<<< HEAD
-    generateError(rest::ResponseCode::SERVER_ERROR,
-                  TRI_ERROR_OUT_OF_MEMORY);
-  } catch (std::exception const& ex) {
-    unregisterQuery();
-    generateError(rest::ResponseCode::SERVER_ERROR,
-                  TRI_ERROR_INTERNAL, ex.what());
-  } catch (...) {
-    unregisterQuery();
-    generateError(rest::ResponseCode::SERVER_ERROR,
-                  TRI_ERROR_INTERNAL);
-=======
     generateError(rest::ResponseCode::SERVER_ERROR, TRI_ERROR_OUT_OF_MEMORY);
   } catch (std::exception const& ex) {
     unregisterQuery();
@@ -472,7 +425,6 @@
   } catch (...) {
     unregisterQuery();
     generateError(rest::ResponseCode::SERVER_ERROR, TRI_ERROR_INTERNAL);
->>>>>>> ed111a39
   }
 }
 
@@ -484,12 +436,7 @@
   std::vector<std::string> const& suffix = _request->suffix();
 
   if (suffix.size() != 1) {
-<<<<<<< HEAD
-    generateError(rest::ResponseCode::BAD,
-                  TRI_ERROR_HTTP_BAD_PARAMETER,
-=======
     generateError(rest::ResponseCode::BAD, TRI_ERROR_HTTP_BAD_PARAMETER,
->>>>>>> ed111a39
                   "expecting PUT /_api/cursor/<cursor-id>");
     return;
   }
@@ -516,26 +463,6 @@
   }
 
   try {
-<<<<<<< HEAD
-    setResponseCode(rest::ResponseCode::OK);
-
-    // TODO needs to generalized
-    auto* response = dynamic_cast<HttpResponse*>(_response.get());
-
-    if (response == nullptr) {
-      THROW_ARANGO_EXCEPTION(TRI_ERROR_INTERNAL);
-    }
-
-    // TODO: generalize to calling handler setPayload
-    response->setContentType(rest::ContentType::JSON);
-
-    response->body().appendChar('{');
-    cursor->dump(response->body());
-    response->body().appendText(",\"error\":false,\"code\":");
-    response->body().appendInteger(
-        static_cast<uint32_t>(response->responseCode()));
-    response->body().appendChar('}');
-=======
     VPackBuilder builder;
     builder.openObject();
     builder.add("error", VPackValue(false));
@@ -545,7 +472,6 @@
 
     _response->setContentType(rest::ContentType::JSON);
     generateResult(rest::ResponseCode::OK, builder.slice());
->>>>>>> ed111a39
 
     cursors->release(cursor);
   } catch (arangodb::basics::Exception const& ex) {
@@ -555,13 +481,7 @@
                   ex.what());
   } catch (...) {
     cursors->release(cursor);
-<<<<<<< HEAD
-
-    generateError(rest::ResponseCode::SERVER_ERROR,
-                  TRI_ERROR_INTERNAL);
-=======
     generateError(rest::ResponseCode::SERVER_ERROR, TRI_ERROR_INTERNAL);
->>>>>>> ed111a39
   }
 }
 
@@ -573,12 +493,7 @@
   std::vector<std::string> const& suffix = _request->suffix();
 
   if (suffix.size() != 1) {
-<<<<<<< HEAD
-    generateError(rest::ResponseCode::BAD,
-                  TRI_ERROR_HTTP_BAD_PARAMETER,
-=======
     generateError(rest::ResponseCode::BAD, TRI_ERROR_HTTP_BAD_PARAMETER,
->>>>>>> ed111a39
                   "expecting DELETE /_api/cursor/<cursor-id>");
     return;
   }
@@ -593,12 +508,7 @@
   bool found = cursors->remove(cursorId);
 
   if (!found) {
-<<<<<<< HEAD
-    generateError(rest::ResponseCode::NOT_FOUND,
-                  TRI_ERROR_CURSOR_NOT_FOUND);
-=======
     generateError(rest::ResponseCode::NOT_FOUND, TRI_ERROR_CURSOR_NOT_FOUND);
->>>>>>> ed111a39
     return;
   }
 
@@ -606,14 +516,8 @@
   builder.openObject();
   builder.add("id", VPackValue(id));
   builder.add("error", VPackValue(false));
-<<<<<<< HEAD
-  builder.add(
-      "code",
-      VPackValue(static_cast<int>(rest::ResponseCode::ACCEPTED)));
-=======
   builder.add("code",
               VPackValue(static_cast<int>(rest::ResponseCode::ACCEPTED)));
->>>>>>> ed111a39
   builder.close();
 
   generateResult(rest::ResponseCode::ACCEPTED, builder.slice());

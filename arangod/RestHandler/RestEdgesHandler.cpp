--- conflicted
+++ resolved
@@ -210,14 +210,10 @@
     generateError(GeneralResponse::ResponseCode::NOT_FOUND,
                   TRI_ERROR_ARANGO_COLLECTION_NOT_FOUND);
     return false;
-<<<<<<< HEAD
   } 
+
   if (colType != TRI_COL_TYPE_EDGE) {
-    generateError(HttpResponse::BAD, TRI_ERROR_ARANGO_COLLECTION_TYPE_INVALID);
-=======
-  } else if (colType != TRI_COL_TYPE_EDGE) {
     generateError(GeneralResponse::ResponseCode::BAD, TRI_ERROR_ARANGO_COLLECTION_TYPE_INVALID);
->>>>>>> 3bdbded5
     return false;
   }
 
@@ -270,7 +266,7 @@
 
     VPackBuilder tmp;
     arangodb::basics::JsonHelper::toVelocyPack(resultDocument.json(), tmp);
-    generateResult(HttpResponse::HttpResponseCode::OK, tmp.slice());
+    generateResult(GeneralResponse::ResponseCode::OK, tmp.slice());
 
     return true;
   }
@@ -329,7 +325,7 @@
   resultBuilder.close();
 
   // and generate a response
-  generateResult(HttpResponse::HttpResponseCode::OK, resultBuilder.slice(), trx.transactionContext());
+  generateResult(GeneralResponse::ResponseCode::OK, resultBuilder.slice(), trx.transactionContext());
 
   return true;
 }
@@ -355,7 +351,7 @@
       parseVelocyPackBody(&VPackOptions::Defaults, parseSuccess);
 
   if (!parseSuccess) {
-    generateError(HttpResponse::BAD, TRI_ERROR_HTTP_BAD_PARAMETER,
+    generateError(GeneralResponse::ResponseCode::BAD, TRI_ERROR_HTTP_BAD_PARAMETER,
                   "expected POST " + EDGES_PATH +
                       "/<collection-identifier>?direction=<direction>");
     // A body is required
@@ -405,7 +401,7 @@
 
   std::vector<traverser::TraverserExpression*> const expressions;
   if (ServerState::instance()->isCoordinator()) {
-    arangodb::rest::HttpResponse::HttpResponseCode responseCode;
+    GeneralResponse::ResponseCode responseCode;
     std::string contentType;
     arangodb::basics::Json resultDocument(arangodb::basics::Json::Object, 3);
 
@@ -428,7 +424,7 @@
 
     VPackBuilder tmp;
     arangodb::basics::JsonHelper::toVelocyPack(resultDocument.json(), tmp);
-    generateResult(HttpResponse::HttpResponseCode::OK, tmp.slice());
+    generateResult(GeneralResponse::ResponseCode::OK, tmp.slice());
 
     return true;
   }
@@ -486,7 +482,7 @@
   resultBuilder.close(); 
 
   // and generate a response
-  generateResult(HttpResponse::HttpResponseCode::OK, resultBuilder.slice(),
+  generateResult(GeneralResponse::ResponseCode::OK, resultBuilder.slice(),
                  trx.transactionContext());
 
   return true;

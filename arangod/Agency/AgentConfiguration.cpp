--- conflicted
+++ resolved
@@ -180,7 +180,7 @@
 
 
 std::vector<std::string> config_t::gossipPeers() const {
-  
+
   READ_LOCKER(readLocker, _lock);
   return _gossipPeers;
 }
@@ -195,7 +195,7 @@
 
 
 bool config_t::addToPool(std::pair<std::string,std::string> const& i) {
-  WRITE_LOCKER(readLocker, _lock);  
+  WRITE_LOCKER(readLocker, _lock);
   if (_pool.find(i.first) == _pool.end()) {
     _pool[i.first] = i.second;
   } else {
@@ -287,14 +287,14 @@
     LOG_TOPIC(ERR, Logger::AGENCY)
       << "Failed to override " << agencySizeStr << " from " << conf.toJson();
   }
-    
+
   if (conf.hasKey(poolSizeStr) && conf.get(poolSizeStr).isUInt()) {
     _poolSize = conf.get(poolSizeStr).getUInt();
   } else {
     LOG_TOPIC(ERR, Logger::AGENCY)
       << "Failed to override " << poolSizeStr << " from " << conf.toJson();
   }
-    
+
   if (conf.hasKey(minPingStr) && conf.get(minPingStr).isDouble()) {
     _minPing = conf.get(minPingStr).getDouble();
   } else {
@@ -313,7 +313,7 @@
     _pool.clear();
     for (auto const& peer : VPackArrayIterator(conf.get(poolStr))) {
       auto key = peer.get(idStr).copyString();
-      auto value = peer.get(endpointStr).copyString(); 
+      auto value = peer.get(endpointStr).copyString();
       _pool[key] = value;
     }
   } else {
@@ -365,7 +365,7 @@
 
 }
 
-  
+
 /// @brief vpack representation
 query_t config_t::toBuilder() const {
   query_t ret = std::make_shared<arangodb::velocypack::Builder>();
@@ -409,8 +409,8 @@
 
 
 /// @brief merge from persisted configuration
-bool config_t::merge(VPackSlice const& conf) { 
-  
+bool config_t::merge(VPackSlice const& conf) {
+
   WRITE_LOCKER(writeLocker, _lock); // All must happen under the lock or else ...
 
   _id = conf.get(idStr).copyString(); // I get my id
@@ -476,11 +476,7 @@
   ss << "Min RAFT interval: ";
   if (_minPing == 0) { // Command line beats persistence
     if (conf.hasKey(minPingStr)) {
-<<<<<<< HEAD
-      _minPing = conf.get(minPingStr).getNumericValue<double>();
-=======
       _minPing = conf.get(minPingStr).getDouble();
->>>>>>> c53428ce
       ss << _minPing << " (persisted)";
     } else {
       _minPing = 0.5;
@@ -495,11 +491,7 @@
   ss << "Max RAFT interval: ";
   if (_maxPing == 0) { // Command line beats persistence
     if (conf.hasKey(maxPingStr)) {
-<<<<<<< HEAD
-      _maxPing = conf.get(maxPingStr).getNumericValue<double>();
-=======
       _maxPing = conf.get(maxPingStr).getDouble();
->>>>>>> c53428ce
       ss << _maxPing << " (persisted)";
     } else {
       _maxPing = 2.5;
@@ -556,6 +548,5 @@
   LOG_TOPIC(DEBUG, Logger::AGENCY) << ss.str();
 
   return true;
-    
-}
-  +
+}

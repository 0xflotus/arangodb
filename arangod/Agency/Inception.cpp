--- conflicted
+++ resolved
@@ -60,7 +60,7 @@
   size_t i = 0;
   //bool cs = false;
   while (!this->isStopping()) {
-    
+
     config_t config = _agent->config(); // get a copy of conf
 
     query_t out = std::make_shared<Builder>();
@@ -75,23 +75,19 @@
     out->close();
 
     std::string path = "/_api/agency_priv/gossip";
-    
+
     for (auto const& p : config.gossipPeers()) { // gossip peers
       if (p != config.endpoint()) {
         std::string clientid = config.id() + std::to_string(i++);
         auto hf =
           std::make_unique<std::unordered_map<std::string, std::string>>();
         arangodb::ClusterComm::instance()->asyncRequest(
-<<<<<<< HEAD
-          clientid, 1, p, GeneralRequest::RequestType::POST, path,
-=======
-          "1", 1, p, rest::RequestType::POST, path,
->>>>>>> 0184399b
+          clientid, 1, p, rest::RequestType::POST, path,
           std::make_shared<std::string>(out->toJson()), hf,
           std::make_shared<GossipCallback>(_agent), 1.0, true);
       }
     }
-    
+
     for (auto const& pair : config.pool()) { // pool entries
       if (pair.second != config.endpoint()) {
         std::string clientid = config.id() + std::to_string(i++);

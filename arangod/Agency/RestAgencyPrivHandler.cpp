--- conflicted
+++ resolved
@@ -141,8 +141,6 @@
         } else {
           return reportBadQuery();  // bad query
         }
-<<<<<<< HEAD
-
       } else if (suffixes[0] == "add-server" || suffixes[0] == "remove-server" ) {
         auto tmp = std::make_shared<Builder>();
         { VPackObjectBuilder b(tmp.get());
@@ -190,9 +188,6 @@
         } catch (std::exception const& e) {
           LOG_TOPIC(ERR, Logger::AGENCY) << "Activation failed: " << e.what();
         }
-        
-=======
->>>>>>> c2fab4f4
       } else if (suffixes[0] == "gossip") {
         if (_request->requestType() != rest::RequestType::POST) {
           return reportMethodNotAllowed();

--- conflicted
+++ resolved
@@ -45,14 +45,8 @@
 ///    </li>
 ///    <li>@ref CommandLineArango
 ///     <ul>
-<<<<<<< HEAD
-///      <li>@ref CommandLineArangoHttpPort "server.http-port"</li>
-///      <li>@ref CommandLineArangoAdminPort "server.admin-port"</li>
+///      <li>@ref CommandLineArangoEndpoint "server.endpoint"</li>
 ///      <li>@ref CommandLineArangoHttpAuth "server.http-auth"</li>
-///      <li>@ref CommandLineArangoDisableAdminInterface "server.disable-admin-interface"</li>
-=======
-///      <li>@ref CommandLineArangoEndpoint "server.endpoint"</li>
->>>>>>> 7ea8cff7
 ///      <li>@ref CommandLineArangoDirectory "database.directory"</li>
 ///      <li>@ref CommandLineArangoMaximalJournalSize "database.maximal-journal-size"</li>
 ///      <li>@ref CommandLineArangoWaitForSync "database.wait-for-sync"</li>

////////////////////////////////////////////////////////////////////////////////
/// DISCLAIMER
///
/// Copyright 2014-2016 ArangoDB GmbH, Cologne, Germany
/// Copyright 2004-2014 triAGENS GmbH, Cologne, Germany
///
/// Licensed under the Apache License, Version 2.0 (the "License");
/// you may not use this file except in compliance with the License.
/// You may obtain a copy of the License at
///
///     http://www.apache.org/licenses/LICENSE-2.0
///
/// Unless required by applicable law or agreed to in writing, software
/// distributed under the License is distributed on an "AS IS" BASIS,
/// WITHOUT WARRANTIES OR CONDITIONS OF ANY KIND, either express or implied.
/// See the License for the specific language governing permissions and
/// limitations under the License.
///
/// Copyright holder is ArangoDB GmbH, Cologne, Germany
///
/// @author Jan Steemann
////////////////////////////////////////////////////////////////////////////////

#include "RocksDBTransactionState.h"
#include "Aql/QueryCache.h"
#include "Basics/Exceptions.h"
#include "Cache/CacheManagerFeature.h"
#include "Cache/Manager.h"
#include "Cache/Transaction.h"
#include "Logger/Logger.h"
#include "RestServer/TransactionManagerFeature.h"
#include "RocksDBEngine/RocksDBCollection.h"
#include "RocksDBEngine/RocksDBCommon.h"
#include "RocksDBEngine/RocksDBSettingsManager.h"
#include "RocksDBEngine/RocksDBEngine.h"
#include "RocksDBEngine/RocksDBLogValue.h"
#include "RocksDBEngine/RocksDBMethods.h"
#include "RocksDBEngine/RocksDBTransactionCollection.h"
#include "StorageEngine/StorageEngine.h"
#include "StorageEngine/TransactionCollection.h"
#include "StorageEngine/TransactionManager.h"
#include "Transaction/Methods.h"
#include "Utils/ExecContext.h"
#include "VocBase/LogicalCollection.h"
#include "VocBase/ticks.h"

#include <rocksdb/utilities/transaction_db.h>
#include <rocksdb/options.h>
#include <rocksdb/status.h>
#include <rocksdb/utilities/optimistic_transaction_db.h>
#include <rocksdb/utilities/transaction.h>
#include <rocksdb/utilities/write_batch_with_index.h>

using namespace arangodb;

// for the RocksDB engine we do not need any additional data
struct RocksDBTransactionData final : public TransactionData {};

/// @brief transaction type
RocksDBTransactionState::RocksDBTransactionState(
    TRI_vocbase_t* vocbase, transaction::Options const& options)
    : TransactionState(vocbase, options),
      _rocksTransaction(nullptr),
      _snapshot(nullptr),
      _rocksWriteOptions(),
      _rocksReadOptions(),
      _cacheTx(nullptr),
      _numCommits(0),
      _numInternal(0),
      _numInserts(0),
      _numUpdates(0),
      _numRemoves(0),
      _lastUsedCollection(0),
      _keys{_arena},
      _parallel(false) {}

/// @brief free a transaction container
RocksDBTransactionState::~RocksDBTransactionState() {
  cleanupTransaction();
  for (auto& it : _keys) {
    delete it;
  }
}

/// @brief start a transaction
Result RocksDBTransactionState::beginTransaction(transaction::Hints hints) {
  LOG_TRX(this, _nestingLevel) << "beginning " << AccessMode::typeString(_type)
                               << " transaction";

  if (_nestingLevel == 0) {
    // set hints
    _hints = hints;
  }

  Result result = useCollections(_nestingLevel);
  if (result.ok()) {
    // all valid
    if (_nestingLevel == 0) {
      updateStatus(transaction::Status::RUNNING);
    }
  } else {
    // something is wrong
    if (_nestingLevel == 0) {
      updateStatus(transaction::Status::ABORTED);
    }

    // free what we have got so far
    unuseCollections(_nestingLevel);

    return result;
  }

  if (_nestingLevel == 0) {
    // get a new id
    _id = TRI_NewTickServer();

    // register a protector (intentionally empty)
    auto data = std::make_unique<RocksDBTransactionData>();
    TransactionManagerFeature::manager()->registerTransaction(_id,
                                                              std::move(data));

    TRI_ASSERT(_rocksTransaction == nullptr);
    TRI_ASSERT(_cacheTx == nullptr);

    // start cache transaction
    _cacheTx =
        CacheManagerFeature::MANAGER->beginTransaction(isReadOnlyTransaction());

    rocksdb::TransactionDB* db = rocksutils::globalRocksDB();
    _rocksReadOptions.prefix_same_as_start = true; // should always be true

    if (isReadOnlyTransaction()) {
      // server wide replication may insert a snapshot
      if (_snapshot == nullptr) {
        // we must call ReleaseSnapshot at some point
        _snapshot = db->GetSnapshot();
      }
      TRI_ASSERT(_snapshot != nullptr);
      _rocksReadOptions.snapshot = _snapshot;
      _rocksMethods.reset(new RocksDBReadOnlyMethods(this));
    } else {
      TRI_ASSERT(_snapshot == nullptr);
      createTransaction();
      if (hasHint(transaction::Hints::Hint::SINGLE_OPERATION)) {
        _rocksReadOptions.snapshot = _rocksTransaction->GetSnapshot();
      } else {
        TRI_ASSERT(_options.intermediateCommitCount != UINT64_MAX ||
                   _options.intermediateCommitSize != UINT64_MAX);
        // we must call ReleaseSnapshot at some point
        _snapshot = db->GetSnapshot();
        _rocksReadOptions.snapshot = _snapshot;
        TRI_ASSERT(_snapshot != nullptr);
      }
      TRI_ASSERT(_rocksReadOptions.snapshot != nullptr);

      // under some circumstances we can use untracking Put/Delete methods,
      // but we need to be sure this does not cause any lost updates or other
      // inconsistencies.
      // TODO: enable this optimization once these circumstances are clear
      // and fully covered by tests
      if (false && isExclusiveTransactionOnSingleCollection()) {
        _rocksMethods.reset(new RocksDBTrxUntrackedMethods(this));
      } else {
        _rocksMethods.reset(new RocksDBTrxMethods(this));
      }
    }
  } else {
    TRI_ASSERT(_status == transaction::Status::RUNNING);
  }

  return result;
}

// create a rocksdb transaction. will only be called for write transactions
void RocksDBTransactionState::createTransaction() {
  TRI_ASSERT(!isReadOnlyTransaction());

  // start rocks transaction
  rocksdb::TransactionDB* db = rocksutils::globalRocksDB();
  rocksdb::TransactionOptions trxOpts;
  trxOpts.set_snapshot = true;
<<<<<<< HEAD
  trxOpts.deadlock_detect = !hasHint(transaction::Hints::Hint::NO_DLD);

  _rocksTransaction.reset(db->BeginTransaction(_rocksWriteOptions, trxOpts));

  // set begin marker
=======
  // unclear performance implications do not use for now
  //trxOpts.deadlock_detect = !hasHint(transaction::Hints::Hint::NO_DLD);
  
  TRI_ASSERT(_rocksTransaction == nullptr ||
             _rocksTransaction->GetState() == rocksdb::Transaction::COMMITED ||
             _rocksTransaction->GetState() == rocksdb::Transaction::ROLLEDBACK);
  _rocksTransaction = db->BeginTransaction(_rocksWriteOptions, trxOpts, _rocksTransaction);
  
  // add transaction begin marker
>>>>>>> dce67772
  if (!hasHint(transaction::Hints::Hint::SINGLE_OPERATION)) {
    RocksDBLogValue header =
        RocksDBLogValue::BeginTransaction(_vocbase->id(), _id);
    _rocksTransaction->PutLogData(header.slice());
#ifdef ARANGODB_ENABLE_MAINTAINER_MODE
    TRI_ASSERT(_numLogdata == 0);
    ++_numLogdata;
#endif
  }
  TRI_ASSERT(_lastUsedCollection == 0);
}

void RocksDBTransactionState::cleanupTransaction() noexcept {
  delete _rocksTransaction;
  _rocksTransaction = nullptr;
  if (_cacheTx != nullptr) {
    // note: endTransaction() will delete _cacheTrx!
    CacheManagerFeature::MANAGER->endTransaction(_cacheTx);
    _cacheTx = nullptr;
  }
  if (_snapshot != nullptr) {
    rocksdb::TransactionDB* db = rocksutils::globalRocksDB();
    db->ReleaseSnapshot(_snapshot);
    _snapshot = nullptr;
  }
}

arangodb::Result RocksDBTransactionState::internalCommit() {
  TRI_ASSERT(_rocksTransaction != nullptr);
#ifdef ARANGODB_ENABLE_MAINTAINER_MODE
  uint64_t x = _numInserts + _numRemoves + _numUpdates;
  if (hasHint(transaction::Hints::Hint::SINGLE_OPERATION)) {
    TRI_ASSERT(x <= 1 && _numLogdata == x);
  } else {
    if (_numLogdata < 1 + (x > 0 ? 1 : 0) + _numRemoves) {
      LOG_TOPIC(ERR, Logger::FIXME)
      << "_numInserts " << _numInserts << "  "
      << "_numRemoves " << _numRemoves << "  "
      << "_numUpdates " << _numUpdates << "  "
      << "_numLogdata " << _numLogdata;
    }
    // begin transaction + n DocumentOpsPrologue + m doc removes
    TRI_ASSERT(_numLogdata >= 1 + (x > 0 ? 1 : 0) + _numRemoves);
  }
#endif

  ExecContext const* exe = ExecContext::CURRENT;
  if (!isReadOnlyTransaction() && exe != nullptr) {
    bool cancelRW = !ServerState::writeOpsEnabled() && !exe->isSuperuser();
    if (exe->isCanceled() || cancelRW) {
      return Result(TRI_ERROR_ARANGO_READ_ONLY, "server is in read-only mode");
    }
  }

  Result result;
  if (_rocksTransaction->GetNumKeys() > 0) {
    // set wait for sync flag if required
    if (waitForSync()) {
      _rocksWriteOptions.sync = true;
      _rocksTransaction->SetWriteOptions(_rocksWriteOptions);
    }

    ++_numCommits;
    result = rocksutils::convertStatus(_rocksTransaction->Commit());
<<<<<<< HEAD
    rocksdb::SequenceNumber latestSeq =
        rocksutils::globalRocksDB()->GetLatestSequenceNumber();
    if (!result.ok()) {
      return result;
    }

    if (_cacheTx != nullptr) {
      // note: endTransaction() will delete _cacheTx!
      CacheManagerFeature::MANAGER->endTransaction(_cacheTx);
      _cacheTx = nullptr;
    }

    for (auto& trxCollection : _collections) {
      RocksDBTransactionCollection* collection =
          static_cast<RocksDBTransactionCollection*>(trxCollection);
      int64_t adjustment = collection->numInserts() - collection->numRemoves();

      if (collection->numInserts() != 0 || collection->numRemoves() != 0 ||
          collection->revision() != 0) {
        RocksDBCollection* coll = static_cast<RocksDBCollection*>(
            trxCollection->collection()->getPhysical());
        coll->adjustNumberDocuments(adjustment);
        coll->setRevision(collection->revision());
        RocksDBEngine* engine =
            static_cast<RocksDBEngine*>(EngineSelectorFeature::ENGINE);

        RocksDBSettingsManager::CounterAdjustment update(
            latestSeq, collection->numInserts(), collection->numRemoves(),
            collection->revision());
        engine->settingsManager()->updateCounter(coll->objectId(), update);
=======
    rocksdb::SequenceNumber latestSeq = rocksutils::globalRocksDB()->GetLatestSequenceNumber();
    if (result.ok()) {
      for (auto& trxCollection : _collections) {
        RocksDBTransactionCollection* collection =
        static_cast<RocksDBTransactionCollection*>(trxCollection);
        int64_t adjustment = collection->numInserts() - collection->numRemoves();
        
        if (collection->numInserts() != 0 || collection->numRemoves() != 0 ||
            collection->revision() != 0) {
          RocksDBCollection* coll = static_cast<RocksDBCollection*>(trxCollection->collection()->getPhysical());
          coll->adjustNumberDocuments(adjustment);
          coll->setRevision(collection->revision());
          
          RocksDBEngine* engine = rocksutils::globalRocksEngine();
          RocksDBCounterManager::CounterAdjustment update(latestSeq, collection->numInserts(), collection->numRemoves(),
                                                          collection->revision());
          engine->counterManager()->updateCounter(coll->objectId(), update);
        }
        
        // we need this in case of an intermediate commit. The number of
        // initial documents is adjusted and numInserts / removes is set to 0
        collection->commitCounts();
>>>>>>> dce67772
      }
    }
  } else {
    // don't write anything if the transaction is empty
    result = rocksutils::convertStatus(_rocksTransaction->Rollback());
  }
<<<<<<< HEAD

  _rocksTransaction.reset();
=======
  
>>>>>>> dce67772
  return result;
}

/// @brief commit a transaction
Result RocksDBTransactionState::commitTransaction(
    transaction::Methods* activeTrx) {
  LOG_TRX(this, _nestingLevel) << "committing " << AccessMode::typeString(_type)
                               << " transaction";

  TRI_ASSERT(_status == transaction::Status::RUNNING);
  TRI_IF_FAILURE("TransactionWriteCommitMarker") {
    return Result(TRI_ERROR_DEBUG);
  }

  arangodb::Result res;
  if (_nestingLevel == 0) {
    if (_rocksTransaction != nullptr) {
      res = internalCommit();
    }
    
    if (res.ok()) {
      updateStatus(transaction::Status::COMMITTED);
      cleanupTransaction(); // deletes trx
    } else {
      abortTransaction(activeTrx); // deletes trx
    }
    TRI_ASSERT(!_rocksTransaction && !_cacheTx && !_snapshot);
  }

  unuseCollections(_nestingLevel);
  return res;
}

/// @brief abort and rollback a transaction
Result RocksDBTransactionState::abortTransaction(
    transaction::Methods* activeTrx) {
  LOG_TRX(this, _nestingLevel) << "aborting " << AccessMode::typeString(_type)
                               << " transaction";
  TRI_ASSERT(_status == transaction::Status::RUNNING);
  Result result;
  if (_nestingLevel == 0) {
    if (_rocksTransaction != nullptr) {
      rocksdb::Status status = _rocksTransaction->Rollback();
      result = rocksutils::convertStatus(status);
    }
    cleanupTransaction(); // deletes trx

    updateStatus(transaction::Status::ABORTED);
    if (hasOperations()) {
      // must clean up the query cache because the transaction
      // may have queried something via AQL that is now rolled back
      clearQueryCache();
    }
    TRI_ASSERT(!_rocksTransaction && !_cacheTx && !_snapshot);
  }

  unuseCollections(_nestingLevel);
  return result;
}

void RocksDBTransactionState::prepareOperation(
    TRI_voc_cid_t collectionId, TRI_voc_rid_t revisionId, StringRef const& key,
    TRI_voc_document_operation_e operationType) {
  TRI_ASSERT(!isReadOnlyTransaction());

  bool singleOp = hasHint(transaction::Hints::Hint::SINGLE_OPERATION);
  if (collectionId != _lastUsedCollection) {
    // single operations should never call this method twice
    // singleOp => lastUsedColl == 0
    TRI_ASSERT(!singleOp || _lastUsedCollection == 0);
    _lastUsedCollection = collectionId;

    if (!singleOp) {
      if (operationType != TRI_VOC_DOCUMENT_OPERATION_UNKNOWN) {
        RocksDBLogValue logValue =
            RocksDBLogValue::DocumentOpsPrologue(collectionId);
        _rocksTransaction->PutLogData(logValue.slice());
#ifdef ARANGODB_ENABLE_MAINTAINER_MODE
        ++_numLogdata;
#endif
      }
    } else {
      // singleOp => no modifications yet
      TRI_ASSERT(!singleOp || (_rocksTransaction->GetNumPuts() == 0 &&
                               _rocksTransaction->GetNumDeletes() == 0));
#ifdef ARANGODB_ENABLE_MAINTAINER_MODE
      TRI_ASSERT(_numLogdata == 0);
#endif

      switch (operationType) {
        case TRI_VOC_DOCUMENT_OPERATION_INSERT:
        case TRI_VOC_DOCUMENT_OPERATION_UPDATE:
        case TRI_VOC_DOCUMENT_OPERATION_REPLACE: {
          RocksDBLogValue logValue =
              RocksDBLogValue::SinglePut(_vocbase->id(), collectionId);
          _rocksTransaction->PutLogData(logValue.slice());
#ifdef ARANGODB_ENABLE_MAINTAINER_MODE
          ++_numLogdata;
#endif
          break;
        }
        case TRI_VOC_DOCUMENT_OPERATION_REMOVE: {
          TRI_ASSERT(!key.empty());
          RocksDBLogValue logValue =
              RocksDBLogValue::SingleRemove(_vocbase->id(), collectionId, key);
          _rocksTransaction->PutLogData(logValue.slice());
#ifdef ARANGODB_ENABLE_MAINTAINER_MODE
          ++_numLogdata;
#endif
        } break;
        case TRI_VOC_DOCUMENT_OPERATION_UNKNOWN:
          break;
      }
    }
  }
  // we need to log the remove log entry, if we don't have the single
  // optimization
  if (!singleOp && operationType == TRI_VOC_DOCUMENT_OPERATION_REMOVE) {
    RocksDBLogValue logValue = RocksDBLogValue::DocumentRemove(key);
    _rocksTransaction->PutLogData(logValue.slice());
#ifdef ARANGODB_ENABLE_MAINTAINER_MODE
    ++_numLogdata;
#endif
  }
}

/// @brief add an operation for a transaction collection
RocksDBOperationResult RocksDBTransactionState::addOperation(
    TRI_voc_cid_t cid, TRI_voc_rid_t revisionId,
    TRI_voc_document_operation_e operationType, uint64_t operationSize,
    uint64_t keySize) {

  size_t currentSize =
      _rocksTransaction->GetWriteBatch()->GetWriteBatch()->GetDataSize();
  uint64_t newSize = currentSize + operationSize + keySize;
  if (newSize > _options.maxTransactionSize) {
    // we hit the transaction size limit
    std::string message =
        "aborting transaction because maximal transaction size limit of " +
        std::to_string(_options.maxTransactionSize) + " bytes is reached";
    return RocksDBOperationResult(Result(TRI_ERROR_RESOURCE_LIMIT, message));
  }

  auto collection =
      static_cast<RocksDBTransactionCollection*>(findCollection(cid));

  if (collection == nullptr) {
    std::string message = "collection '" + std::to_string(cid) +
                          "' not found in transaction state";
    THROW_ARANGO_EXCEPTION_MESSAGE(TRI_ERROR_INTERNAL, message);
  }

  // should not fail or fail with exception
  collection->addOperation(operationType, operationSize, revisionId);

  // clear the query cache for this collection
  if (arangodb::aql::QueryCache::instance()->mayBeActive()) {
    arangodb::aql::QueryCache::instance()->invalidate(
        _vocbase, collection->collectionName());
  }

  switch (operationType) {
    case TRI_VOC_DOCUMENT_OPERATION_UNKNOWN:
      break;
    case TRI_VOC_DOCUMENT_OPERATION_INSERT:
      ++_numInserts;
      break;
    case TRI_VOC_DOCUMENT_OPERATION_UPDATE:
    case TRI_VOC_DOCUMENT_OPERATION_REPLACE:
      ++_numUpdates;
      break;
    case TRI_VOC_DOCUMENT_OPERATION_REMOVE:
      ++_numRemoves;
      break;
  }

  // perform an intermediate commit if necessary
  checkIntermediateCommit(newSize);

  return RocksDBOperationResult();
}

/// @brief add an internal operation for a transaction
RocksDBOperationResult RocksDBTransactionState::addInternalOperation(
    uint64_t operationSize, uint64_t keySize) {

  size_t currentSize =
      _rocksTransaction->GetWriteBatch()->GetWriteBatch()->GetDataSize();
  uint64_t newSize = currentSize + operationSize + keySize;
  if (newSize > _options.maxTransactionSize) {
    // we hit the transaction size limit
    std::string message =
        "aborting transaction because maximal transaction size limit of " +
        std::to_string(_options.maxTransactionSize) + " bytes is reached";
    return RocksDBOperationResult(Result(TRI_ERROR_RESOURCE_LIMIT, message));
  }

  ++_numInternal;

  // perform an intermediate commit if necessary
  checkIntermediateCommit(newSize);

  return RocksDBOperationResult();
}

RocksDBMethods* RocksDBTransactionState::rocksdbMethods() {
  TRI_ASSERT(_rocksMethods);
  return _rocksMethods.get();
}

void RocksDBTransactionState::donateSnapshot(rocksdb::Snapshot const* snap) {
  TRI_ASSERT(_snapshot == nullptr);
  TRI_ASSERT(isReadOnlyTransaction());
  TRI_ASSERT(_status == transaction::Status::CREATED);
  _snapshot = snap;
}

rocksdb::Snapshot const* RocksDBTransactionState::stealSnapshot() {
  TRI_ASSERT(_snapshot != nullptr);
  TRI_ASSERT(isReadOnlyTransaction());
  TRI_ASSERT(_status == transaction::Status::COMMITTED || _status == transaction::Status::ABORTED);
  rocksdb::Snapshot const* snap = _snapshot;
  _snapshot = nullptr;
  return snap;
}

uint64_t RocksDBTransactionState::sequenceNumber() const {
  if (_snapshot != nullptr) {
    return static_cast<uint64_t>(_snapshot->GetSequenceNumber());
  } else if (_rocksTransaction) {
    return static_cast<uint64_t>(
        _rocksTransaction->GetSnapshot()->GetSequenceNumber());
  }
  TRI_ASSERT(false);
  THROW_ARANGO_EXCEPTION_MESSAGE(TRI_ERROR_INTERNAL, "No snapshot set");
}

void RocksDBTransactionState::checkIntermediateCommit(uint64_t newSize) {
  auto numOperations = _numInserts + _numUpdates + _numRemoves + _numInternal;
  // perform an intermediate commit
  // this will be done if either the "number of operations" or the
  // "transaction size" counters have reached their limit
  if (_options.intermediateCommitCount <= numOperations ||
      _options.intermediateCommitSize <= newSize) {
    TRI_ASSERT(!hasHint(transaction::Hints::Hint::SINGLE_OPERATION));
    LOG_TOPIC(DEBUG, Logger::ROCKSDB) << "INTERMEDIATE COMMIT!";
    internalCommit();
    _lastUsedCollection = 0;
    _numInternal = 0;
    _numInserts = 0;
    _numUpdates = 0;
    _numRemoves = 0;
#ifdef ARANGODB_ENABLE_MAINTAINER_MODE
    _numLogdata = 0;
#endif
    createTransaction();
  }
}

/// @brief temporarily lease a Builder object
RocksDBKey* RocksDBTransactionState::leaseRocksDBKey() {
  if (_keys.empty()) {
    // create a new key and return it
    return new RocksDBKey();
  }

  // re-use an existing builder
  RocksDBKey* k = _keys.back();
  _keys.pop_back();

  return k;
}

/// @brief return a temporary RocksDBKey object
void RocksDBTransactionState::returnRocksDBKey(RocksDBKey* key) {
  try {
    // put key back into our vector of keys
    _keys.emplace_back(key);
  } catch (...) {
    // no harm done. just wipe the key
    delete key;
  }
}

/// @brief constructor, leases a builder
RocksDBKeyLeaser::RocksDBKeyLeaser(transaction::Methods* trx)
      : _rtrx(RocksDBTransactionState::toState(trx)),
        _parallel(_rtrx->inParallelMode()),
        _key(_parallel ? &_internal : _rtrx->leaseRocksDBKey()) {
  TRI_ASSERT(_key != nullptr);
}

/// @brief destructor
RocksDBKeyLeaser::~RocksDBKeyLeaser() {
  if (!_parallel && _key != nullptr) {
    _rtrx->returnRocksDBKey(_key);
  }
}<|MERGE_RESOLUTION|>--- conflicted
+++ resolved
@@ -179,23 +179,15 @@
   rocksdb::TransactionDB* db = rocksutils::globalRocksDB();
   rocksdb::TransactionOptions trxOpts;
   trxOpts.set_snapshot = true;
-<<<<<<< HEAD
-  trxOpts.deadlock_detect = !hasHint(transaction::Hints::Hint::NO_DLD);
-
-  _rocksTransaction.reset(db->BeginTransaction(_rocksWriteOptions, trxOpts));
-
-  // set begin marker
-=======
   // unclear performance implications do not use for now
   //trxOpts.deadlock_detect = !hasHint(transaction::Hints::Hint::NO_DLD);
-  
+
   TRI_ASSERT(_rocksTransaction == nullptr ||
              _rocksTransaction->GetState() == rocksdb::Transaction::COMMITED ||
              _rocksTransaction->GetState() == rocksdb::Transaction::ROLLEDBACK);
   _rocksTransaction = db->BeginTransaction(_rocksWriteOptions, trxOpts, _rocksTransaction);
-  
+
   // add transaction begin marker
->>>>>>> dce67772
   if (!hasHint(transaction::Hints::Hint::SINGLE_OPERATION)) {
     RocksDBLogValue header =
         RocksDBLogValue::BeginTransaction(_vocbase->id(), _id);
@@ -260,73 +252,35 @@
 
     ++_numCommits;
     result = rocksutils::convertStatus(_rocksTransaction->Commit());
-<<<<<<< HEAD
-    rocksdb::SequenceNumber latestSeq =
-        rocksutils::globalRocksDB()->GetLatestSequenceNumber();
-    if (!result.ok()) {
-      return result;
-    }
-
-    if (_cacheTx != nullptr) {
-      // note: endTransaction() will delete _cacheTx!
-      CacheManagerFeature::MANAGER->endTransaction(_cacheTx);
-      _cacheTx = nullptr;
-    }
-
-    for (auto& trxCollection : _collections) {
-      RocksDBTransactionCollection* collection =
-          static_cast<RocksDBTransactionCollection*>(trxCollection);
-      int64_t adjustment = collection->numInserts() - collection->numRemoves();
-
-      if (collection->numInserts() != 0 || collection->numRemoves() != 0 ||
-          collection->revision() != 0) {
-        RocksDBCollection* coll = static_cast<RocksDBCollection*>(
-            trxCollection->collection()->getPhysical());
-        coll->adjustNumberDocuments(adjustment);
-        coll->setRevision(collection->revision());
-        RocksDBEngine* engine =
-            static_cast<RocksDBEngine*>(EngineSelectorFeature::ENGINE);
-
-        RocksDBSettingsManager::CounterAdjustment update(
-            latestSeq, collection->numInserts(), collection->numRemoves(),
-            collection->revision());
-        engine->settingsManager()->updateCounter(coll->objectId(), update);
-=======
     rocksdb::SequenceNumber latestSeq = rocksutils::globalRocksDB()->GetLatestSequenceNumber();
     if (result.ok()) {
       for (auto& trxCollection : _collections) {
         RocksDBTransactionCollection* collection =
         static_cast<RocksDBTransactionCollection*>(trxCollection);
         int64_t adjustment = collection->numInserts() - collection->numRemoves();
-        
+
         if (collection->numInserts() != 0 || collection->numRemoves() != 0 ||
             collection->revision() != 0) {
           RocksDBCollection* coll = static_cast<RocksDBCollection*>(trxCollection->collection()->getPhysical());
           coll->adjustNumberDocuments(adjustment);
           coll->setRevision(collection->revision());
-          
+
           RocksDBEngine* engine = rocksutils::globalRocksEngine();
-          RocksDBCounterManager::CounterAdjustment update(latestSeq, collection->numInserts(), collection->numRemoves(),
+          RocksDBSettingsManager::CounterAdjustment update(latestSeq, collection->numInserts(), collection->numRemoves(),
                                                           collection->revision());
-          engine->counterManager()->updateCounter(coll->objectId(), update);
+          engine->settingsManager()->updateCounter(coll->objectId(), update);
         }
-        
+
         // we need this in case of an intermediate commit. The number of
         // initial documents is adjusted and numInserts / removes is set to 0
         collection->commitCounts();
->>>>>>> dce67772
       }
     }
   } else {
     // don't write anything if the transaction is empty
     result = rocksutils::convertStatus(_rocksTransaction->Rollback());
   }
-<<<<<<< HEAD
-
-  _rocksTransaction.reset();
-=======
-  
->>>>>>> dce67772
+
   return result;
 }
 
@@ -346,7 +300,7 @@
     if (_rocksTransaction != nullptr) {
       res = internalCommit();
     }
-    
+
     if (res.ok()) {
       updateStatus(transaction::Status::COMMITTED);
       cleanupTransaction(); // deletes trx

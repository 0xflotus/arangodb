--- conflicted
+++ resolved
@@ -74,15 +74,10 @@
 }
 
 /// @brief transaction type
-<<<<<<< HEAD
-RocksDBTransactionState::RocksDBTransactionState(TRI_vocbase_t* vocbase,
-                                                 uint64_t maxTransSize)
-=======
 RocksDBTransactionState::RocksDBTransactionState(
     TRI_vocbase_t* vocbase, uint64_t maxTransSize,
     bool intermediateTransactionEnabled, uint64_t intermediateTransactionSize,
     uint64_t intermediateTransactionNumber)
->>>>>>> d8c19160
     : TransactionState(vocbase),
       _rocksReadOptions(),
       _cacheTx(nullptr),
@@ -92,12 +87,8 @@
       _intermediateTransactionNumber(intermediateTransactionNumber),
       _numInserts(0),
       _numUpdates(0),
-<<<<<<< HEAD
-      _numRemoves(0) {}
-=======
       _numRemoves(0),
       _intermediateTransactionEnabled(intermediateTransactionEnabled) {}
->>>>>>> d8c19160
 
 /// @brief free a transaction container
 RocksDBTransactionState::~RocksDBTransactionState() {
@@ -138,7 +129,7 @@
         _rocksWriteOptions, rocksdb::TransactionOptions()));
     _rocksTransaction->SetSnapshot();
     _rocksReadOptions.snapshot = _rocksTransaction->GetSnapshot();
-    
+
     /*LOG_TOPIC(ERR, Logger::FIXME)
         << "#" << _id << " BEGIN (read-only: " << isReadOnlyTransaction()
         << ")";*/
@@ -186,9 +177,11 @@
         _rocksWriteOptions.sync = true;
       }
 
-      // TODO wait for response on github issue to see how we can use the sequence number
+      // TODO wait for response on github issue to see how we can use the
+      // sequence number
       result = rocksutils::convertStatus(_rocksTransaction->Commit());
-      rocksdb::SequenceNumber latestSeq = rocksutils::globalRocksDB()->GetLatestSequenceNumber();
+      rocksdb::SequenceNumber latestSeq =
+          rocksutils::globalRocksDB()->GetLatestSequenceNumber();
       if (!result.ok()) {
         abortTransaction(activeTrx);
         return result;
@@ -220,8 +213,7 @@
           RocksDBEngine* engine =
               static_cast<RocksDBEngine*>(EngineSelectorFeature::ENGINE);
 
-          RocksDBCounterManager::CounterUpdate update(latestSeq,
-                                                      adjustment,
+          RocksDBCounterManager::CounterUpdate update(latestSeq, adjustment,
                                                       collection->revision());
           engine->counterManager()->updateCounter(coll->objectId(), update);
         }
@@ -286,11 +278,7 @@
     TRI_voc_cid_t cid, TRI_voc_rid_t revisionId,
     TRI_voc_document_operation_e operationType, uint64_t operationSize,
     uint64_t keySize) {
-<<<<<<< HEAD
-  Result res;
-=======
   RocksDBOperationResult res;
->>>>>>> d8c19160
 
   uint64_t newSize = _transactionSize + operationSize + keySize;
   if (_maxTransactionSize < newSize) {
@@ -331,7 +319,7 @@
 
   // signal if intermediate commit is required
   // this will be done if intermeadiate transactions are endabled
-  // and either the number of operations or the transaction size 
+  // and either the number of operations or the transaction size
   // has reached the limit
   if (_intermediateTransactionEnabled &&
       (_intermediateTransactionNumber <= numOperations ||

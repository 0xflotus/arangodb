--- conflicted
+++ resolved
@@ -162,10 +162,10 @@
   return TRI_ERROR_NO_ERROR;
 }
 
-<<<<<<< HEAD
 void RocksDBIndex::serializeEstimate(std::string&) const {
   // All indexes that do not have an estimator do not serialize anything.
-=======
+}
+
 void RocksDBIndex::truncate(transaction::Methods* trx) {
   RocksDBTransactionState* state = rocksutils::toRocksTransactionState(trx);
   rocksdb::Transaction* rtrx = state->rocksTransaction();
@@ -240,5 +240,4 @@
     default:
       THROW_ARANGO_EXCEPTION(TRI_ERROR_NOT_IMPLEMENTED);
   }
->>>>>>> e11ef2bf
 }
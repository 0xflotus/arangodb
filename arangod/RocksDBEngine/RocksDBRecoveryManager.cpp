--- conflicted
+++ resolved
@@ -118,7 +118,7 @@
 
 class WBReader final : public rocksdb::WriteBatch::Handler {
  public:
-  
+
   struct Operations {
     explicit Operations(rocksdb::SequenceNumber seq) : startSequenceNumber(seq) {};
     Operations(Operations const&) = delete;
@@ -131,7 +131,7 @@
     TRI_voc_rid_t lastRevisionId = 0;
     bool mustTruncate = false;
   };
-  
+
   std::unordered_map<uint64_t, WBReader::Operations> deltas;
   rocksdb::SequenceNumber currentSeqNum;
 
@@ -147,7 +147,7 @@
   TRI_voc_rid_t _lastRemovedDocRid = 0;
 
  public:
-  
+
   /// @param seqs sequence number from which to count operations
   explicit WBReader(std::unordered_map<uint64_t, rocksdb::SequenceNumber> const& seqs)
       : currentSeqNum(0) {
@@ -368,18 +368,6 @@
     LOG_TOPIC(TRACE, Logger::ENGINES) << "recovering DELETE " << RocksDBKey(key);
 
     if (column_family_id == RocksDBColumnFamily::documents()->GetID()) {
-<<<<<<< HEAD
-
-      if (shouldHandleDocument(key)) {
-        uint64_t objectId = RocksDBKey::objectId(key);
-        auto const& it = deltas.find(objectId);
-        if (it != deltas.end()) {
-          it->second._sequenceNum = currentSeqNum;
-          it->second._removed++;
-          if (_lastRemovedDocRid != 0) {
-            it->second._revisionId = _lastRemovedDocRid;
-          }
-=======
       uint64_t objectId = RocksDBKey::objectId(key);
       Operations* ops = nullptr;
       if (shouldHandleCollection(objectId, &ops)) {
@@ -388,7 +376,6 @@
         ops->removed++;
         if (_lastRemovedDocRid != 0) {
           ops->lastRevisionId = _lastRemovedDocRid;
->>>>>>> c1b1b861
         }
       }
       _lastRemovedDocRid = 0; // reset in any case
@@ -432,7 +419,7 @@
 
     return rocksdb::Status();
   }
-  
+
   rocksdb::Status DeleteRangeCF(uint32_t column_family_id,
                                 const rocksdb::Slice& begin_key,
                                 const rocksdb::Slice& end_key) override {
@@ -442,7 +429,7 @@
     for (auto helper : engine->recoveryHelpers()) {
       helper->DeleteRangeCF(column_family_id, begin_key, end_key);
     }
-    
+
     return rocksdb::Status(); // make WAL iterator happy
   }
 
@@ -473,7 +460,7 @@
             est->bufferTruncate(currentSeqNum + 1);
           }
         }
-        
+
         _lastRemovedDocRid = 0; // reset in any other case
         break;
       }
@@ -536,7 +523,7 @@
       if (rv.ok()) {
         LOG_TOPIC(TRACE, Logger::ENGINES)
             << "finished WAL scan with " << handler.deltas.size();
-        
+
         RocksDBSettingsManager* mgr = engine->settingsManager();
         for (auto& pair : handler.deltas) {
           WBReader::Operations const& ops = pair.second;
@@ -548,7 +535,7 @@
           adj._added = ops.added;
           adj._removed = ops.removed;
           adj._revisionId = ops.lastRevisionId;
-          
+
           mgr->updateCounter(pair.first, adj);
           LOG_TOPIC(TRACE, Logger::ENGINES)
               << "WAL recovered " << adj.added() << " PUTs and "

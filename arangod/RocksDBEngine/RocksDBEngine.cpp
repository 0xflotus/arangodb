////////////////////////////////////////////////////////////////////////////////
/// DISCLAIMER
///
/// Copyright 2014-2017 ArangoDB GmbH, Cologne, Germany
/// Copyright 2004-2014 triAGENS GmbH, Cologne, Germany
///
/// Licensed under the Apache License, Version 2.0 (the "License");
/// you may not use this file except in compliance with the License.
/// You may obtain a copy of the License at
///
///     http://www.apache.org/licenses/LICENSE-2.0
///
/// Unless required by applicable law or agreed to in writing, software
/// distributed under the License is distributed on an "AS IS" BASIS,
/// WITHOUT WARRANTIES OR CONDITIONS OF ANY KIND, either express or implied.
/// See the License for the specific language governing permissions and
/// limitations under the License.
///
/// Copyright holder is ArangoDB GmbH, Cologne, Germany
///
/// @author Jan Steemann
/// @author Jan Christoph Uhde
////////////////////////////////////////////////////////////////////////////////

#include "RocksDBEngine.h"
#include "ApplicationFeatures/RocksDBOptionFeature.h"
#include "Basics/Exceptions.h"
#include "Basics/FileUtils.h"
#include "Basics/ReadLocker.h"
#include "Basics/Result.h"
#include "Basics/RocksDBLogger.h"
#include "Basics/StaticStrings.h"
#include "Basics/Thread.h"
#include "Basics/VelocyPackHelper.h"
#include "Basics/WriteLocker.h"
#include "Basics/build.h"
#include "Cache/CacheManagerFeature.h"
#include "Cache/Manager.h"
#include "GeneralServer/RestHandlerFactory.h"
#include "Logger/Logger.h"
#include "ProgramOptions/ProgramOptions.h"
#include "ProgramOptions/Section.h"
#include "Rest/Version.h"
#include "RestHandler/RestHandlerCreator.h"
#include "RestServer/DatabasePathFeature.h"
#include "RestServer/ServerIdFeature.h"
#include "RestServer/ViewTypesFeature.h"
#include "RocksDBEngine/RocksDBAqlFunctions.h"
#include "RocksDBEngine/RocksDBBackgroundThread.h"
#include "RocksDBEngine/RocksDBCollection.h"
#include "RocksDBEngine/RocksDBColumnFamily.h"
#include "RocksDBEngine/RocksDBCommon.h"
#include "RocksDBEngine/RocksDBComparator.h"
#include "RocksDBEngine/RocksDBCounterManager.h"
#include "RocksDBEngine/RocksDBIncrementalSync.h"
#include "RocksDBEngine/RocksDBIndex.h"
#include "RocksDBEngine/RocksDBIndexFactory.h"
#include "RocksDBEngine/RocksDBKey.h"
#include "RocksDBEngine/RocksDBLogValue.h"
#include "RocksDBEngine/RocksDBOptimizerRules.h"
#include "RocksDBEngine/RocksDBPrefixExtractor.h"
#include "RocksDBEngine/RocksDBReplicationManager.h"
#include "RocksDBEngine/RocksDBReplicationTailing.h"
#include "RocksDBEngine/RocksDBRestHandlers.h"
#include "RocksDBEngine/RocksDBTransactionCollection.h"
#include "RocksDBEngine/RocksDBTransactionContextData.h"
#include "RocksDBEngine/RocksDBTransactionManager.h"
#include "RocksDBEngine/RocksDBTransactionState.h"
#include "RocksDBEngine/RocksDBTypes.h"
#include "RocksDBEngine/RocksDBV8Functions.h"
#include "RocksDBEngine/RocksDBValue.h"
#include "RocksDBEngine/RocksDBView.h"
#include "Transaction/Options.h"
#include "VocBase/replication-applier.h"
#include "VocBase/ticks.h"

#include <rocksdb/convenience.h>
#include <rocksdb/db.h>
#include <rocksdb/env.h>
#include <rocksdb/filter_policy.h>
#include <rocksdb/iterator.h>
#include <rocksdb/options.h>
#include <rocksdb/slice_transform.h>
#include <rocksdb/statistics.h>
#include <rocksdb/table.h>
#include <rocksdb/transaction_log.h>
#include <rocksdb/write_batch.h>

#include <velocypack/Iterator.h>
#include <velocypack/velocypack-aliases.h>

using namespace arangodb;
using namespace arangodb::application_features;
using namespace arangodb::options;

namespace arangodb {

std::string const RocksDBEngine::EngineName("rocksdb");
std::string const RocksDBEngine::FeatureName("RocksDBEngine");

// static variables for all existing column families
rocksdb::ColumnFamilyHandle* RocksDBColumnFamily::_definitions(nullptr);
rocksdb::ColumnFamilyHandle* RocksDBColumnFamily::_documents(nullptr);
rocksdb::ColumnFamilyHandle* RocksDBColumnFamily::_primary(nullptr);
rocksdb::ColumnFamilyHandle* RocksDBColumnFamily::_edge(nullptr);
rocksdb::ColumnFamilyHandle* RocksDBColumnFamily::_vpack(nullptr);
rocksdb::ColumnFamilyHandle* RocksDBColumnFamily::_geo(nullptr);
rocksdb::ColumnFamilyHandle* RocksDBColumnFamily::_fulltext(nullptr);
std::vector<rocksdb::ColumnFamilyHandle*> RocksDBColumnFamily::_allHandles;

// create the storage engine
RocksDBEngine::RocksDBEngine(application_features::ApplicationServer* server)
    : StorageEngine(server, EngineName, FeatureName, new RocksDBIndexFactory()),
      _db(nullptr),
      _vpackCmp(new RocksDBVPackComparator()),
      _maxTransactionSize(transaction::Options::defaultMaxTransactionSize),
      _intermediateCommitSize(
          transaction::Options::defaultIntermediateCommitSize),
      _intermediateCommitCount(
          transaction::Options::defaultIntermediateCommitCount),
      _pruneWaitTime(10.0),
      _releasedTick(0) {
  // inherits order from StorageEngine but requires "RocksDBOption" that is used
  // to configure this engine and the MMFiles PersistentIndexFeature
  startsAfter("RocksDBOption");
}

RocksDBEngine::~RocksDBEngine() { delete _db; }

// inherited from ApplicationFeature
// ---------------------------------

// add the storage engine's specifc options to the global list of options
void RocksDBEngine::collectOptions(
    std::shared_ptr<options::ProgramOptions> options) {
  options->addSection("rocksdb", "RocksDB engine specific configuration");

  // control transaction size for RocksDB engine
  options->addOption("--rocksdb.max-transaction-size",
                     "transaction size limit (in bytes)",
                     new UInt64Parameter(&_maxTransactionSize));

  options->addOption("--rocksdb.intermediate-commit-size",
                     "an intermediate commit will be performed automatically "
                     "when a transaction "
                     "has accumulated operations of this size (in bytes)",
                     new UInt64Parameter(&_intermediateCommitSize));

  options->addOption("--rocksdb.intermediate-commit-count",
                     "an intermediate commit will be performed automatically "
                     "when this number of "
                     "operations is reached in a transaction",
                     new UInt64Parameter(&_intermediateCommitCount));

  options->addOption("--rocksdb.wal-file-timeout",
                     "timeout after which unused WAL files are deleted",
                     new DoubleParameter(&_pruneWaitTime));

#ifdef USE_ENTERPRISE
  collectEnterpriseOptions(options);
#endif
}

// validate the storage engine's specific options
void RocksDBEngine::validateOptions(
    std::shared_ptr<options::ProgramOptions> options) {
  transaction::Options::setLimits(_maxTransactionSize, _intermediateCommitSize,
                                  _intermediateCommitCount);
#ifdef USE_ENTERPRISE
  validateEnterpriseOptions(options);
#endif
}

// preparation phase for storage engine. can be used for internal setup.
// the storage engine must not start any threads here or write any files
void RocksDBEngine::prepare() {
  // get base path from DatabaseServerFeature
  auto databasePathFeature =
      application_features::ApplicationServer::getFeature<DatabasePathFeature>(
          "DatabasePath");
  _basePath = databasePathFeature->directory();

  TRI_ASSERT(!_basePath.empty());

#ifdef USE_ENTERPRISE
  prepareEnterprise();
#endif
}

void RocksDBEngine::start() {
  // it is already decided that rocksdb is used
  if (!isEnabled()) {
    return;
  }

  LOG_TOPIC(TRACE, arangodb::Logger::ENGINES)
      << "rocksdb version " << rest::Version::getRocksDBVersion()
      << ", supported compression types: " << getCompressionSupport();

  // set the database sub-directory for RocksDB
  auto* databasePathFeature =
      ApplicationServer::getFeature<DatabasePathFeature>("DatabasePath");
  _path = databasePathFeature->subdirectoryName("engine-rocksdb");
    
  if (!basics::FileUtils::isDirectory(_path)) {
    std::string systemErrorStr;
    long errorNo;

    int res = TRI_CreateRecursiveDirectory(_path.c_str(), errorNo,
                                           systemErrorStr);

    if (res == TRI_ERROR_NO_ERROR) {
      LOG_TOPIC(TRACE, arangodb::Logger::ENGINES) << "created RocksDB data directory '" << _path << "'";
    } else {
      LOG_TOPIC(FATAL, arangodb::Logger::ENGINES) << "unable to create RocksDB data directory '" << _path << "': " << systemErrorStr;
      FATAL_ERROR_EXIT();
    }
  }
  
  // options imported set by RocksDBOptionFeature
  auto const* opts =
  ApplicationServer::getFeature<arangodb::RocksDBOptionFeature>(
                                                                "RocksDBOption");
  
  rocksdb::TransactionDBOptions transactionOptions;
  // number of locks per column_family
  transactionOptions.num_stripes = TRI_numberProcessors();
  transactionOptions.transaction_lock_timeout = opts->_transactionLockTimeout;

  _options.enable_pipelined_write = opts->_enablePipelinedWrite;
  _options.write_buffer_size = static_cast<size_t>(opts->_writeBufferSize);
  _options.max_write_buffer_number =
      static_cast<int>(opts->_maxWriteBufferNumber);
  _options.delayed_write_rate = opts->_delayedWriteRate;
  _options.min_write_buffer_number_to_merge =
      static_cast<int>(opts->_minWriteBufferNumberToMerge);
  _options.num_levels = static_cast<int>(opts->_numLevels);
  _options.level_compaction_dynamic_level_bytes = opts->_dynamicLevelBytes;
  _options.max_bytes_for_level_base = opts->_maxBytesForLevelBase;
  _options.max_bytes_for_level_multiplier =
      static_cast<int>(opts->_maxBytesForLevelMultiplier);
  _options.optimize_filters_for_hits = opts->_optimizeFiltersForHits;
  _options.use_direct_reads = opts->_useDirectReads;
  _options.use_direct_io_for_flush_and_compaction = opts->_useDirectIoForFlushAndCompaction;
  // limit the total size of WAL files. This forces the flush of memtables of
  // column families still backed by WAL files. If we would not do this, WAL
  // files may linger around forever and will not get removed
  _options.max_total_wal_size = opts->_maxTotalWalSize;

  if (opts->_walDirectory.empty()) {
    _options.wal_dir = basics::FileUtils::buildFilename(_path, "journals");
  } else {
    _options.wal_dir = opts->_walDirectory;
  }
  
  LOG_TOPIC(TRACE, arangodb::Logger::ROCKSDB) << "initializing RocksDB, path: '"
                                              << _path << "', WAL directory '" << _options.wal_dir << "'";

  
  if (opts->_skipCorrupted) {
    _options.wal_recovery_mode =
        rocksdb::WALRecoveryMode::kSkipAnyCorruptedRecords;
  } else {
    _options.wal_recovery_mode = rocksdb::WALRecoveryMode::kPointInTimeRecovery;
  }

  _options.max_background_jobs = static_cast<int>(opts->_maxBackgroundJobs);
  _options.max_subcompactions = static_cast<int>(opts->_maxSubcompactions);
  _options.use_fsync = opts->_useFSync;

  // only compress levels >= 2
  _options.compression_per_level.resize(_options.num_levels);
  for (int level = 0; level < _options.num_levels; ++level) {
    _options.compression_per_level[level] =
        (((uint64_t)level >= opts->_numUncompressedLevels)
             ? rocksdb::kSnappyCompression
             : rocksdb::kNoCompression);
  }

  // Number of files to trigger level-0 compaction. A value <0 means that
  // level-0 compaction will not be triggered by number of files at all.
  // Default: 4
  _options.level0_file_num_compaction_trigger =
      static_cast<int>(opts->_level0CompactionTrigger);

  // Soft limit on number of level-0 files. We start slowing down writes at this
  // point. A value <0 means that no writing slow down will be triggered by
  // number of files in level-0.
  _options.level0_slowdown_writes_trigger =
      static_cast<int>(opts->_level0SlowdownTrigger);

  // Maximum number of level-0 files.  We stop writes at this point.
  _options.level0_stop_writes_trigger =
      static_cast<int>(opts->_level0StopTrigger);

  _options.recycle_log_file_num = static_cast<size_t>(opts->_recycleLogFileNum);
  _options.compaction_readahead_size =
      static_cast<size_t>(opts->_compactionReadaheadSize);

#ifdef USE_ENTERPRISE
  configureEnterpriseRocksDBOptions(_options);
  startEnterprise();
#endif

  _options.env->SetBackgroundThreads(static_cast<int>(opts->_numThreadsHigh),
                                     rocksdb::Env::Priority::HIGH);
  _options.env->SetBackgroundThreads(static_cast<int>(opts->_numThreadsLow),
                                     rocksdb::Env::Priority::LOW);

  // intentionally set the RocksDB logger to warning because it will
  // log lots of things otherwise
  _options.info_log_level = rocksdb::InfoLogLevel::ERROR_LEVEL;
  auto logger = std::make_shared<RocksDBLogger>(_options.info_log_level);
  _options.info_log = logger;
  logger->disable();

  if (opts->_enableStatistics) {
    _options.statistics = rocksdb::CreateDBStatistics();
    // _options.stats_dump_period_sec = 1;
  }

  rocksdb::BlockBasedTableOptions table_options;
  if (opts->_blockCacheSize > 0) {
    table_options.block_cache = rocksdb::NewLRUCache(opts->_blockCacheSize,
                                      static_cast<int>(opts->_blockCacheShardBits));
    //table_options.cache_index_and_filter_blocks = opts->_compactionReadaheadSize > 0;
  } else {
    table_options.no_block_cache = true;
  }
  table_options.block_size = opts->_tableBlockSize;
  table_options.filter_policy.reset(rocksdb::NewBloomFilterPolicy(10, true));
  
  _options.table_factory.reset(
      rocksdb::NewBlockBasedTableFactory(table_options));
  
  _options.create_if_missing = true;
  _options.create_missing_column_families = true;
  _options.max_open_files = -1;

  // WAL_ttl_seconds needs to be bigger than the sync interval of the count
  // manager. Should be several times bigger counter_sync_seconds
  _options.WAL_ttl_seconds = 60 * 60 * 24 * 30;  // we manage WAL file deletion
  // ourselves, don't let RocksDB
  // garbage collect them
  _options.WAL_size_limit_MB = 0;
  _options.memtable_prefix_bloom_size_ratio = 0.2;  // TODO: pick better value?
  // TODO: enable memtable_insert_with_hint_prefix_extractor?
  _options.bloom_locality = 1;

  // cf options for definitons (dbs, collections, views, ...)
  rocksdb::ColumnFamilyOptions definitionsCF(_options);
  
  // cf options with fixed 8 byte object id prefix for documents
  rocksdb::ColumnFamilyOptions fixedPrefCF(_options);
  fixedPrefCF.prefix_extractor = std::shared_ptr<rocksdb::SliceTransform const>(rocksdb::NewFixedPrefixTransform(RocksDBKey::objectIdSize()));
  
  // construct column family options with prefix containing indexed value
  rocksdb::ColumnFamilyOptions dynamicPrefCF(_options);
  dynamicPrefCF.prefix_extractor = std::make_shared<RocksDBPrefixExtractor>();
  // also use hash-search based SST file format
  rocksdb::BlockBasedTableOptions tblo(table_options);
  tblo.index_type = rocksdb::BlockBasedTableOptions::IndexType::kHashSearch;
  dynamicPrefCF.table_factory = std::shared_ptr<rocksdb::TableFactory>(
      rocksdb::NewBlockBasedTableFactory(tblo));
  
  // velocypack based index variants with custom comparator
  rocksdb::ColumnFamilyOptions vpackFixedPrefCF(fixedPrefCF);
  vpackFixedPrefCF.comparator = _vpackCmp.get();

  // create column families
  std::vector<rocksdb::ColumnFamilyDescriptor> cfFamilies;
  // no prefix families for default column family (Has to be there)
  cfFamilies.emplace_back(rocksdb::kDefaultColumnFamilyName,
                          definitionsCF);                       // 0
  cfFamilies.emplace_back("Documents", fixedPrefCF);            // 1
  cfFamilies.emplace_back("PrimaryIndex", fixedPrefCF);         // 2
  cfFamilies.emplace_back("EdgeIndex", dynamicPrefCF);          // 3
  cfFamilies.emplace_back("VPackIndex", vpackFixedPrefCF);      // 4
  cfFamilies.emplace_back("GeoIndex", fixedPrefCF);             // 5
  cfFamilies.emplace_back("FulltextIndex", fixedPrefCF);        // 6
  // DO NOT FORGET TO DESTROY THE CFs ON CLOSE

  std::vector<rocksdb::ColumnFamilyHandle*> cfHandles;
  size_t const numberOfColumnFamilies =
      RocksDBColumnFamily::minNumberOfColumnFamilies;
  bool dbExisted = false;
  {
    rocksdb::Options testOptions;
    testOptions.create_if_missing = false;
    testOptions.create_missing_column_families = false;
    testOptions.env = _options.env;
    std::vector<std::string> existingColumnFamilies;
    rocksdb::Status status = rocksdb::DB::ListColumnFamilies(
        testOptions, _path, &existingColumnFamilies);
    if (!status.ok()) {
      // check if we have found the database directory or not
      Result res = rocksutils::convertStatus(status);
      if (res.errorNumber() != TRI_ERROR_ARANGO_IO_ERROR) {
        // not an I/O error. so we better report the error and abort here
        LOG_TOPIC(FATAL, arangodb::Logger::STARTUP)
            << "unable to initialize RocksDB engine: " << status.ToString();
        FATAL_ERROR_EXIT();
      }
    }

    if (status.ok()) {
      dbExisted = true;
      // we were able to open the database.
      // now check which column families are present in the db
      std::string names;
      for (auto const& it : existingColumnFamilies) {
        if (!names.empty()) {
          names.append(", ");
        }
        names.append(it);
      }

      LOG_TOPIC(DEBUG, arangodb::Logger::STARTUP)
          << "found existing column families: " << names;

      for (auto const& it : cfFamilies) {
        auto it2 = std::find(existingColumnFamilies.begin(), existingColumnFamilies.end(), it.name);
      
        if (it2 == existingColumnFamilies.end()) {
          LOG_TOPIC(FATAL, arangodb::Logger::STARTUP)
              << "column family '" << it.name << "' is missing in database"
              << ". if you are upgrading from an earlier alpha or beta version of ArangoDB 3.2, "
              << "it is required to restart with a new database directory and "
                 "re-import data";
          FATAL_ERROR_EXIT();
        }
        
      }

      if (existingColumnFamilies.size() < numberOfColumnFamilies) {
        LOG_TOPIC(FATAL, arangodb::Logger::STARTUP)
            << "unexpected number of column families found in database ("
            << cfHandles.size() << "). "
            << "expecting at least " << numberOfColumnFamilies
            << ". if you are upgrading from an earlier alpha or beta version of ArangoDB 3.2, "
            << "it is required to restart with a new database directory and "
               "re-import data";
        FATAL_ERROR_EXIT();
      }
    }
  }

  rocksdb::Status status = rocksdb::TransactionDB::Open(
      _options, transactionOptions, _path, cfFamilies, &cfHandles, &_db);

  if (!status.ok()) {
    LOG_TOPIC(FATAL, arangodb::Logger::STARTUP)
        << "unable to initialize RocksDB engine: " << status.ToString();
    FATAL_ERROR_EXIT();
  }
  if (cfFamilies.size() != cfHandles.size()) {
    LOG_TOPIC(FATAL, arangodb::Logger::STARTUP)
        << "unable to initialize RocksDB column families";
    FATAL_ERROR_EXIT();
  }
  if (cfHandles.size() < numberOfColumnFamilies) {
    LOG_TOPIC(FATAL, arangodb::Logger::STARTUP)
        << "unexpected number of column families found in database. "
        << "got " << cfHandles.size() << ", expecting at least "
        << numberOfColumnFamilies;
    FATAL_ERROR_EXIT();
  }

  // set our column families
  RocksDBColumnFamily::_definitions = cfHandles[0];
  RocksDBColumnFamily::_documents = cfHandles[1];
  RocksDBColumnFamily::_primary = cfHandles[2];
  RocksDBColumnFamily::_edge = cfHandles[3];
  RocksDBColumnFamily::_vpack = cfHandles[4];
  RocksDBColumnFamily::_geo = cfHandles[5];
  RocksDBColumnFamily::_fulltext = cfHandles[6];
  RocksDBColumnFamily::_allHandles = cfHandles;
  TRI_ASSERT(RocksDBColumnFamily::_definitions->GetID() == 0);
  
  // try to find version
  const char version = rocksDBFormatVersion();
  auto key = RocksDBKey::SettingsValue(RocksDBSettingsType::Version);
  rocksdb::PinnableSlice oldVersion;
  rocksdb::Status s = _db->Get(rocksdb::ReadOptions(), cfHandles[0],
                               key.string(), &oldVersion);
  if (dbExisted) {
    if (s.IsNotFound() || oldVersion.data()[0] < version) {
      LOG_TOPIC(ERR, Logger::ENGINES)
      << "Your db directory is in an old format. Please delete the directory.";
      FATAL_ERROR_EXIT();
    } else if (oldVersion.data()[0] > version) {
      LOG_TOPIC(ERR, Logger::ENGINES)
      << "You are using an old version of ArangoDB, please update "
      << "before opening this dir.";
      FATAL_ERROR_EXIT();
    }
  }
  // store current version
  s = _db->Put(rocksdb::WriteOptions(), RocksDBColumnFamily::definitions(), key.string(),
               rocksdb::Slice(&version, sizeof(char)));
  TRI_ASSERT(s.ok());
  
  // only enable logger after RocksDB start
  logger->enable();

  TRI_ASSERT(_db != nullptr);
  _counterManager.reset(new RocksDBCounterManager(_db));
  _replicationManager.reset(new RocksDBReplicationManager());

  _counterManager->runRecovery();

  double const counter_sync_seconds = 2.5;
  _backgroundThread.reset(
      new RocksDBBackgroundThread(this, counter_sync_seconds));
  if (!_backgroundThread->start()) {
    LOG_TOPIC(FATAL, Logger::ENGINES)
        << "could not start rocksdb counter manager";
    FATAL_ERROR_EXIT();
  }

  if (!systemDatabaseExists()) {
    addSystemDatabase();
  }
}

void RocksDBEngine::stop() {
  if (!isEnabled()) {
    return;
  }
  replicationManager()->dropAll();

  if (_backgroundThread) {
    // stop the press
    _backgroundThread->beginShutdown();

    if (_counterManager) {
      _counterManager->sync(true);
    }

    // wait until background thread stops
    while (_backgroundThread->isRunning()) {
      usleep(10000);
    }
    _backgroundThread.reset();
  }
}

void RocksDBEngine::unprepare() {
  if (!isEnabled()) {
    return;
  }

  if (_db) {
    for (rocksdb::ColumnFamilyHandle* h : RocksDBColumnFamily::_allHandles) {
      _db->DestroyColumnFamilyHandle(h);
    }

    // now prune all obsolete WAL files
    determinePrunableWalFiles(0);
    pruneWalFiles();

    delete _db;
    _db = nullptr;
  }
}

TransactionManager* RocksDBEngine::createTransactionManager() {
  return new RocksDBTransactionManager();
}

transaction::ContextData* RocksDBEngine::createTransactionContextData() {
  return new RocksDBTransactionContextData();
}

TransactionState* RocksDBEngine::createTransactionState(
    TRI_vocbase_t* vocbase, transaction::Options const& options) {
  return new RocksDBTransactionState(vocbase, options);
}

TransactionCollection* RocksDBEngine::createTransactionCollection(
    TransactionState* state, TRI_voc_cid_t cid, AccessMode::Type accessType,
    int nestingLevel) {
  return new RocksDBTransactionCollection(state, cid, accessType, nestingLevel);
}

void RocksDBEngine::addParametersForNewCollection(VPackBuilder& builder,
                                                  VPackSlice info) {
  if (!info.hasKey("objectId")) {
    builder.add("objectId", VPackValue(std::to_string(TRI_NewTickServer())));
  }
}

void RocksDBEngine::addParametersForNewIndex(VPackBuilder& builder,
                                             VPackSlice info) {
  if (!info.hasKey("objectId")) {
    builder.add("objectId", VPackValue(std::to_string(TRI_NewTickServer())));
  }
}

// create storage-engine specific collection
PhysicalCollection* RocksDBEngine::createPhysicalCollection(
    LogicalCollection* collection, VPackSlice const& info) {
  return new RocksDBCollection(collection, info);
}

// create storage-engine specific view
PhysicalView* RocksDBEngine::createPhysicalView(LogicalView* view,
                                                VPackSlice const& info) {
  return new RocksDBView(view, info);
}

// inventory functionality
// -----------------------

void RocksDBEngine::getDatabases(arangodb::velocypack::Builder& result) {
  LOG_TOPIC(TRACE, Logger::STARTUP) << "getting existing databases";

  rocksdb::ReadOptions readOptions;
  std::unique_ptr<rocksdb::Iterator> iter(
      _db->NewIterator(readOptions, RocksDBColumnFamily::definitions()));
  result.openArray();
  auto rSlice = rocksDBSlice(RocksDBEntryType::Database);
  for (iter->Seek(rSlice); iter->Valid() && iter->key().starts_with(rSlice);
       iter->Next()) {
    auto slice = VPackSlice(iter->value().data());

    //// check format
    // id
    VPackSlice idSlice = slice.get("id");
    if (!idSlice.isString()) {
      LOG_TOPIC(ERR, arangodb::Logger::STARTUP)
          << "found invalid database declaration with non-string id: "
          << slice.toJson();
      THROW_ARANGO_EXCEPTION(TRI_ERROR_ARANGO_ILLEGAL_PARAMETER_FILE);
    }

    // deleted
    if (arangodb::basics::VelocyPackHelper::getBooleanValue(slice, "deleted",
                                                            false)) {
      TRI_voc_tick_t id = static_cast<TRI_voc_tick_t>(
          basics::StringUtils::uint64(idSlice.copyString()));

      // database is deleted, skip it!
      LOG_TOPIC(DEBUG, arangodb::Logger::STARTUP) << "found dropped database "
                                                  << id;

      dropDatabase(id);
      continue;
    }

    // name
    VPackSlice nameSlice = slice.get("name");
    if (!nameSlice.isString()) {
      LOG_TOPIC(ERR, arangodb::Logger::STARTUP)
          << "found invalid database declaration with non-string name: "
          << slice.toJson();
      THROW_ARANGO_EXCEPTION(TRI_ERROR_ARANGO_ILLEGAL_PARAMETER_FILE);
    }

    result.add(slice);
  }
  result.close();
}

void RocksDBEngine::getCollectionInfo(TRI_vocbase_t* vocbase, TRI_voc_cid_t cid,
                                      arangodb::velocypack::Builder& builder,
                                      bool includeIndexes,
                                      TRI_voc_tick_t maxTick) {
  builder.openObject();

  // read collection info from database
  auto key = RocksDBKey::Collection(vocbase->id(), cid);
  rocksdb::PinnableSlice value;
  rocksdb::ReadOptions options;
  rocksdb::Status res = _db->Get(options, RocksDBColumnFamily::definitions(),
                                 key.string(), &value);
  auto result = rocksutils::convertStatus(res);

  if (result.errorNumber() != TRI_ERROR_NO_ERROR) {
    THROW_ARANGO_EXCEPTION(result.errorNumber());
  }

  VPackSlice fullParameters = RocksDBValue::data(value);

  builder.add("parameters", fullParameters);

  if (includeIndexes) {
    // dump index information
    VPackSlice indexes = fullParameters.get("indexes");
    builder.add(VPackValue("indexes"));
    builder.openArray();
    if (indexes.isArray()) {
      for (auto const idx : VPackArrayIterator(indexes)) {
        // This is only allowed to contain user-defined indexes.
        // So we have to exclude Primary + Edge Types
        VPackSlice type = idx.get("type");
        TRI_ASSERT(type.isString());
        if (!type.isEqualString("primary") && !type.isEqualString("edge")) {
          builder.add(idx);
        }
      }
    }
    builder.close();
  }

  builder.close();
}

int RocksDBEngine::getCollectionsAndIndexes(
    TRI_vocbase_t* vocbase, arangodb::velocypack::Builder& result,
    bool wasCleanShutdown, bool isUpgrade) {
  rocksdb::ReadOptions readOptions;
  std::unique_ptr<rocksdb::Iterator> iter(
      _db->NewIterator(readOptions, RocksDBColumnFamily::definitions()));

  result.openArray();
  auto rSlice = rocksDBSlice(RocksDBEntryType::Collection);
  for (iter->Seek(rSlice); iter->Valid() && iter->key().starts_with(rSlice);
       iter->Next()) {
    if (vocbase->id() != RocksDBKey::databaseId(iter->key())) {
      continue;
    }

    auto slice = VPackSlice(iter->value().data());

    if (arangodb::basics::VelocyPackHelper::readBooleanValue(slice, "deleted",
                                                             false)) {
      continue;
    }
    result.add(slice);
  }

  result.close();

  return TRI_ERROR_NO_ERROR;
}

int RocksDBEngine::getViews(TRI_vocbase_t* vocbase,
                            arangodb::velocypack::Builder& result) {
  rocksdb::ReadOptions readOptions;
  std::unique_ptr<rocksdb::Iterator> iter(
      _db->NewIterator(readOptions, RocksDBColumnFamily::definitions()));

  result.openArray();
  auto bounds = RocksDBKeyBounds::DatabaseViews(vocbase->id());
  for (iter->Seek(bounds.start());
       iter->Valid() && iter->key().compare(bounds.end()) < 0;
       iter->Next()) {
    auto slice = VPackSlice(iter->value().data());

    LOG_TOPIC(TRACE, Logger::FIXME) << "got view slice: " << slice.toJson();

    if (arangodb::basics::VelocyPackHelper::readBooleanValue(slice, "deleted",
                                                             false)) {
      continue;
    }
    result.add(slice);
  }

  result.close();

  return TRI_ERROR_NO_ERROR;
}

std::string RocksDBEngine::databasePath(TRI_vocbase_t const* vocbase) const {
  return _basePath;
}

std::string RocksDBEngine::versionFilename(TRI_voc_tick_t id) const {
  return _basePath + TRI_DIR_SEPARATOR_CHAR + "VERSION-" + std::to_string(id);
}

std::string RocksDBEngine::collectionPath(TRI_vocbase_t const* vocbase,
                                          TRI_voc_cid_t id) const {
  return std::string();  // no path to be returned here
}

void RocksDBEngine::waitForSync(TRI_voc_tick_t tick) {
#ifndef _WIN32
  _db->GetBaseDB()->SyncWAL();
#endif
}

std::shared_ptr<arangodb::velocypack::Builder>
RocksDBEngine::getReplicationApplierConfiguration(TRI_vocbase_t* vocbase,
                                                  int& status) {
  auto key = RocksDBKey::ReplicationApplierConfig(vocbase->id());
  rocksdb::PinnableSlice value;

  auto db = rocksutils::globalRocksDB();
  auto opts = rocksdb::ReadOptions();
  auto s = db->Get(opts, RocksDBColumnFamily::definitions(), key.string(), &value);
  if (!s.ok()) {
    status = TRI_ERROR_FILE_NOT_FOUND;
    return std::shared_ptr<arangodb::velocypack::Builder>();
  }

  auto builder = std::make_shared<VPackBuilder>();
  builder->add(RocksDBValue::data(value));

  status = TRI_ERROR_NO_ERROR;
  return builder;
}

int RocksDBEngine::removeReplicationApplierConfiguration(
    TRI_vocbase_t* vocbase) {
  auto key = RocksDBKey::ReplicationApplierConfig(vocbase->id());

  auto status = rocksutils::globalRocksDBRemove(RocksDBColumnFamily::definitions(),
                                                key.string());
  if (!status.ok()) {
    return status.errorNumber();
  }

  return TRI_ERROR_NO_ERROR;
}

int RocksDBEngine::saveReplicationApplierConfiguration(
    TRI_vocbase_t* vocbase, arangodb::velocypack::Slice slice, bool doSync) {
  auto key = RocksDBKey::ReplicationApplierConfig(vocbase->id());
  auto value = RocksDBValue::ReplicationApplierConfig(slice);

  auto status = rocksutils::globalRocksDBPut(RocksDBColumnFamily::definitions(),
                                             key.string(), value.string());
  if (!status.ok()) {
    return status.errorNumber();
  }

  return TRI_ERROR_NO_ERROR;
}

// database, collection and index management
// -----------------------------------------

TRI_vocbase_t* RocksDBEngine::openDatabase(
    arangodb::velocypack::Slice const& args, bool isUpgrade, int& status) {
  VPackSlice idSlice = args.get("id");
  TRI_voc_tick_t id = static_cast<TRI_voc_tick_t>(
      basics::StringUtils::uint64(idSlice.copyString()));
  std::string const name = args.get("name").copyString();

  status = TRI_ERROR_NO_ERROR;

  return openExistingDatabase(id, name, true, isUpgrade);
}

TRI_vocbase_t* RocksDBEngine::createDatabase(
    TRI_voc_tick_t id, arangodb::velocypack::Slice const& args, int& status) {
  status = TRI_ERROR_NO_ERROR;
  auto vocbase = std::make_unique<TRI_vocbase_t>(TRI_VOCBASE_TYPE_NORMAL, id,
                                                 args.get("name").copyString());
  return vocbase.release();
}

int RocksDBEngine::writeCreateDatabaseMarker(TRI_voc_tick_t id,
                                             VPackSlice const& slice) {
  auto key = RocksDBKey::Database(id);
  auto value = RocksDBValue::Database(slice);
  rocksdb::WriteOptions options;  // TODO: check which options would make sense

  rocksdb::Status res = _db->Put(options, RocksDBColumnFamily::definitions(),
                                 key.string(), value.string());
  auto result = rocksutils::convertStatus(res);
  return result.errorNumber();
}

int RocksDBEngine::writeCreateCollectionMarker(TRI_voc_tick_t databaseId,
                                               TRI_voc_cid_t cid,
                                               VPackSlice const& slice,
                                               RocksDBLogValue&& logValue) {
  auto key = RocksDBKey::Collection(databaseId, cid);
  auto value = RocksDBValue::Collection(slice);
  rocksdb::WriteOptions options;  // TODO: check which options would make sense

  // Write marker + key into RocksDB inside one batch
  rocksdb::WriteBatch batch;
  batch.PutLogData(logValue.slice());
  batch.Put(RocksDBColumnFamily::definitions(), key.string(), value.string());
  rocksdb::Status res = _db->Write(options, &batch);

  auto result = rocksutils::convertStatus(res);
  return result.errorNumber();
}

void RocksDBEngine::prepareDropDatabase(TRI_vocbase_t* vocbase,
                                        bool useWriteMarker, int& status) {
  VPackBuilder builder;
  builder.openObject();
  builder.add("id", VPackValue(std::to_string(vocbase->id())));
  builder.add("name", VPackValue(vocbase->name()));
  builder.add("deleted", VPackValue(true));
  builder.close();

  status = writeCreateDatabaseMarker(vocbase->id(), builder.slice());
}

Result RocksDBEngine::dropDatabase(TRI_vocbase_t* database) {
  replicationManager()->drop(database);
  return dropDatabase(database->id());
}

void RocksDBEngine::waitUntilDeletion(TRI_voc_tick_t /* id */, bool /* force */,
                                      int& status) {
  // can delete databases instantly
  status = TRI_ERROR_NO_ERROR;
}

// wal in recovery
bool RocksDBEngine::inRecovery() {
  // recovery is handled outside of this engine
  return false;
}

void RocksDBEngine::recoveryDone(TRI_vocbase_t* vocbase) {
  // nothing to do here
}

std::string RocksDBEngine::createCollection(
    TRI_vocbase_t* vocbase, TRI_voc_cid_t cid,
    arangodb::LogicalCollection const* parameters) {
  VPackBuilder builder = parameters->toVelocyPackIgnore(
      {"path", "statusString"}, /*translate cid*/ true,
      /*for persistence*/ true);

  // should cause counter to be added to the manager
  // in case the collection is created for the first time
  VPackSlice objectId = builder.slice().get("objectId");
  if (objectId.isInteger()) {
    RocksDBCounterManager::CounterAdjustment adj;
    _counterManager->updateCounter(objectId.getUInt(), adj);
  }

  int res = writeCreateCollectionMarker(
      vocbase->id(), cid, builder.slice(),
      RocksDBLogValue::CollectionCreate(vocbase->id(), cid));

  if (res != TRI_ERROR_NO_ERROR) {
    THROW_ARANGO_EXCEPTION(res);
  }

  return std::string();  // no need to return a path
}

arangodb::Result RocksDBEngine::persistCollection(
    TRI_vocbase_t* vocbase, arangodb::LogicalCollection const* collection) {
  TRI_ASSERT(collection != nullptr);
  TRI_ASSERT(vocbase != nullptr);
  arangodb::Result result;
  if (inRecovery()) {
    // Nothing to do. In recovery we do not write markers.
    return result;
  }
  VPackBuilder builder =
      collection->toVelocyPackIgnore({"path", "statusString"}, true, true);
  VPackSlice const slice = builder.slice();

  auto cid = collection->cid();
  TRI_ASSERT(cid != 0);
  TRI_UpdateTickServer(static_cast<TRI_voc_tick_t>(cid));

  int res = writeCreateCollectionMarker(
      vocbase->id(), cid, slice,
      RocksDBLogValue::CollectionCreate(vocbase->id(), cid));
  result.reset(res);

#ifdef ARANGODB_ENABLE_MAINTAINER_MODE
  if (result.ok()) {
    RocksDBCollection* rcoll = toRocksDBCollection(collection->getPhysical());
    TRI_ASSERT(rcoll->numberDocuments() == 0);
  }
#endif
  return result;
}

arangodb::Result RocksDBEngine::dropCollection(
    TRI_vocbase_t* vocbase, arangodb::LogicalCollection* collection) {
  RocksDBCollection* coll = toRocksDBCollection(collection->getPhysical());
  uint64_t const numberDocuments = coll->numberDocuments();

  rocksdb::WriteOptions options;  // TODO: check which options would make sense

  // If we get here the collection is safe to drop.
  //
  // This uses the following workflow:
  // 1. Persist the drop.
  //   * if this fails the collection will remain!
  //   * if this succeeds the collection is gone from user point
  // 2. Drop all Documents
  //   * If this fails we give up => We have data-garbage in RocksDB, Collection
  //   is gone.
  // 3. Drop all Indexes
  //   * If this fails we give up => We have data-garbage in RocksDB, Collection
  //   is gone.
  // 4. If all succeeds we do not have data-garbage, all is gone.
  //
  // (NOTE: The above fails can only occur on full HDD or Machine dying. No
  // write conflicts possible)

  TRI_ASSERT(collection->status() == TRI_VOC_COL_STATUS_DELETED);

  // Prepare collection remove batch
  RocksDBLogValue logValue =
      RocksDBLogValue::CollectionDrop(vocbase->id(), collection->cid());
  rocksdb::WriteBatch batch;
  batch.PutLogData(logValue.slice());
  batch.Delete(RocksDBColumnFamily::definitions(),
      RocksDBKey::Collection(vocbase->id(), collection->cid()).string());
  rocksdb::Status res = _db->Write(options, &batch);

  // TODO FAILURE Simulate !res.ok()
  if (!res.ok()) {
    // Persisting the drop failed. Do NOT drop collection.
    return rocksutils::convertStatus(res);
  }

  // Now Collection is gone.
  // Cleanup data-mess

  // Unregister counter
  _counterManager->removeCounter(coll->objectId());

  // remove from map
  {
    WRITE_LOCKER(guard, _collectionMapLock);
    _collectionMap.erase(collection->cid());
  }

  // delete documents
  RocksDBKeyBounds bounds =
      RocksDBKeyBounds::CollectionDocuments(coll->objectId());
  auto result = rocksutils::removeLargeRange(_db, bounds, true);
  
  if (result.fail()) {
    // We try to remove all documents.
    // If it does not work they cannot be accessed any more and leaked.
    // User View remains consistent.
    return TRI_ERROR_NO_ERROR;
  }
  
#ifdef ARANGODB_ENABLE_MAINTAINER_MODE
  //check if documents have been deleted
  size_t numDocs = rocksutils::countKeyRange(rocksutils::globalRocksDB(), bounds, true);
  
  if (numDocs > 0) {
    std::string errorMsg("deletion check in collection drop failed - not all documents in the index have been deleted. remaining: ");
    errorMsg.append(std::to_string(numDocs));
    THROW_ARANGO_EXCEPTION_MESSAGE(TRI_ERROR_INTERNAL, errorMsg);
  }
#endif

  // delete indexes, RocksDBIndex::drop() has its own check
  std::vector<std::shared_ptr<Index>> vecShardIndex = coll->getIndexes();
  TRI_ASSERT(!vecShardIndex.empty());
  for (auto& index : vecShardIndex) {
    int dropRes = index->drop();
    
    if (dropRes != TRI_ERROR_NO_ERROR) {
      // We try to remove all indexed values.
      // If it does not work they cannot be accessed any more and leaked.
      // User View remains consistent.
      LOG_TOPIC(ERR, Logger::FIXME) << "unable to drop index: " << TRI_errno_string(dropRes);
      return TRI_ERROR_NO_ERROR;
    }
  }

  // run compaction for data only if collection contained a considerable
  // amount of documents. otherwise don't run compaction, because it will
  // slow things down a lot, especially during tests that create/drop LOTS
  // of collections
  if (numberDocuments >= 16384) {
    coll->compact();
  }

  // if we get here all documents / indexes are gone.
  // We have no data garbage left.
  return TRI_ERROR_NO_ERROR;
}

void RocksDBEngine::destroyCollection(TRI_vocbase_t* vocbase,
                                      arangodb::LogicalCollection*) {
  // not required
}

void RocksDBEngine::changeCollection(
    TRI_vocbase_t* vocbase, TRI_voc_cid_t id,
    arangodb::LogicalCollection const* parameters, bool doSync) {
  VPackBuilder builder = parameters->toVelocyPackIgnore(
      {"path", "statusString"}, /*translate cid*/ true,
      /*for persistence*/ true);

  int res = writeCreateCollectionMarker(
      vocbase->id(), id, builder.slice(),
      RocksDBLogValue::CollectionChange(vocbase->id(), id));

  if (res != TRI_ERROR_NO_ERROR) {
    THROW_ARANGO_EXCEPTION(res);
  }
}

arangodb::Result RocksDBEngine::renameCollection(
    TRI_vocbase_t* vocbase, arangodb::LogicalCollection const* collection,
    std::string const& oldName) {
  VPackBuilder builder =
      collection->toVelocyPackIgnore({"path", "statusString"}, true, true);
  int res = writeCreateCollectionMarker(
      vocbase->id(), collection->cid(), builder.slice(),
      RocksDBLogValue::CollectionRename(vocbase->id(), collection->cid(),
                                        StringRef(collection->name())));
  return arangodb::Result(res);
}

void RocksDBEngine::createIndex(TRI_vocbase_t* vocbase,
                                TRI_voc_cid_t collectionId,
                                TRI_idx_iid_t indexId,
                                arangodb::velocypack::Slice const& data) {}

void RocksDBEngine::unloadCollection(TRI_vocbase_t* vocbase,
                                     arangodb::LogicalCollection* collection) {
  // TODO: does anything else have to happen?
  collection->setStatus(TRI_VOC_COL_STATUS_UNLOADED);
}

void RocksDBEngine::createView(TRI_vocbase_t* vocbase, TRI_voc_cid_t id,
                               arangodb::LogicalView const*) {
  auto key = RocksDBKey::View(vocbase->id(), id);
  auto value = RocksDBValue::View(VPackSlice::emptyObjectSlice());

  auto status = rocksutils::globalRocksDBPut(RocksDBColumnFamily::definitions(),
                                             key.string(), value.string());
  if (!status.ok()) {
    THROW_ARANGO_EXCEPTION(status.errorNumber());
  }
}

arangodb::Result RocksDBEngine::persistView(
    TRI_vocbase_t* vocbase, arangodb::LogicalView const* logical) {
  auto physical = static_cast<RocksDBView*>(logical->getPhysical());
  return physical->persistProperties();
}

arangodb::Result RocksDBEngine::dropView(TRI_vocbase_t* vocbase,
                                         arangodb::LogicalView*) {
  // nothing to do here
  return {TRI_ERROR_NO_ERROR};
}

void RocksDBEngine::destroyView(TRI_vocbase_t* vocbase,
                                arangodb::LogicalView*) {
  // nothing to do here
}

void RocksDBEngine::changeView(TRI_vocbase_t* vocbase, TRI_voc_cid_t id,
                               arangodb::LogicalView const*, bool doSync) {
  // nothing to do here
}

void RocksDBEngine::signalCleanup(TRI_vocbase_t*) {
  // nothing to do here
}

int RocksDBEngine::shutdownDatabase(TRI_vocbase_t* vocbase) {
  return TRI_ERROR_NO_ERROR;
}

/// @brief Add engine-specific AQL functions.
void RocksDBEngine::addAqlFunctions() {
  RocksDBAqlFunctions::registerResources();
}

/// @brief Add engine-specific optimizer rules
void RocksDBEngine::addOptimizerRules() {
  RocksDBOptimizerRules::registerResources();
}

/// @brief Add engine-specific V8 functions
void RocksDBEngine::addV8Functions() {
  // there are no specific V8 functions here
  RocksDBV8Functions::registerResources();
}

/// @brief Add engine-specific REST handlers
void RocksDBEngine::addRestHandlers(rest::RestHandlerFactory* handlerFactory) {
  RocksDBRestHandlers::registerResources(handlerFactory);
}

void RocksDBEngine::addCollectionMapping(uint64_t objectId, TRI_voc_tick_t did,
                                         TRI_voc_cid_t cid) {
  if (objectId == 0) {
    return;
  }

  WRITE_LOCKER(guard, _collectionMapLock);
  _collectionMap[objectId] = std::make_pair(did, cid);
}

std::pair<TRI_voc_tick_t, TRI_voc_cid_t> RocksDBEngine::mapObjectToCollection(
    uint64_t objectId) const {
  READ_LOCKER(guard, _collectionMapLock);
  auto it = _collectionMap.find(objectId);
  if (it == _collectionMap.end()) {
    return {0, 0};
  }
  return it->second;
}

arangodb::Result RocksDBEngine::syncWal(bool waitForSync,
                                        bool waitForCollector,
                                        bool /*writeShutdownFile*/) {
  rocksdb::Status status;
#ifndef _WIN32
  // SyncWAL always reports "not implemented" on Windows
  status = _db->GetBaseDB()->SyncWAL();
  
  if (!status.ok()) {
    return rocksutils::convertStatus(status);
  }
#endif
  if (waitForCollector) {
    rocksdb::FlushOptions flushOptions;
    flushOptions.wait = waitForSync;

    for (auto cf : RocksDBColumnFamily::_allHandles) {
      status = _db->GetBaseDB()->Flush(flushOptions, cf);
      if (!status.ok()) {
        return rocksutils::convertStatus(status);
      }
    }
  }
  return arangodb::Result();
}

Result RocksDBEngine::createLoggerState(TRI_vocbase_t* vocbase,
                                        VPackBuilder& builder) {
  syncWal();

  builder.openObject();  // Base
  rocksdb::SequenceNumber lastTick = _db->GetLatestSequenceNumber();

  // "state" part
  builder.add("state", VPackValue(VPackValueType::Object));  // open
  builder.add("running", VPackValue(true));
  builder.add("lastLogTick", VPackValue(std::to_string(lastTick)));
  builder.add("lastUncommittedLogTick", VPackValue(std::to_string(lastTick)));
  builder.add("totalEvents",
              VPackValue(lastTick));  // s.numEvents + s.numEventsSync
  builder.add("time", VPackValue(utilities::timeString()));
  builder.close();

  // "server" part
  builder.add("server", VPackValue(VPackValueType::Object));  // open
  builder.add("version", VPackValue(ARANGODB_VERSION));
  builder.add("serverId", VPackValue(std::to_string(ServerIdFeature::getId())));
  builder.close();

  // "clients" part
  builder.add("clients", VPackValue(VPackValueType::Array));  // open
  if (vocbase != nullptr) {                                   // add clients
    auto allClients = vocbase->getReplicationClients();
    for (auto& it : allClients) {
      // One client
      builder.add(VPackValue(VPackValueType::Object));
      builder.add("serverId", VPackValue(std::to_string(std::get<0>(it))));

      char buffer[21];
      TRI_GetTimeStampReplication(std::get<1>(it), &buffer[0], sizeof(buffer));
      builder.add("time", VPackValue(buffer));

      builder.add("lastServedTick",
                  VPackValue(std::to_string(std::get<2>(it))));

      builder.close();
    }
  }
  builder.close();  // clients

  builder.close();  // base

  return Result{};
}

<<<<<<< HEAD
void RocksDBEngine::determinePrunableWalFiles(TRI_voc_tick_t minTickExternal) {
  WRITE_LOCKER(lock, _walFileLock);
=======
std::vector<std::string> RocksDBEngine::currentWalFiles() {
  rocksdb::VectorLogPtr files;
  std::vector<std::string> names;

  auto status = _db->GetSortedWalFiles(files);
  if (!status.ok()) {
    return names;  // TODO: error here?
  }

  for (size_t current = 0; current < files.size(); current++) {
    auto f = files[current].get();
    try {
      names.push_back(f->PathName());
    } catch (...) {
      return names;
    }
  }

  return names;
}

void RocksDBEngine::determinePrunableWalFiles(TRI_voc_tick_t minTickToKeep) {
>>>>>>> 0058a193
  rocksdb::VectorLogPtr files;

  TRI_voc_tick_t minTickToKeep = std::min(_releasedTick, minTickExternal);

  auto status = _db->GetSortedWalFiles(files);
  if (!status.ok()) {
    return;  // TODO: error here?
  }

  size_t lastLess = files.size();
  for (size_t current = 0; current < files.size(); current++) {
    auto f = files[current].get();
    if (f->StartSequence() < minTickToKeep) {
      lastLess = current;
    } else {
      break;
    }
  }

  // insert all candidate files into the map of deletable files
  if (lastLess > 0 && lastLess < files.size()) {
    for (size_t current = 0; current < lastLess; current++) {
      auto const& f = files[current].get();
      if (f->Type() == rocksdb::WalFileType::kArchivedLogFile) {
        if (_prunableWalFiles.find(f->PathName()) == _prunableWalFiles.end()) {
          _prunableWalFiles.emplace(f->PathName(),
                                    TRI_microtime() + _pruneWaitTime);
        }
      }
    }
  }
}

void RocksDBEngine::pruneWalFiles() {
  WRITE_LOCKER(lock, _walFileLock);

  // go through the map of WAL files that we have already and check if they are
  // "expired"
  for (auto it = _prunableWalFiles.begin(); it != _prunableWalFiles.end();
       /* no hoisting */) {
    // check if WAL file is expired
    if ((*it).second < TRI_microtime()) {
      auto s = _db->DeleteFile((*it).first);
      // apparently there is a case where a file was already deleted
      // but is still in _prunableWalFiles. In this case we get an invalid
      // argument response.
      if (s.ok() || s.IsInvalidArgument()) {
        it = _prunableWalFiles.erase(it);
        continue;
      }
    }
    // cannot delete this file yet... must forward iterator to prevent an
    // endless loop
    ++it;
  }
}

Result RocksDBEngine::dropDatabase(TRI_voc_tick_t id) {
  using namespace rocksutils;
  Result res;
  rocksdb::WriteOptions options;  // TODO: check which options would make sense

  // remove views
  for (auto const& val : viewKVPairs(id)) {
    res = globalRocksDBRemove(RocksDBColumnFamily::definitions(),
                              val.first.string(), options);
    if (res.fail()) {
      return res;
    }
  }

  size_t numDocsLeft = 0;

  // remove collections
  for (auto const& val : collectionKVPairs(id)) {
    // remove indexes
    VPackSlice indexes = val.second.slice().get("indexes");
    if (indexes.isArray()) {
      for (auto const& it : VPackArrayIterator(indexes)) {
        // delete index documents
        uint64_t objectId =
            basics::VelocyPackHelper::stringUInt64(it, "objectId");
        TRI_ASSERT(it.get("type").isString());
        Index::IndexType type = Index::type(it.get("type").copyString());
        bool unique =
            basics::VelocyPackHelper::getBooleanValue(it, "unique", false);

        bool prefix_same_as_start = type != Index::TRI_IDX_TYPE_EDGE_INDEX;

        RocksDBKeyBounds bounds =
            RocksDBIndex::getBounds(type, objectId, unique);

        res = rocksutils::removeLargeRange(_db, bounds, prefix_same_as_start);

        if (res.fail()) {
          return res;
        }

#ifdef ARANGODB_ENABLE_MAINTAINER_MODE
        //check if documents have been deleted
        numDocsLeft += rocksutils::countKeyRange(rocksutils::globalRocksDB(), bounds, prefix_same_as_start);
#endif
      }
    }
    
    uint64_t objectId =
        basics::VelocyPackHelper::stringUInt64(val.second.slice(), "objectId");
    // delete documents
    RocksDBKeyBounds bounds = RocksDBKeyBounds::CollectionDocuments(objectId);
    res = rocksutils::removeLargeRange(_db, bounds, true);
    if (res.fail()) {
      return res;
    }
    // delete collection meta-data
    _counterManager->removeCounter(objectId);
    res = globalRocksDBRemove(RocksDBColumnFamily::definitions(),
                              val.first.string(), options);
    if (res.fail()) {
      return res;
    }
    
#ifdef ARANGODB_ENABLE_MAINTAINER_MODE
    //check if documents have been deleted
    numDocsLeft += rocksutils::countKeyRange(rocksutils::globalRocksDB(), bounds, true);
#endif
  }

  auto key = RocksDBKey::Database(id);
  res = rocksutils::globalRocksDBRemove(RocksDBColumnFamily::definitions(),
                                        key.string(), options);

  // remove VERSION file for database. it's not a problem when this fails
  // because it will simply remain there and be ignored on subsequent starts
  TRI_UnlinkFile(versionFilename(id).c_str());
    
  if (numDocsLeft > 0) {
    std::string errorMsg("deletion check in drop database failed - not all documents have been deleted. remaining: ");
    errorMsg.append(std::to_string(numDocsLeft));
    THROW_ARANGO_EXCEPTION_MESSAGE(TRI_ERROR_INTERNAL, errorMsg);
  }

  return res;
}

bool RocksDBEngine::systemDatabaseExists() {
  velocypack::Builder builder;
  getDatabases(builder);

  for (auto const& item : velocypack::ArrayIterator(builder.slice())) {
    if (item.get("name").copyString() == StaticStrings::SystemDatabase) {
      return true;
    }
  }
  return false;
}

void RocksDBEngine::addSystemDatabase() {
  // create system database entry
  TRI_voc_tick_t id = TRI_NewTickServer();
  VPackBuilder builder;
  builder.openObject();
  builder.add("id", VPackValue(std::to_string(id)));
  builder.add("name", VPackValue(StaticStrings::SystemDatabase));
  builder.add("deleted", VPackValue(false));
  builder.close();

  int res = writeCreateDatabaseMarker(id, builder.slice());

  if (res != TRI_ERROR_NO_ERROR) {
    LOG_TOPIC(FATAL, arangodb::Logger::STARTUP)
        << "unable to write database marker: " << TRI_errno_string(res);
    FATAL_ERROR_EXIT();
  }
}

/// @brief open an existing database. internal function
TRI_vocbase_t* RocksDBEngine::openExistingDatabase(TRI_voc_tick_t id,
                                                   std::string const& name,
                                                   bool wasCleanShutdown,
                                                   bool isUpgrade) {
  auto vocbase =
      std::make_unique<TRI_vocbase_t>(TRI_VOCBASE_TYPE_NORMAL, id, name);

  // scan the database path for views
  try {
    VPackBuilder builder;
    int res = getViews(vocbase.get(), builder);

    if (res != TRI_ERROR_NO_ERROR) {
      THROW_ARANGO_EXCEPTION(res);
    }

    VPackSlice slice = builder.slice();
    TRI_ASSERT(slice.isArray());

    ViewTypesFeature* viewTypesFeature =
        application_features::ApplicationServer::getFeature<ViewTypesFeature>(
            "ViewTypes");

    for (auto const& it : VPackArrayIterator(slice)) {
      // we found a view that is still active

      std::string type = it.get("type").copyString();
      // will throw if type is invalid
      ViewCreator& creator = viewTypesFeature->creator(type);

      TRI_ASSERT(!it.get("id").isNone());

      std::shared_ptr<LogicalView> view =
          std::make_shared<arangodb::LogicalView>(vocbase.get(), it);

      StorageEngine::registerView(vocbase.get(), view);

      auto physical = static_cast<RocksDBView*>(view->getPhysical());
      TRI_ASSERT(physical != nullptr);

      view->spawnImplementation(creator, it, false);
      view->getImplementation()->open();
    }
  } catch (std::exception const& ex) {
    LOG_TOPIC(ERR, arangodb::Logger::FIXME) << "error while opening database: "
                                            << ex.what();
    throw;
  } catch (...) {
    LOG_TOPIC(ERR, arangodb::Logger::FIXME)
        << "error while opening database: unknown exception";
    throw;
  }

  // scan the database path for collections
  try {
    VPackBuilder builder;
    int res = getCollectionsAndIndexes(vocbase.get(), builder, wasCleanShutdown,
                                       isUpgrade);

    if (res != TRI_ERROR_NO_ERROR) {
      THROW_ARANGO_EXCEPTION(res);
    }

    VPackSlice slice = builder.slice();
    TRI_ASSERT(slice.isArray());

    for (auto const& it : VPackArrayIterator(slice)) {
      // we found a collection that is still active
      TRI_ASSERT(!it.get("id").isNone() || !it.get("cid").isNone());
      auto uniqCol =
          std::make_unique<arangodb::LogicalCollection>(vocbase.get(), it);
      auto collection = uniqCol.get();
      TRI_ASSERT(collection != nullptr);
      StorageEngine::registerCollection(vocbase.get(), uniqCol.get());
      // The vocbase has taken over control
      uniqCol.release();

      auto physical =
          static_cast<RocksDBCollection*>(collection->getPhysical());
      TRI_ASSERT(physical != nullptr);

      physical->deserializeIndexEstimates(counterManager());
      physical->deserializeKeyGenerator(counterManager());
      LOG_TOPIC(DEBUG, arangodb::Logger::FIXME) << "added document collection '"
                                                << collection->name() << "'";
    }

    return vocbase.release();
  } catch (std::exception const& ex) {
    LOG_TOPIC(ERR, arangodb::Logger::FIXME) << "error while opening database: "
                                            << ex.what();
    throw;
  } catch (...) {
    LOG_TOPIC(ERR, arangodb::Logger::FIXME)
        << "error while opening database: unknown exception";
    throw;
  }
}

RocksDBCounterManager* RocksDBEngine::counterManager() const {
  TRI_ASSERT(_counterManager);
  return _counterManager.get();
}

RocksDBReplicationManager* RocksDBEngine::replicationManager() const {
  TRI_ASSERT(_replicationManager);
  return _replicationManager.get();
}

void RocksDBEngine::getStatistics(VPackBuilder& builder) const {
  // add int properties
  auto addInt = [&](std::string const& s) {
    std::string v;
    if (_db->GetProperty(s, &v)) {
      int64_t i = basics::StringUtils::int64(v);
      builder.add(s, VPackValue(i));
    }
  };

  // add string properties
  auto addStr = [&](std::string const& s) {
    std::string v;
    if (_db->GetProperty(s, &v)) {
      builder.add(s, VPackValue(v));
    }
  };

  // add column family properties
  auto addCf = [&](std::string const& name, rocksdb::ColumnFamilyHandle* c) {
    std::string v;
    builder.add(name, VPackValue(VPackValueType::Object));
    if (_db->GetProperty(c, rocksdb::DB::Properties::kCFStats, &v)) {
      builder.add("dbstats", VPackValue(v));
    }

    // re-add this line to count all keys in the column family (slow!!!)
    // builder.add("keys", VPackValue(rocksutils::countKeys(_db, c)));
  
    // estimate size on disk and in memtables
    uint64_t out = 0;
    rocksdb::Range r(rocksdb::Slice("\x00\x00\x00\x00\x00\x00\x00\x00", 8), rocksdb::Slice("\xff\xff\xff\xff\xff\xff\xff\xff\xff\xff\xff\xff\xff\xff\xff\xff", 16));

    _db->GetApproximateSizes(c, &r, 1, &out,
      static_cast<uint8_t>(
          rocksdb::DB::SizeApproximationFlags::INCLUDE_MEMTABLES |
          rocksdb::DB::SizeApproximationFlags::INCLUDE_FILES));
    
    builder.add("memory", VPackValue(out));
    builder.close();
  };
  
  builder.openObject();
  addInt(rocksdb::DB::Properties::kNumImmutableMemTable);
  addInt(rocksdb::DB::Properties::kMemTableFlushPending);
  addInt(rocksdb::DB::Properties::kCompactionPending);
  addInt(rocksdb::DB::Properties::kBackgroundErrors);
  addInt(rocksdb::DB::Properties::kCurSizeActiveMemTable);
  addInt(rocksdb::DB::Properties::kCurSizeAllMemTables);
  addInt(rocksdb::DB::Properties::kSizeAllMemTables);
  addInt(rocksdb::DB::Properties::kNumEntriesActiveMemTable);
  addInt(rocksdb::DB::Properties::kNumEntriesImmMemTables);
  addInt(rocksdb::DB::Properties::kNumDeletesImmMemTables);
  addInt(rocksdb::DB::Properties::kEstimateNumKeys);
  addInt(rocksdb::DB::Properties::kEstimateTableReadersMem);
  addInt(rocksdb::DB::Properties::kNumSnapshots);
  addInt(rocksdb::DB::Properties::kOldestSnapshotTime);
  addInt(rocksdb::DB::Properties::kNumLiveVersions);
  addInt(rocksdb::DB::Properties::kMinLogNumberToKeep);
  addInt(rocksdb::DB::Properties::kEstimateLiveDataSize);
  addStr(rocksdb::DB::Properties::kDBStats);
  addStr(rocksdb::DB::Properties::kSSTables);
  addInt(rocksdb::DB::Properties::kNumRunningCompactions);
  addInt(rocksdb::DB::Properties::kNumRunningFlushes);
  addInt(rocksdb::DB::Properties::kIsFileDeletionsEnabled);
  addInt(rocksdb::DB::Properties::kEstimatePendingCompactionBytes);
  addInt(rocksdb::DB::Properties::kBaseLevel);
  addInt(rocksdb::DB::Properties::kTotalSstFilesSize);
  addInt(rocksdb::DB::Properties::kActualDelayedWriteRate);
  addInt(rocksdb::DB::Properties::kIsWriteStopped);
  
  if (_options.statistics) {
    for (auto const& stat : rocksdb::TickersNameMap) {
      builder.add(stat.second, VPackValue(_options.statistics->getTickerCount(stat.first)));
    } 
  }
  if (_options.table_factory) {
    void* options = _options.table_factory->GetOptions();
    if (options != nullptr) {
      auto* bto = static_cast<rocksdb::BlockBasedTableOptions*>(options);

      if (bto != nullptr && bto->block_cache != nullptr) {
        // block cache is present
        builder.add(
            "rocksdb.block-cache-used",
            VPackValue(bto->block_cache->GetUsage()));
      } else {
        // no block cache present
        builder.add(
            "rocksdb.block-cache-used",
            VPackValue(0));
      }
    }
  }

  cache::Manager* manager = CacheManagerFeature::MANAGER;
  auto rates = manager->globalHitRates();
  builder.add("cache.size", VPackValue(manager->globalLimit()));
  builder.add("cache.used", VPackValue(manager->globalAllocation()));
  builder.add("cache.hit-rate-lifetime", VPackValue(rates.first));
  builder.add("cache.hit-rate-recent", VPackValue(rates.second));
  
  // print column family statistics
  builder.add("columnFamilies", VPackValue(VPackValueType::Object));
  addCf("definitions", RocksDBColumnFamily::definitions());
  addCf("documents", RocksDBColumnFamily::documents());
  addCf("primary", RocksDBColumnFamily::primary());
  addCf("edge", RocksDBColumnFamily::edge());
  addCf("vpack", RocksDBColumnFamily::vpack());
  addCf("geo", RocksDBColumnFamily::geo());
  addCf("fulltext", RocksDBColumnFamily::fulltext());
  builder.close();

  builder.close();
}

int RocksDBEngine::handleSyncKeys(arangodb::InitialSyncer& syncer,
                                  arangodb::LogicalCollection* col,
                                  std::string const& keysId,
                                  std::string const& cid,
                                  std::string const& collectionName,
                                  TRI_voc_tick_t maxTick,
                                  std::string& errorMsg) {
  return handleSyncKeysRocksDB(syncer, col, keysId, cid, collectionName,
                               maxTick, errorMsg);
}
  
Result RocksDBEngine::createTickRanges(VPackBuilder& builder) {
  rocksdb::TransactionDB* tdb = rocksutils::globalRocksDB();
  rocksdb::VectorLogPtr walFiles;
  rocksdb::Status s = tdb->GetSortedWalFiles(walFiles);
  Result res = rocksutils::convertStatus(s);
  if (res.fail()) {
    return res;
  }

  builder.openArray();
  for (auto lfile = walFiles.begin(); lfile != walFiles.end(); ++lfile) {
    auto& logfile = *lfile;
    builder.openObject();
    // filename and state are already of type string
    builder.add("datafile", VPackValue(logfile->PathName()));
    if (logfile->Type() == rocksdb::WalFileType::kAliveLogFile) {
      builder.add("state", VPackValue("open"));
    } else if (logfile->Type() == rocksdb::WalFileType::kArchivedLogFile) {
      builder.add("state", VPackValue("collected"));
    }
    rocksdb::SequenceNumber min = logfile->StartSequence();
    builder.add("tickMin", VPackValue(std::to_string(min)));
    rocksdb::SequenceNumber max;
    if (std::next(lfile) != walFiles.end()) {
      max = (*std::next(lfile))->StartSequence();
    } else {
      max = tdb->GetLatestSequenceNumber();
    }
    builder.add("tickMax", VPackValue(std::to_string(max)));
    builder.close();
  }
  builder.close();
  return Result{};
}

Result RocksDBEngine::firstTick(uint64_t& tick) {
  Result res{};
  rocksdb::TransactionDB* tdb = rocksutils::globalRocksDB();
  rocksdb::VectorLogPtr walFiles;
  rocksdb::Status s = tdb->GetSortedWalFiles(walFiles);

  if (!s.ok()) {
    res = rocksutils::convertStatus(s);
    return res;
  }
  // read minium possible tick
  if (!walFiles.empty()) {
    tick = walFiles[0]->StartSequence();
  }
  return res;
}

Result RocksDBEngine::lastLogger(
    TRI_vocbase_t* vocbase,
    std::shared_ptr<transaction::Context> transactionContext,
    uint64_t tickStart, uint64_t tickEnd,
    std::shared_ptr<VPackBuilder>& builderSPtr) {
  bool includeSystem = true;
  size_t chunkSize = 32 * 1024 * 1024;  // TODO: determine good default value?

  // construct vocbase with proper handler
  auto builder =
      std::make_unique<VPackBuilder>(transactionContext->getVPackOptions());

  builder->openArray();
  RocksDBReplicationResult rep = rocksutils::tailWal(
      vocbase, tickStart, tickEnd, chunkSize, includeSystem, 0, *builder);
  builder->close();
  builderSPtr = std::move(builder);

  return rep;
}

/// @brief get compression supported by RocksDB
std::string RocksDBEngine::getCompressionSupport() const {
  std::string result;

  for (auto const& type : rocksdb::GetSupportedCompressions()) {
    std::string out;
    rocksdb::GetStringFromCompressionType(&out, type);

    if (out.empty()) {
      continue;
    }
    if (!result.empty()) {
      result.append(", ");
    }
    result.append(out);
  }
  return result;
}

// management methods for synchronizing with external persistent stores
TRI_voc_tick_t RocksDBEngine::currentTick() const {
  return static_cast<TRI_voc_tick_t>(_db->GetLatestSequenceNumber());
}

TRI_voc_tick_t RocksDBEngine::releasedTick() const {
  READ_LOCKER(lock, _walFileLock);
  return _releasedTick;
}

void RocksDBEngine::releaseTick(TRI_voc_tick_t tick) {
  WRITE_LOCKER(lock, _walFileLock);
  _releasedTick = tick;
}

}  // namespace arangodb<|MERGE_RESOLUTION|>--- conflicted
+++ resolved
@@ -1278,33 +1278,8 @@
   return Result{};
 }
 
-<<<<<<< HEAD
 void RocksDBEngine::determinePrunableWalFiles(TRI_voc_tick_t minTickExternal) {
   WRITE_LOCKER(lock, _walFileLock);
-=======
-std::vector<std::string> RocksDBEngine::currentWalFiles() {
-  rocksdb::VectorLogPtr files;
-  std::vector<std::string> names;
-
-  auto status = _db->GetSortedWalFiles(files);
-  if (!status.ok()) {
-    return names;  // TODO: error here?
-  }
-
-  for (size_t current = 0; current < files.size(); current++) {
-    auto f = files[current].get();
-    try {
-      names.push_back(f->PathName());
-    } catch (...) {
-      return names;
-    }
-  }
-
-  return names;
-}
-
-void RocksDBEngine::determinePrunableWalFiles(TRI_voc_tick_t minTickToKeep) {
->>>>>>> 0058a193
   rocksdb::VectorLogPtr files;
 
   TRI_voc_tick_t minTickToKeep = std::min(_releasedTick, minTickExternal);

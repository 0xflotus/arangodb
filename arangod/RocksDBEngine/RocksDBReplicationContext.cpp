////////////////////////////////////////////////////////////////////////////////
/// DISCLAIMER
///
/// Copyright 2014-2017 ArangoDB GmbH, Cologne, Germany
/// Copyright 2004-2014 triAGENS GmbH, Cologne, Germany
///
/// Licensed under the Apache License, Version 2.0 (the "License");
/// you may not use this file except in compliance with the License.
/// You may obtain a copy of the License at
///
///     http://www.apache.org/licenses/LICENSE-2.0
///
/// Unless required by applicable law or agreed to in writing, software
/// distributed under the License is distributed on an "AS IS" BASIS,
/// WITHOUT WARRANTIES OR CONDITIONS OF ANY KIND, either express or implied.
/// See the License for the specific language governing permissions and
/// limitations under the License.
///
/// Copyright holder is ArangoDB GmbH, Cologne, Germany
///
/// @author Daniel H. Larkin
////////////////////////////////////////////////////////////////////////////////

#include "RocksDBReplicationContext.h"
#include "Basics/StaticStrings.h"
#include "Basics/StringBuffer.h"
#include "Basics/StringRef.h"
#include "Basics/VPackStringBufferAdapter.h"
#include "Logger/Logger.h"
#include "RestServer/DatabaseFeature.h"
#include "RocksDBEngine/RocksDBCollection.h"
#include "RocksDBEngine/RocksDBCommon.h"
#include "RocksDBEngine/RocksDBIterators.h"
#include "RocksDBEngine/RocksDBTransactionState.h"
#include "RocksDBEngine/RocksDBMethods.h"
#include "Transaction/Helpers.h"
#include "Transaction/StandaloneContext.h"
#include "Transaction/UserTransaction.h"
#include "Utils/DatabaseGuard.h"
#include "Utils/ExecContext.h"
#include "VocBase/replication-common.h"
#include "VocBase/ticks.h"

#include <velocypack/Dumper.h>
#include <velocypack/velocypack-aliases.h>

using namespace arangodb;
using namespace arangodb::rocksutils;
using namespace arangodb::velocypack;

double const RocksDBReplicationContext::DefaultTTL = 300.0; // seconds

RocksDBReplicationContext::RocksDBReplicationContext(double ttl)
    : _id(TRI_NewTickServer()),
      _lastTick(0),
      _currentTick(0),
      _trx(),
      _collection(nullptr),
      _lastIteratorOffset(0),
      _mdr(),
      _customTypeHandler(),
      _vpackOptions(Options::Defaults),
      _expires(TRI_microtime() + ttl),
      _isDeleted(false),
      _isUsed(true),
      _hasMore(true) {}

RocksDBReplicationContext::~RocksDBReplicationContext() {
  releaseDumpingResources();
}

TRI_voc_tick_t RocksDBReplicationContext::id() const { return _id; }

uint64_t RocksDBReplicationContext::lastTick() const { return _lastTick; }

uint64_t RocksDBReplicationContext::count() const {
  TRI_ASSERT(_trx != nullptr);
  TRI_ASSERT(_collection != nullptr);
  RocksDBCollection* rcoll = toRocksDBCollection(_collection->getPhysical());
  return rcoll->numberDocuments(_trx.get());
}

// creates new transaction/snapshot
void RocksDBReplicationContext::bind(TRI_vocbase_t* vocbase) {
  if (!_trx || !_guard || (_guard->database() != vocbase)) {
    rocksdb::Snapshot const* snap = nullptr;
    if (_trx) {
      auto state = RocksDBTransactionState::toState(_trx.get());
      snap = state->stealSnapshot();
      _trx->abort();
      _trx.reset();
    }
    
    releaseDumpingResources();
    
    _guard.reset(new DatabaseGuard(vocbase));
    transaction::Options transactionOptions;
    transactionOptions.waitForSync = false;
    transactionOptions.allowImplicitCollections = true;
    
    auto ctx = transaction::StandaloneContext::Create(vocbase);
    _trx.reset(new transaction::UserTransaction(ctx, {}, {}, {},
                                                transactionOptions));
    auto state = RocksDBTransactionState::toState(_trx.get());
    if (snap != nullptr) {
      state->donateSnapshot(snap);
      TRI_ASSERT(snap->GetSequenceNumber() == state->sequenceNumber());
    }
    Result res = _trx->begin();
    if (!res.ok()) {
      _guard.reset();
      THROW_ARANGO_EXCEPTION(res);
    }
    _customTypeHandler = ctx->orderCustomTypeHandler();
    _vpackOptions.customTypeHandler = _customTypeHandler.get();
    _lastTick = state->sequenceNumber();
  }
}

int RocksDBReplicationContext::bindCollection(
    TRI_vocbase_t* vocbase,
    std::string const& collectionIdentifier) {
  bind(vocbase);
  
  if ((_collection == nullptr) ||
      ((_collection->name() != collectionIdentifier) &&
       std::to_string(_collection->cid()) != collectionIdentifier &&
       _collection->globallyUniqueId() != collectionIdentifier)) {
    _collection = _trx->vocbase()->lookupCollection(collectionIdentifier);
    if (_collection == nullptr) {
      return TRI_ERROR_BAD_PARAMETER;
    }
    
    // we are getting into trouble during the dumping of "_users"
    // this workaround avoids the auth check in addCollectionAtRuntime
    ExecContext const* old = ExecContext::CURRENT;
    if (old != nullptr && old->systemAuthLevel() == AuthLevel::RW) {
      ExecContext::CURRENT = nullptr;
    }
    TRI_DEFER(ExecContext::CURRENT = old);

    _trx->addCollectionAtRuntime(_collection->name());
    _iter = static_cast<RocksDBCollection*>(_collection->getPhysical())
<<<<<<< HEAD
                ->getSortedAllIterator(_trx.get(), &_mdr);
=======
                ->getSortedAllIterator(_trx.get());
>>>>>>> 7f860153
    _currentTick = 1;
    _hasMore = true;
  }
  return TRI_ERROR_NO_ERROR;
}

// returns inventory
std::pair<RocksDBReplicationResult, std::shared_ptr<VPackBuilder>>
RocksDBReplicationContext::getInventory(TRI_vocbase_t* vocbase,
                                        bool includeSystem,
                                        bool global) {
  TRI_ASSERT(vocbase != nullptr);
  if (!_trx) {
    return std::make_pair(
        RocksDBReplicationResult(TRI_ERROR_BAD_PARAMETER, _lastTick),
        std::shared_ptr<VPackBuilder>(nullptr));
  }

  auto nameFilter = [includeSystem](LogicalCollection const* collection) {
    std::string const cname = collection->name();
    if (!includeSystem && !cname.empty() && cname[0] == '_') {
      // exclude all system collections
      return false;
    }

    if (TRI_ExcludeCollectionReplication(cname, includeSystem)) {
      // collection is excluded from replication
      return false;
    }

    // all other cases should be included
    return true;
  };

  auto tick = TRI_CurrentTickServer();

  if (global) {
    // global inventory
    auto builder = std::make_shared<VPackBuilder>();
    DatabaseFeature::DATABASE->inventory(*builder.get(), tick, nameFilter);
    return std::make_pair(RocksDBReplicationResult(TRI_ERROR_NO_ERROR, _lastTick),
                          builder);
  } else {
    // database-specific inventory
    auto builder = std::make_shared<VPackBuilder>();
    vocbase->inventory(*builder.get(), tick, nameFilter);

    return std::make_pair(RocksDBReplicationResult(TRI_ERROR_NO_ERROR, _lastTick),
                          builder);
  }
}

// iterates over at most 'limit' documents in the collection specified,
// creating a new iterator if one does not exist for this collection
RocksDBReplicationResult RocksDBReplicationContext::dump(
    TRI_vocbase_t* vocbase, std::string const& collectionName,
    basics::StringBuffer& buff, uint64_t chunkSize) {
  TRI_ASSERT(vocbase != nullptr);
  if (!_trx) {
    return RocksDBReplicationResult(TRI_ERROR_BAD_PARAMETER, _lastTick);
  }
  int res = bindCollection(vocbase, collectionName);
  if (res != TRI_ERROR_NO_ERROR) {
    return RocksDBReplicationResult(res, _lastTick);
  }
  if (!_iter) {
    return RocksDBReplicationResult(TRI_ERROR_BAD_PARAMETER, "the replication context iterator has not been initialized", _lastTick);
  }

  // set type
  int type = REPLICATION_MARKER_DOCUMENT;  // documents
  arangodb::basics::VPackStringBufferAdapter adapter(buff.stringBuffer());

  VPackBuilder builder(&_vpackOptions);

  auto cb = [this, &type, &buff, &adapter, &builder](LocalDocumentId const& documentId) {
    builder.clear();

    builder.openObject();
    // set type
    builder.add("type", VPackValue(type));

    // set data
    bool ok = _collection->readDocument(_trx.get(), documentId, _mdr);

    if (!ok) {
      LOG_TOPIC(ERR, Logger::REPLICATION)
          << "could not get document with token: " << documentId.id();
      throw RocksDBReplicationResult(TRI_ERROR_INTERNAL, _lastTick);
    }

    builder.add(VPackValue("data"));
    _mdr.addToBuilder(builder, false);
    builder.close();

    // note: we need the CustomTypeHandler here
    VPackDumper dumper( &adapter,
        &_vpackOptions);
    VPackSlice slice = builder.slice();
    dumper.dump(slice);
    buff.appendChar('\n');
  };
  
  TRI_ASSERT(_iter);

  while (_hasMore && buff.length() < chunkSize) {
    try {
      _hasMore = _iter->next(cb, 1);  // TODO: adjust limit?
    } catch (std::exception const&) {
      _hasMore = false;
      return RocksDBReplicationResult(TRI_ERROR_INTERNAL, _lastTick);
    } catch (RocksDBReplicationResult const& ex) {
      _hasMore = false;
      return ex;
    }
  }
  
  if (_hasMore) {
    _currentTick++;
  }

  return RocksDBReplicationResult(TRI_ERROR_NO_ERROR, _currentTick);
}

arangodb::Result RocksDBReplicationContext::dumpKeyChunks(VPackBuilder& b,
                                                          uint64_t chunkSize) {
  TRI_ASSERT(_trx);

  Result rv;
  if (!_iter) {
    return rv.reset(TRI_ERROR_BAD_PARAMETER, "the replication context iterator has not been initialized");
  }

  std::string lowKey;
  VPackSlice highKey; // points into document owned by _mdr
  uint64_t hash = 0x012345678;
  auto cb = [&](LocalDocumentId const& documentId) {
    bool ok = _collection->readDocument(_trx.get(), documentId, _mdr);
    if (!ok) {
      // TODO: do something here?
      return;
    }

    VPackSlice doc(_mdr.vpack());
    highKey = doc.get(StaticStrings::KeyString);
    // set type
    if (lowKey.empty()) {
      lowKey = highKey.copyString();
    }

    // we can get away with the fast hash function here, as key values are
    // restricted to strings
    hash ^= transaction::helpers::extractKeyFromDocument(doc).hashString();
    hash ^= transaction::helpers::extractRevSliceFromDocument(doc).hash();
  };

  b.openArray();
  while (_hasMore) {
    try {
      _hasMore = _iter->next(cb, chunkSize);

      if (lowKey.empty()) {
        // if lowKey is empty, no new documents were found
        break;
      }
      b.add(VPackValue(VPackValueType::Object));
      b.add("low", VPackValue(lowKey));
      b.add("high", highKey);
      b.add("hash", VPackValue(std::to_string(hash)));
      b.close();
      lowKey.clear();  // reset string
      hash = 0x012345678;   // the next block ought to start with a clean sheet
    } catch (std::exception const&) {
      return rv.reset(TRI_ERROR_INTERNAL);
    }
  }

  b.close();
  // we will not call this method twice
  _iter->reset();
  _lastIteratorOffset = 0;

  return rv;
}

/// dump all keys from collection
arangodb::Result RocksDBReplicationContext::dumpKeys(
    VPackBuilder& b, size_t chunk, size_t chunkSize,
    std::string const& lowKey) {
  TRI_ASSERT(_trx);

  Result rv;
  if (!_iter) {
    return rv.reset(TRI_ERROR_BAD_PARAMETER, "the replication context iterator has not been initialized");
  }

  TRI_ASSERT(_iter);
  RocksDBSortedAllIterator* primary =
      static_cast<RocksDBSortedAllIterator*>(_iter.get());

  // Position the iterator correctly
  if (chunk != 0 && ((std::numeric_limits<std::size_t>::max() / chunk) < chunkSize)) {
    return rv.reset(TRI_ERROR_BAD_PARAMETER, "It seems that your chunk / chunkSize combination is not valid - overflow");
  }

  size_t from = chunk * chunkSize;

  if (from != _lastIteratorOffset) {
    if (!lowKey.empty()) {
      primary->seek(StringRef(lowKey));
      _lastIteratorOffset = from;
    } else {  // no low key supplied, we can not use seek
      if (from == 0 || !_hasMore || from < _lastIteratorOffset) {
        _iter->reset();
        _lastIteratorOffset = 0;
      }

      if (from > _lastIteratorOffset) {
        TRI_ASSERT(from >= chunkSize);
        uint64_t diff = from - _lastIteratorOffset;
        uint64_t to = 0;  // = (chunk + 1) * chunkSize;
        _iter->skip(diff, to);
        _lastIteratorOffset += to;
      }

      //TRI_ASSERT(_lastIteratorOffset == from);
      if(_lastIteratorOffset != from){
        return rv.reset(TRI_ERROR_BAD_PARAMETER, "The parameters you provided lead to an invalid iterator offset.");
      }
    }
  }

  auto cb = [&](LocalDocumentId const& documentId, VPackSlice slice) {
    TRI_voc_rid_t revisionId = 0;
    VPackSlice key;
    transaction::helpers::extractKeyAndRevFromDocument(slice, key, revisionId);

    TRI_ASSERT(key.isString());
    
    b.openArray();
    b.add(key);
    b.add(VPackValue(TRI_RidToString(revisionId)));
    b.close();
  };

  b.openArray();
  // chunkSize is going to be ignored here
  try {
    _hasMore = primary->nextDocument(cb, chunkSize);
    _lastIteratorOffset++;
  } catch (std::exception const&) {
    return rv.reset(TRI_ERROR_INTERNAL);
  }
  b.close();

  return rv;
}

/// dump keys and document
arangodb::Result RocksDBReplicationContext::dumpDocuments(
    VPackBuilder& b, size_t chunk, size_t chunkSize, size_t offsetInChunk,
    size_t maxChunkSize, std::string const& lowKey, VPackSlice const& ids) {
  TRI_ASSERT(_trx);

  Result rv;
  if (!_iter) {
    return rv.reset(TRI_ERROR_BAD_PARAMETER, "the replication context iterator has not been initialized");
  }

  TRI_ASSERT(_iter);
  RocksDBSortedAllIterator* primary =
      static_cast<RocksDBSortedAllIterator*>(_iter.get());

  // Position the iterator must be reset to the beginning
  // after calls to dumpKeys moved it forwards
  if (chunk != 0 && ((std::numeric_limits<std::size_t>::max() / chunk) < chunkSize)) {
    return rv.reset(TRI_ERROR_BAD_PARAMETER, "It seems that your chunk / chunkSize combination is not valid - overflow");
  }
  size_t from = chunk * chunkSize;

  if (from != _lastIteratorOffset) {
    if (!lowKey.empty()) {
      primary->seek(StringRef(lowKey));
      _lastIteratorOffset = from;
    } else {  // no low key supplied, we can not use seek
      if (from == 0 || !_hasMore || from < _lastIteratorOffset) {
        _iter->reset();
        _lastIteratorOffset = 0;
      }
      if (from > _lastIteratorOffset) {
        TRI_ASSERT(from >= chunkSize);
        uint64_t diff = from - _lastIteratorOffset;
        uint64_t to = 0;  // = (chunk + 1) * chunkSize;
        _iter->skip(diff, to);
        _lastIteratorOffset += to;
        TRI_ASSERT(to == diff);
      }

      if(_lastIteratorOffset != from){
        return rv.reset(TRI_ERROR_BAD_PARAMETER, "The parameters you provided lead to an invalid iterator offset.");
      }
    }
  }

  auto cb = [&](LocalDocumentId const& token) {
    bool ok = _collection->readDocument(_trx.get(), token, _mdr);
    if (!ok) {
      // TODO: do something here?
      return;
    }
    VPackSlice current(_mdr.vpack());
    TRI_ASSERT(current.isObject());
    b.add(current);
  };

  auto buffer = b.buffer();
  bool hasMore = true;
  b.openArray();
  size_t oldPos = from;
  size_t offset = 0;
  
  for (auto const& it : VPackArrayIterator(ids)) {
    if (!it.isNumber()) {
      return Result(TRI_ERROR_BAD_PARAMETER);
    }
    if (!hasMore) {
      LOG_TOPIC(ERR, Logger::REPLICATION) << "Not enough data";
      b.close();
      return Result(TRI_ERROR_FAILED);
    }

    size_t newPos = from + it.getNumber<size_t>();
    if (newPos > oldPos) {
      uint64_t ignore = 0;
      primary->skip(newPos - oldPos, ignore);
      TRI_ASSERT(ignore == newPos - oldPos);
      _lastIteratorOffset += ignore;
    }

    bool full = false;
    if (offset < offsetInChunk) {
      // skip over the initial few documents
      hasMore = _iter->next([&b](LocalDocumentId const&) {
        b.add(VPackValue(VPackValueType::Null));
      }, 1);
    } else {
      hasMore = _iter->next(cb, 1);
      if (buffer->byteSize() > maxChunkSize) {
        // result is big enough so that we abort prematurely
        full = true;
      }
    }
    _lastIteratorOffset++;
    oldPos = newPos + 1;
    ++offset;
    if (full) {
      break;
    }
  }
  b.close();
  _hasMore = hasMore;

  return Result();
}

double RocksDBReplicationContext::expires() const { return _expires; }

bool RocksDBReplicationContext::isDeleted() const { return _isDeleted; }

void RocksDBReplicationContext::deleted() { _isDeleted = true; }

bool RocksDBReplicationContext::isUsed() const { return _isUsed; }
bool RocksDBReplicationContext::more() const { return _hasMore; }

void RocksDBReplicationContext::use(double ttl) {
  TRI_ASSERT(!_isDeleted);
  TRI_ASSERT(!_isUsed);

  _isUsed = true;
  if (ttl <= 0.0) {
    ttl = DefaultTTL;
  }
  _expires = TRI_microtime() + ttl;
}

void RocksDBReplicationContext::release() {
  TRI_ASSERT(_isUsed);
  _isUsed = false;
}

void RocksDBReplicationContext::releaseDumpingResources() {
  _iter.reset();
  if (_trx != nullptr) {
    _trx->abort();
    _trx.reset();
  }
  _collection = nullptr;
  _guard.reset();
}<|MERGE_RESOLUTION|>--- conflicted
+++ resolved
@@ -140,12 +140,7 @@
     TRI_DEFER(ExecContext::CURRENT = old);
 
     _trx->addCollectionAtRuntime(_collection->name());
-    _iter = static_cast<RocksDBCollection*>(_collection->getPhysical())
-<<<<<<< HEAD
-                ->getSortedAllIterator(_trx.get(), &_mdr);
-=======
-                ->getSortedAllIterator(_trx.get());
->>>>>>> 7f860153
+    _iter = static_cast<RocksDBCollection*>(_collection->getPhysical())->getSortedAllIterator(_trx.get());
     _currentTick = 1;
     _hasMore = true;
   }

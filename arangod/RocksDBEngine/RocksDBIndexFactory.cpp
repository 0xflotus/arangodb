--- conflicted
+++ resolved
@@ -439,14 +439,9 @@
 
 std::vector<std::string> RocksDBIndexFactory::supportedIndexes() const {
   return std::vector<std::string>{"primary",    "edge", "hash",    "skiplist",
-<<<<<<< HEAD
                                   "persistent", "geo", "s2index", "fulltext"};
-}
-=======
-                                  "persistent", "geo",  "fulltext"};
 }
 
 // -----------------------------------------------------------------------------
 // --SECTION--                                                       END-OF-FILE
-// -----------------------------------------------------------------------------
->>>>>>> 172494db
+// -----------------------------------------------------------------------------
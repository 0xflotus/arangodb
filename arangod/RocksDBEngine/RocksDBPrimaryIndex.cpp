--- conflicted
+++ resolved
@@ -122,19 +122,11 @@
       _reverse(reverse),
       _bounds(RocksDBKeyBounds::PrimaryIndex(index->objectId())),
       _iterator(),
-<<<<<<< HEAD
       _cmp(index->comparator())
 #ifdef ARANGODB_ENABLE_MAINTAINER_MODE
       , _index(index)
 #endif
 {
-=======
-#ifdef ARANGODB_ENABLE_MAINTAINER_MODE
-      _index(index),
-#endif
-      _cmp(index->comparator()) {
-
->>>>>>> b2cd86ad
   // acquire rocksdb transaction
   RocksDBMethods* mthds = rocksutils::toRocksMethods(trx);
   TRI_ASSERT(index->columnFamily()->GetID() == 0);

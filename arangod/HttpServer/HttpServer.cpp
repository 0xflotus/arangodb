--- conflicted
+++ resolved
@@ -363,8 +363,8 @@
 /// @brief opens a listen port
 ////////////////////////////////////////////////////////////////////////////////
 
-bool HttpServer::openEndpoint(Endpoint *endpoint) {
-  ListenTask *task = new HttpListenTask(this, endpoint);
+bool HttpServer::openEndpoint(Endpoint* endpoint) {
+  ListenTask* task = new HttpListenTask(this, endpoint);
 
   // ...................................................................
   // For some reason we have failed in our endeavour to bind to the socket -
@@ -386,90 +386,10 @@
 /// @brief handle request directly
 ////////////////////////////////////////////////////////////////////////////////
 
-<<<<<<< HEAD
-HttpHandler::status_t HttpServer::handleRequestDirectly (HttpCommTask* task, HttpHandler* handler) {
-  HttpHandler::status_t status(HttpHandler::HANDLER_FAILED);
-
-  RequestStatisticsAgentSetRequestStart(handler);
-
-  try {
-    handler->prepareExecute();
-
-    try {
-      status = handler->execute();
-    }
-    catch (basics::Exception const& ex) {
-      RequestStatisticsAgentSetExecuteError(handler);
-
-      handler->handleError(ex);
-    }
-    catch (std::bad_alloc const& ex) {
-      RequestStatisticsAgentSetExecuteError(handler);
-
-      basics::Exception err(TRI_ERROR_OUT_OF_MEMORY, ex.what(), __FILE__, __LINE__);
-      handler->handleError(err);
-    }
-    catch (std::exception const& ex) {
-      RequestStatisticsAgentSetExecuteError(handler);
-
-      basics::Exception err(TRI_ERROR_SYS_ERROR, ex.what(), __FILE__, __LINE__);
-      handler->handleError(err);
-    }
-    catch (...) {
-      RequestStatisticsAgentSetExecuteError(handler);
-
-      basics::Exception err(TRI_ERROR_SYS_ERROR, __FILE__, __LINE__);
-      handler->handleError(err);
-    }
-
-    handler->finalizeExecute();
-
-    if (status.status == HttpHandler::HANDLER_REQUEUE) {
-      handler->RequestStatisticsAgent::transfer(task);
-      return status;
-    }
-
-    handleResponse(task, handler);
-  }
-  catch (basics::Exception const& ex) {
-    RequestStatisticsAgentSetExecuteError(handler);
-
-    LOG_ERROR("caught exception: %s", DIAGNOSTIC_INFORMATION(ex));
-  }
-  catch (std::exception const& ex) {
-    RequestStatisticsAgentSetExecuteError(handler);
-
-    LOG_ERROR("caught exception: %s", ex.what());
-  }
-  catch (...) {
-    RequestStatisticsAgentSetExecuteError(handler);
-
-    LOG_ERROR("caught exception");
-  }
-
-  return status;
-}
-
-////////////////////////////////////////////////////////////////////////////////
-/// @brief shuts down a handler for a task
-////////////////////////////////////////////////////////////////////////////////
-
-void HttpServer::shutdownHandlerByTask (Task* task) {
-  auto commTask = dynamic_cast<HttpCommTask*>(task);
-  TRI_ASSERT(commTask != nullptr);
-
-  auto job = commTask->job();
-  commTask->clearCurrentJob();
-
-  if (job != nullptr) {
-    job->beginShutdown();
-  }
-=======
 void HttpServer::handleRequestDirectly(HttpCommTask *task,
                                        HttpHandler *handler) {
   handler->executeFull();
   task->handleResponse(handler->getResponse());
->>>>>>> c7f44b5f
 }
 
 // -----------------------------------------------------------------------------

////////////////////////////////////////////////////////////////////////////////
/// DISCLAIMER
///
/// Copyright 2014-2016 ArangoDB GmbH, Cologne, Germany
/// Copyright 2004-2014 triAGENS GmbH, Cologne, Germany
///
/// Licensed under the Apache License, Version 2.0 (the "License");
/// you may not use this file except in compliance with the License.
/// You may obtain a copy of the License at
///
///     http://www.apache.org/licenses/LICENSE-2.0
///
/// Unless required by applicable law or agreed to in writing, software
/// distributed under the License is distributed on an "AS IS" BASIS,
/// WITHOUT WARRANTIES OR CONDITIONS OF ANY KIND, either express or implied.
/// See the License for the specific language governing permissions and
/// limitations under the License.
///
/// Copyright holder is ArangoDB GmbH, Cologne, Germany
///
/// @author Jan Steemann
////////////////////////////////////////////////////////////////////////////////

#include "ExecutionEngine.h"

#include "Aql/AqlQueryResultCache.h"
#include "Aql/BasicBlocks.h"
#include "Aql/CalculationBlock.h"
#include "Aql/ClusterBlocks.h"
#include "Aql/CollectBlock.h"
#include "Aql/Collection.h"
#include "Aql/CollectNode.h"
#include "Aql/CollectOptions.h"
#include "Aql/EnumerateCollectionBlock.h"
#include "Aql/EnumerateListBlock.h"
#include "Aql/ExecutionNode.h"
#include "Aql/IndexBlock.h"
#include "Aql/ModificationBlocks.h"
#include "Aql/Query.h"
#include "Aql/SortBlock.h"
#include "Aql/SubqueryBlock.h"
#include "Aql/TraversalBlock.h"
#include "Aql/ShortestPathBlock.h"
#include "Aql/ShortestPathNode.h"
#include "Aql/WalkerWorker.h"
#include "Basics/Exceptions.h"
#include "Basics/VelocyPackHelper.h"
#include "Cluster/ClusterComm.h"
#include "Cluster/ClusterInfo.h"
#include "Cluster/CollectionLockState.h"
#include "Cluster/TraverserEngineRegistry.h"
#include "Logger/Logger.h"
#include "Transaction/Methods.h"
#include "VocBase/ticks.h"

using namespace arangodb;
using namespace arangodb::aql;

// @brief Local struct to create the
// information required to build traverser engines
// on DB servers.
struct TraverserEngineShardLists {
  explicit TraverserEngineShardLists(size_t length) {
    // Make sure they all have a fixed size.
    edgeCollections.resize(length);
  }

  ~TraverserEngineShardLists() {
  }


  // Mapping for edge collections to shardIds.
  // We have to retain the ordering of edge collections, all
  // vectors of these in one run need to have identical size.
  // This is because the conditions to query those edges have the
  // same ordering.
  std::vector<std::vector<ShardID>> edgeCollections;

  // Mapping for vertexCollections to shardIds.
  std::unordered_map<std::string, std::vector<ShardID>> vertexCollections;
  
#ifdef USE_ENTERPRISE
  std::set<ShardID> inaccessibleShards;
#endif
};

/// Typedef for a complicated mapping used in TraverserEngines.
typedef std::unordered_map<ServerID, TraverserEngineShardLists> Serv2ColMap;

/// @brief helper function to create a block
static ExecutionBlock* CreateBlock(
    ExecutionEngine* engine, ExecutionNode const* en,
    std::unordered_map<ExecutionNode*, ExecutionBlock*> const& cache,
    std::unordered_set<std::string> const& includedShards) {
  switch (en->getType()) {
    case ExecutionNode::SINGLETON: {
      return new SingletonBlock(engine, static_cast<SingletonNode const*>(en));
    }
    case ExecutionNode::INDEX: {
      return new IndexBlock(engine, static_cast<IndexNode const*>(en));
    }
    case ExecutionNode::ENUMERATE_COLLECTION: {
      return new EnumerateCollectionBlock(
          engine, static_cast<EnumerateCollectionNode const*>(en));
    }
    case ExecutionNode::ENUMERATE_LIST: {
      return new EnumerateListBlock(engine,
                                    static_cast<EnumerateListNode const*>(en));
    }
    case ExecutionNode::TRAVERSAL: {
      return new TraversalBlock(engine, static_cast<TraversalNode const*>(en));
    }
    case ExecutionNode::SHORTEST_PATH: {
      return new ShortestPathBlock(engine, static_cast<ShortestPathNode const*>(en));
    }
    case ExecutionNode::CALCULATION: {
      return new CalculationBlock(engine,
                                  static_cast<CalculationNode const*>(en));
    }
    case ExecutionNode::FILTER: {
      return new FilterBlock(engine, static_cast<FilterNode const*>(en));
    }
    case ExecutionNode::LIMIT: {
      return new LimitBlock(engine, static_cast<LimitNode const*>(en));
    }
    case ExecutionNode::SORT: {
      return new SortBlock(engine, static_cast<SortNode const*>(en));
    }
    case ExecutionNode::COLLECT: {
      auto aggregationMethod =
          static_cast<CollectNode const*>(en)->aggregationMethod();

      if (aggregationMethod ==
          CollectOptions::CollectMethod::COLLECT_METHOD_HASH) {
        return new HashedCollectBlock(engine,
                                      static_cast<CollectNode const*>(en));
      } else if (aggregationMethod ==
                 CollectOptions::CollectMethod::COLLECT_METHOD_SORTED) {
        return new SortedCollectBlock(engine,
                                      static_cast<CollectNode const*>(en));
      }

      THROW_ARANGO_EXCEPTION_MESSAGE(TRI_ERROR_INTERNAL,
                                     "cannot instantiate CollectBlock with "
                                     "undetermined aggregation method");
    }
    case ExecutionNode::SUBQUERY: {
      auto es = static_cast<SubqueryNode const*>(en);
      auto it = cache.find(es->getSubquery());

      TRI_ASSERT(it != cache.end());

      return new SubqueryBlock(engine, static_cast<SubqueryNode const*>(en),
                               it->second);
    }
    case ExecutionNode::RETURN: {
      return new ReturnBlock(engine, static_cast<ReturnNode const*>(en));
    }
    case ExecutionNode::REMOVE: {
      return new RemoveBlock(engine, static_cast<RemoveNode const*>(en));
    }
    case ExecutionNode::INSERT: {
      return new InsertBlock(engine, static_cast<InsertNode const*>(en));
    }
    case ExecutionNode::UPDATE: {
      return new UpdateBlock(engine, static_cast<UpdateNode const*>(en));
    }
    case ExecutionNode::REPLACE: {
      return new ReplaceBlock(engine, static_cast<ReplaceNode const*>(en));
    }
    case ExecutionNode::UPSERT: {
      return new UpsertBlock(engine, static_cast<UpsertNode const*>(en));
    }
    case ExecutionNode::NORESULTS: {
      return new NoResultsBlock(engine, static_cast<NoResultsNode const*>(en));
    }
    case ExecutionNode::SCATTER: {
      auto shardIds =
          static_cast<ScatterNode const*>(en)->collection()->shardIds(includedShards);
      return new ScatterBlock(engine, static_cast<ScatterNode const*>(en),
                              *shardIds);
    }
    case ExecutionNode::DISTRIBUTE: {
      auto shardIds =
          static_cast<DistributeNode const*>(en)->collection()->shardIds(includedShards);
      return new DistributeBlock(
          engine, static_cast<DistributeNode const*>(en), *shardIds,
          static_cast<DistributeNode const*>(en)->collection());
    }
    case ExecutionNode::GATHER: {
      return new GatherBlock(engine, static_cast<GatherNode const*>(en));
    }
    case ExecutionNode::REMOTE: {
      auto remote = static_cast<RemoteNode const*>(en);
      return new RemoteBlock(engine, remote, remote->server(),
                             remote->ownName(), remote->queryId());
    }
  }

  return nullptr;
}

/// @brief create the engine
ExecutionEngine::ExecutionEngine(Query* query)
    : _stats(),
      _itemBlockManager(query->resourceMonitor()),
      _blocks(),
      _root(nullptr),
      _query(query),
      _resultRegister(0),
      _wasShutdown(false),
      _previouslyLockedShards(nullptr),
      _lockedShards(nullptr) {
  _blocks.reserve(8);
}

/// @brief destroy the engine, frees all assigned blocks
ExecutionEngine::~ExecutionEngine() {
  try {
    shutdown(TRI_ERROR_INTERNAL);
  } catch (...) {
    // shutdown can throw - ignore it in the destructor
  }

  for (auto& it : _blocks) {
    delete it;
  }
}

struct Instanciator final : public WalkerWorker<ExecutionNode> {
  ExecutionEngine* engine;
  ExecutionBlock* root;
  std::unordered_map<ExecutionNode*, ExecutionBlock*> cache;

  explicit Instanciator(ExecutionEngine* engine)
      : engine(engine), root(nullptr) {}

  ~Instanciator() {}

  virtual void after(ExecutionNode* en) override final {
    ExecutionBlock* block = nullptr;
    {
      if (en->getType() == ExecutionNode::TRAVERSAL || en->getType() == ExecutionNode::SHORTEST_PATH) {
        // We have to prepare the options before we build the block
        static_cast<GraphNode*>(en)->prepareOptions();
      }

      std::unique_ptr<ExecutionBlock> eb(CreateBlock(engine, en, cache, std::unordered_set<std::string>()));

      if (eb == nullptr) {
        THROW_ARANGO_EXCEPTION_MESSAGE(TRI_ERROR_INTERNAL, "illegal node type");
      }

      // do we need to adjust the root node?
      auto const nodeType = en->getType();

      if (nodeType == ExecutionNode::DISTRIBUTE ||
          nodeType == ExecutionNode::SCATTER ||
          nodeType == ExecutionNode::GATHER) {
        THROW_ARANGO_EXCEPTION_MESSAGE(
            TRI_ERROR_INTERNAL, "logic error, got cluster node in local query");
      }

      engine->addBlock(eb.get());

      if (!en->hasParent()) {
        // yes. found a new root!
        root = eb.get();
      }

      block = eb.release();
    }

    TRI_ASSERT(block != nullptr);

    // Now add dependencies:
    for (auto const& it : en->getDependencies()) {
      auto it2 = cache.find(it);
      TRI_ASSERT(it2 != cache.end());
      TRI_ASSERT(it2->second != nullptr);
      block->addDependency(it2->second);
    }

    cache.emplace(en, block);
  }
};

// Here is a description of how the instantiation of an execution plan
// works in the cluster. See below for a complete example
//
// The instantiation of this works as follows:
// (0) Variable usage and register planning is done in the global plan
// (1) A walk with subqueries is done on the whole plan
//     The purpose is to plan how many ExecutionEngines we need, where they
//     have to be instantiated and which plan nodes belong to each of them.
//     Such a walk is depth first and visits subqueries after it has visited
//     the dependencies of the subquery node recursively. Whenever the
//     walk passes by a RemoteNode it switches location between coordinator
//     and DBserver and starts a new engine. The nodes of an engine are
//     collected in the after method.
//     This walk results in a list of engines and a list of nodes for
//     each engine. It follows that the order in these lists is as follows:
//     The first engine is the main one on the coordinator, it has id 0.
//     The order of the engines is exactly as they are discovered in the
//     walk. That is, engines closer to the root are earlier and engines
//     in subqueries are later. The nodes in each engine are always
//     done in a way such that a dependency D of a node N is earlier in the
//     list as N, and a subquery node is later in the list than the nodes
//     of the subquery.
// (2) buildEngines is called with that data. It proceeds engine by engine,
//     starting from the back of the list. This means that an engine that
//     is referred to in a RemoteNode (because its nodes are dependencies
//     of that node) are always already instantiated before the RemoteNode
//     is instantiated. The corresponding query ids are collected in a
//     global hash table, for which the key consists of the id of the
//     RemoteNode using the query and the actual query id. For each engine,
//     the nodes are instantiated along the list of nodes for that engine.
//     This means that all dependencies of a node N are already instantiated
//     when N is instantiated. We distinguish the coordinator and the
//     DBserver case. In the former one we have to clone a part of the
//     plan and in the latter we have to send a part to a DBserver via HTTP.
//
// Here is a fully worked out example:
//
// FOR i IN [1,2]
//   FOR d IN coll
//     FILTER d.pass == i
//     LET s = (FOR e IN coll2 FILTER e.name == d.name RETURN e)
//     RETURN {d:d, s:s}
//
// this is optimized to, variable and register planning is done in this plan:
//
//    Singleton
//        ^
//   EnumList [1,2]             Singleton
//        ^                         ^
//     Scatter (2)            Enum coll2
//        ^                         ^
//     Remote              Calc e.name==d.name
//        ^                         ^
//    Enum coll                  Filter (3)
//        ^                         ^
//  Calc d.pass==i               Remote
//        ^                         ^
//     Filter (1)                Gather
//        ^                         ^
//     Remote                    Return
//        ^                         ^
//     Gather                       |
//        ^                         |
//     Subquery  -------------------/
//        ^
//  Calc {d:d, s:s}
//        ^
//      Return (0)
//
// There are 4 engines here, their corresponding root nodes are labelled
// in the above picture in round brackets with the ids of the engine.
// Engines 1 and 3 have to be replicated for each shard of coll or coll2
// respectively, and sent to the right DBserver via HTTP. Engine 0 is the
// main one on the coordinator and engine 2 is a non-main part on the
// coordinator. Recall that the walk goes first to the dependencies before
// it visits the nodes of the subquery. Thus, the walk builds up the lists
// in this order:
//   engine 0: [Remote, Gather, Remote, Gather, Return, Subquery, Calc, Return]
//   engine 1: [Remote, Enum coll, Calc d.pass==i, Filter]
//   engine 2: [Singleton, EnumList [1,2], Scatter]
//   engine 3: [Singleton, Enum coll2, Calc e.name==d.name, Filter]
// buildEngines will then do engines in the order 3, 2, 1, 0 and for each
// of them the nodes from left to right in these lists. In the end, we have
// a proper instantiation of the whole thing.

struct CoordinatorInstanciator : public WalkerWorker<ExecutionNode> {
  enum EngineLocation { COORDINATOR, DBSERVER };

  struct EngineInfo {
    EngineInfo(EngineLocation location, size_t id, arangodb::aql::QueryPart p,
               size_t idOfRemoteNode)
        : location(location),
          id(id),
          nodes(),
          part(p),
          idOfRemoteNode(idOfRemoteNode),
          collection(nullptr),
          auxiliaryCollections(),
          populated(false) {}

    void populate() {
      // mop: compiler should inline that I suppose :S
      auto collectionFn = [&](Collection* col) -> void {
        if (col->isSatellite()) {
          auxiliaryCollections.emplace(col);
        } else {
          collection = col;
        }
      };
      Collection* localCollection = nullptr;
      for (auto en = nodes.rbegin(); en != nodes.rend(); ++en) {
        // find the collection to be used
        if ((*en)->getType() == ExecutionNode::ENUMERATE_COLLECTION) {
          localCollection = const_cast<Collection*>(
              static_cast<EnumerateCollectionNode*>((*en))->collection());
          collectionFn(localCollection);
        } else if ((*en)->getType() == ExecutionNode::INDEX) {
          localCollection = const_cast<Collection*>(
              static_cast<IndexNode*>((*en))->collection());
          collectionFn(localCollection);
        } else if ((*en)->getType() == ExecutionNode::INSERT ||
                   (*en)->getType() == ExecutionNode::UPDATE ||
                   (*en)->getType() == ExecutionNode::REPLACE ||
                   (*en)->getType() == ExecutionNode::REMOVE ||
                   (*en)->getType() == ExecutionNode::UPSERT) {
          localCollection = const_cast<Collection*>(
              static_cast<ModificationNode*>((*en))->collection());
          collectionFn(localCollection);
        }
      }
      // mop: no non satellite collection found
      if (collection == nullptr) {
        // mop: just take the last satellite then
        collection = localCollection;
      }
      // mop: ok we are actually only working with a satellite...
      // so remove its shardId from the auxiliaryShards again
      if (collection != nullptr && collection->isSatellite()) {
        auxiliaryCollections.erase(collection);
      }
      populated = true;
    }

    Collection* getCollection() {
      if (!populated) {
        populate();
      }
      TRI_ASSERT(collection != nullptr);
      return collection;
    }

    std::unordered_set<Collection*> getAuxiliaryCollections() {
      if (!populated) {
        populate();
      }
      return auxiliaryCollections;
    }

    EngineLocation const location;
    size_t const id;
    std::vector<ExecutionNode*> nodes;
    arangodb::aql::QueryPart part;  // only relevant for DBserver parts
    size_t idOfRemoteNode;          // id of the remote node
    Collection* collection;
    std::unordered_set<Collection*> auxiliaryCollections;
    bool populated;
    // in the original plan that needs this engine
  };

  void includedShards(std::unordered_set<std::string> const& allowed) {
    _includedShards = allowed;
  }


  Query* query;
  QueryRegistry* queryRegistry;
  ExecutionBlock* root;
  EngineLocation currentLocation;
  size_t currentEngineId;
  std::vector<EngineInfo> engines;
  std::vector<size_t> engineStack;  // stack of engine ids, used for
                                    // RemoteNodes
  std::unordered_set<std::string> collNamesSeenOnDBServer;
  std::unordered_set<std::string> _includedShards;
  // names of sharded collections that we have already seen on a DBserver
  // this is relevant to decide whether or not the engine there is a main
  // query or a dependent one.

  std::unordered_map<std::string, std::string> queryIds;

  std::unordered_set<Collection*> auxiliaryCollections;
  // this map allows to find the queries which are the parts of the big
  // query. There are two cases, the first is for the remote queries on
  // the DBservers, for these, the key is:
  //   itoa(ID of RemoteNode in original plan) + ":" + shardId
  // and the value is the
  //   queryId on DBserver
  // with a * appended, if it is a PART_MAIN query.
  // The second case is a query, which lives on the coordinator but is not
  // the main query. For these, we store
  //   itoa(ID of RemoteNode in original plan) + "/" + <name of vocbase>
  // and the value is the
  //   queryId used in the QueryRegistry
  // this is built up when we instantiate the various engines on the
  // DBservers and used when we instantiate the ones on the
  // coordinator. Note that the main query and engine is not put into
  // this map at all.

  std::unordered_map<traverser::TraverserEngineID, std::unordered_set<std::string>> traverserEngines;
  // This map allows to find all traverser engine parts of the query.
  // The first value is the engine id. The second value is a list of
  // shards this engine is responsible for.
  // All shards that are not yet in queryIds have to be locked by
  // one of the traverserEngines.
  // TraverserEngines will always give the PART_MAIN to other parts
  // of the queries if they desire them.

  CoordinatorInstanciator(Query* query, QueryRegistry* queryRegistry)
      : query(query),
        queryRegistry(queryRegistry),
        root(nullptr),
        currentLocation(COORDINATOR),
        currentEngineId(0),
        engines() {
    TRI_ASSERT(query != nullptr);
    TRI_ASSERT(queryRegistry != nullptr);

    engines.emplace_back(COORDINATOR, 0, PART_MAIN, 0);
  }

  ~CoordinatorInstanciator() {}

  /// @brief generatePlanForOneShard
  void generatePlanForOneShard(VPackBuilder& builder, std::string& fakeQueryString, size_t nr,
                               EngineInfo* info, QueryId& connectedId,
                               std::string const& shardId, bool verbose) {
    // copy the relevant fragment of the plan for each shard
    // Note that in these parts of the query there are no SubqueryNodes,
    // since they are all on the coordinator!
    ExecutionPlan plan(query->ast());

    ExecutionNode* previous = nullptr;
    for (ExecutionNode const* current : info->nodes) {
      auto clone = current->clone(&plan, false, false);
      // UNNECESSARY, because clone does it: plan.registerNode(clone);

      if (current->getType() == ExecutionNode::REMOTE) {
        // update the remote node with the information about the query
        static_cast<RemoteNode*>(clone)
            ->server("server:" + arangodb::ServerState::instance()->getId());
        static_cast<RemoteNode*>(clone)->ownName(shardId);
        static_cast<RemoteNode*>(clone)->queryId(connectedId);
        // only one of the remote blocks is responsible for forwarding the
        // initializeCursor and shutDown requests
        // for simplicity, we always use the first remote block if we have more
        // than one
        static_cast<RemoteNode*>(clone)->isResponsibleForInitializeCursor(nr == 0);
      }

      if (previous != nullptr) {
        clone->addDependency(previous);
      }

      previous = clone;
    }
    plan.root(previous);
    plan.setVarUsageComputed();
    fakeQueryString = arangodb::aql::cache::fakeQueryString(&plan);
    return plan.root()->toVelocyPack(builder, verbose);
  }

  /// @brief distributePlanToShard, send a single plan to one shard
  void distributePlanToShard(arangodb::CoordTransactionID& coordTransactionID,
                             EngineInfo* info,
                             QueryId& connectedId, std::string const& shardId,
                             VPackSlice const& planSlice, std::string const& fakeQueryString) {
    Collection* collection = info->getCollection();
    // create a JSON representation of the plan
    VPackBuilder result;
    result.openObject();

    result.add("plan", VPackValue(VPackValueType::Object));
    VPackBuilder tmp;
    query->ast()->variables()->toVelocyPack(tmp);
    result.add("initialize", VPackValue(false));
    result.add("variables", tmp.slice());

    result.add("collections", VPackValue(VPackValueType::Array));
    result.openObject();
    result.add("name", VPackValue(shardId));
    result.add("type", VPackValue(AccessMode::typeString(collection->accessType)));
    result.close();

    // mop: this is currently only working for satellites and hardcoded to their structure
    for (auto auxiliaryCollection: info->getAuxiliaryCollections()) {
      TRI_ASSERT(auxiliaryCollection->isSatellite());

      // add the collection
      result.openObject();
      auto auxiliaryShards = auxiliaryCollection->shardIds();
      result.add("name", VPackValue((*auxiliaryShards)[0]));
      result.add("type", VPackValue(AccessMode::typeString(collection->accessType)));
      result.close();
    }
    result.close(); // collections

    result.add(VPackObjectIterator(planSlice));
    result.close(); // plan

    if (info->part == arangodb::aql::PART_MAIN) {
      result.add("part", VPackValue("main"));
    } else {
      result.add("part", VPackValue("dependent"));
    }

    result.add(VPackValue("options"));
#ifdef USE_ENTERPRISE
    if (query->trx()->state()->options().skipInaccessibleCollections &&
        query->trx()->isInaccessibleCollection(collection->getPlanId())) {
      aql::QueryOptions opts = query->queryOptions();
      TRI_ASSERT(opts.transactionOptions.skipInaccessibleCollections);
      opts.inaccessibleShardIds.insert(shardId);
      opts.toVelocyPack(result, true);
    } else {
      // the toVelocyPack will open & close the "options" object
      query->queryOptions().toVelocyPack(result, true);
    }
#else
    // the toVelocyPack will open & close the "options" object
    query->queryOptions().toVelocyPack(result, true);
<<<<<<< HEAD

    if(!fakeQueryString.empty()){
      result.add("fakeQueryString", VPackValuePair(fakeQueryString.data(), fakeQueryString.size(), VPackValueType::String));
    }

=======
#endif
    
>>>>>>> 7d72f13b
    result.close();

    TRI_ASSERT(result.isClosed());

    auto body = std::make_shared<std::string const>(result.slice().toJson());

    //LOG_TOPIC(ERR, arangodb::Logger::FIXME) << "GENERATED A PLAN FOR THE REMOTE SERVERS: " << *(body.get());
    // << "\n";

    auto cc = arangodb::ClusterComm::instance();
    if (cc != nullptr) {
      // nullptr only happens on controlled shutdown

      std::string const url("/_db/"
                            + arangodb::basics::StringUtils::urlEncode(collection->vocbase->name()) +
                            "/_api/aql/instantiate");

      auto headers = std::make_unique<std::unordered_map<std::string, std::string>>();
      (*headers)["X-Arango-Nolock"] = shardId;  // Prevent locking
      cc->asyncRequest("", coordTransactionID, "shard:" + shardId,
                       arangodb::rest::RequestType::POST,
                       url, body, headers, nullptr, 90.0);
    }
  }

  /// @brief aggregateQueryIds, get answers for all shards in a Scatter/Gather
  void aggregateQueryIds(EngineInfo* info,
                         std::shared_ptr<arangodb::ClusterComm>& cc,
                         arangodb::CoordTransactionID& coordTransactionID,
                         Collection* collection) {
    // pick up the remote query ids
    auto shardIds = collection->shardIds(_includedShards);

    std::string error;
    int count = 0;
    int nrok = 0;
    int errorCode = TRI_ERROR_NO_ERROR;
    for (count = (int)shardIds->size(); count > 0; count--) {
      auto res = cc->wait("", coordTransactionID, 0, "", 90.0);

      if (res.status == arangodb::CL_COMM_RECEIVED) {
        if (res.answer_code == arangodb::rest::ResponseCode::OK ||
            res.answer_code == arangodb::rest::ResponseCode::CREATED ||
            res.answer_code == arangodb::rest::ResponseCode::ACCEPTED) {
          // query instantiated without problems
          nrok++;

          VPackSlice tmp = res.answer->payload().get("queryId");
          std::string queryId;
          if (tmp.isString()) {
            queryId = tmp.copyString();
          }

          // std::cout << "DB SERVER ANSWERED WITHOUT ERROR: " <<
          // res.answer->body() << ", REMOTENODEID: " << info.idOfRemoteNode <<
          // " SHARDID:"  << res.shardID << ", QUERYID: " << queryId << "\n";
          std::string theID =
              arangodb::basics::StringUtils::itoa(info->idOfRemoteNode) + ":" +
              res.shardID;

          if (info->part == arangodb::aql::PART_MAIN) {
            queryId += "*";
          }
          queryIds.emplace(theID, queryId);
        } else {
          error += "DB SERVER ANSWERED WITH ERROR: ";
          error += res.answer->payload().toJson();
          error += "\n";
        }
      } else {
        error += res.stringifyErrorMessage();
        if (errorCode == TRI_ERROR_NO_ERROR) {
          errorCode = res.getErrorCode();
        }
      }
    }

    size_t numShards = shardIds->size();
    //LOG_TOPIC(ERR, arangodb::Logger::FIXME) << "GOT ALL RESPONSES FROM DB SERVERS: " << nrok << "\n";

    if (nrok != static_cast<int>(numShards)) {
      if (errorCode == TRI_ERROR_NO_ERROR) {
        errorCode = TRI_ERROR_INTERNAL; // must have an error
      }
      THROW_ARANGO_EXCEPTION_MESSAGE(errorCode, error);
    }
  }

  /// @brief distributePlansToShards, for a single Scatter/Gather block
  void distributePlansToShards(EngineInfo* info, QueryId connectedId) {
    //LOG_TOPIC(ERR, arangodb::Logger::FIXME) << "distributePlansToShards: " << info.id;
    Collection* collection = info->getCollection();

    auto auxiliaryCollections = info->getAuxiliaryCollections();
    for (auto const& auxiliaryCollection: auxiliaryCollections) {
      TRI_ASSERT(auxiliaryCollection->shardIds()->size() == 1);
      auxiliaryCollection->setCurrentShard((*auxiliaryCollection->shardIds())[0]);
    }

    // now send the plan to the remote servers
    arangodb::CoordTransactionID coordTransactionID = TRI_NewTickServer();
    auto cc = arangodb::ClusterComm::instance();
    if (cc != nullptr) {
      // nullptr only happens on controlled shutdown
      // iterate over all shards of the collection
      size_t nr = 0;
      auto shardIds = collection->shardIds(_includedShards);
      for (auto const& shardId : *shardIds) {
        // inject the current shard id into the collection
        VPackBuilder b;
        collection->setCurrentShard(shardId);
        std::string fakeQueryString;
        generatePlanForOneShard(b, fakeQueryString, nr++, info, connectedId, shardId, true);

        distributePlanToShard(coordTransactionID, info,
                              connectedId, shardId,
                              b.slice(), fakeQueryString);
      }
      collection->resetCurrentShard();
      for (auto const& auxiliaryCollection: auxiliaryCollections) {
        TRI_ASSERT(auxiliaryCollection->shardIds()->size() == 1);
        auxiliaryCollection->resetCurrentShard();
      }

      aggregateQueryIds(info, cc, coordTransactionID, collection);
    }
  }

  /// @brief buildEngineCoordinator, for a single piece
  ExecutionEngine* buildEngineCoordinator(EngineInfo* info) {
    Query* localQuery = query;
    bool needToClone = info->id > 0;  // use the original for the main part
    if (needToClone) {
      // need a new query instance on the coordinator
      localQuery = query->clone(PART_DEPENDENT, false);
      if (localQuery == nullptr) {
        THROW_ARANGO_EXCEPTION_MESSAGE(TRI_ERROR_INTERNAL,
                                       "cannot clone query");
      }
    }

    try {
      auto clusterInfo = arangodb::ClusterInfo::instance();
      auto engine = std::make_unique<ExecutionEngine>(localQuery);
      localQuery->engine(engine.get());

      std::unordered_map<ExecutionNode*, ExecutionBlock*> cache;
      RemoteNode* remoteNode = nullptr;

      for (auto en = info->nodes.begin(); en != info->nodes.end(); ++en) {
        auto const nodeType = (*en)->getType();

        if (nodeType == ExecutionNode::REMOTE) {
          remoteNode = static_cast<RemoteNode*>((*en));
          continue;
        }

        // for all node types but REMOTEs, we create blocks
        ExecutionBlock* eb = CreateBlock(engine.get(), (*en), cache, _includedShards);

        if (eb == nullptr) {
          THROW_ARANGO_EXCEPTION_MESSAGE(TRI_ERROR_INTERNAL,
                                         "illegal node type");
        }

        try {
          engine.get()->addBlock(eb);
        } catch (...) {
          delete eb;
          throw;
        }

        for (auto const& dep : (*en)->getDependencies()) {
          auto d = cache.find(dep);

          if (d != cache.end()) {
            // add regular dependencies
            TRI_ASSERT((*d).second != nullptr);
            eb->addDependency((*d).second);
          }
        }

        if (nodeType == ExecutionNode::GATHER) {
          // we found a gather node
          if (remoteNode == nullptr) {
            THROW_ARANGO_EXCEPTION_MESSAGE(TRI_ERROR_INTERNAL,
                                           "expecting a remoteNode");
          }

          // now we'll create a remote node for each shard and add it to the
          // gather node
          auto gatherNode = static_cast<GatherNode const*>(*en);
          Collection const* collection = gatherNode->collection();

          auto shardIds = collection->shardIds(_includedShards);
          for (auto const& shardId : *shardIds) {
            std::string theId =
                arangodb::basics::StringUtils::itoa(remoteNode->id()) + ":" +
                shardId;

            auto it = queryIds.find(theId);
            if (it == queryIds.end()) {
              THROW_ARANGO_EXCEPTION_MESSAGE(TRI_ERROR_INTERNAL,
                                             "could not find query id in list");
            }
            std::string idThere = it->second;
            if (idThere.back() == '*') {
              idThere.pop_back();
            }

            auto serverList = clusterInfo->getResponsibleServer(shardId);
            if (serverList->empty()) {
              THROW_ARANGO_EXCEPTION_MESSAGE(TRI_ERROR_CLUSTER_BACKEND_UNAVAILABLE,
                                            "Could not find responsible server for shard " + shardId);
            }

            // use "server:" instead of "shard:" to send query fragments to
            // the correct servers, even after failover or when a follower drops
            // the problem with using the previous shard-based approach was that
            // responsibilities for shards may change at runtime.
            // however, an AQL query must send all requests for the query to the
            // initially used servers.
            // if there is a failover while the query is executing, we must still
            // send all following requests to the same servers, and not the newly
            // responsible servers.
            // otherwise we potentially would try to get data from a query from
            // server B while the query was only instantiated on server A.
            TRI_ASSERT(!serverList->empty());
            auto& leader = (*serverList)[0];
            ExecutionBlock* r = new RemoteBlock(engine.get(), remoteNode,
                                                "server:" + leader,  // server
                                                "",                  // ownName
                                                idThere);            // queryId

            try {
              engine.get()->addBlock(r);
            } catch (...) {
              delete r;
              throw;
            }

            TRI_ASSERT(r != nullptr);
            eb->addDependency(r);
          }
        }

        // the last block is always the root
        engine->root(eb);

        // put it into our cache:
        cache.emplace(*en, eb);
      }

      TRI_ASSERT(engine->root() != nullptr);

      // localQuery is stored in the engine
      return engine.release();
    } catch (...) {
      localQuery->engine(nullptr);  // engine is already destroyed by unique_ptr
      if (needToClone) {
        delete localQuery;
      }
      throw;
    }
  }

  /// @brief Build traverser engines on DBServers. Coordinator still uses
  ///        traversal block.
  void buildTraverserEnginesForNode(GraphNode* en) {
    // We have to initialize all options. After this point the node
    // is not cloneable any more.
    en->prepareOptions();
    VPackBuilder optsBuilder;
    auto opts = en->options();
    opts->buildEngineInfo(optsBuilder);
    // All info in opts is identical for each traverser engine.
    // Only the shards are different.
    std::vector<std::unique_ptr<arangodb::aql::Collection>> const& edges = en->edgeColls();

    // Here we create a mapping
    // ServerID => ResponsibleShards
    // Where Responsible shards is divided in edgeCollections and vertexCollections
    // For edgeCollections the Ordering is important for the index access.
    // Also the same edgeCollection can be included twice (iff direction is ANY)
    auto clusterInfo = arangodb::ClusterInfo::instance();
    Serv2ColMap mappingServerToCollections;
    size_t length = edges.size();
    
    transaction::Methods* trx = query->trx();
    
    auto findServerLists = [&] (ShardID const& shard) -> Serv2ColMap::iterator {
      auto serverList = clusterInfo->getResponsibleServer(shard);
      if (serverList->empty()) {
        THROW_ARANGO_EXCEPTION_MESSAGE(TRI_ERROR_CLUSTER_BACKEND_UNAVAILABLE,
                                       "Could not find responsible server for shard " + shard);
      }
      TRI_ASSERT(!serverList->empty());
      auto& leader = (*serverList)[0];
      auto pair = mappingServerToCollections.find(leader);
      if (pair == mappingServerToCollections.end()) {
        mappingServerToCollections.emplace(leader, TraverserEngineShardLists{length});
        pair = mappingServerToCollections.find(leader);
      }
      return pair;
    };

    for (size_t i = 0; i < length; ++i) {
      auto shardIds = edges[i]->shardIds(_includedShards);
      for (auto const& shard : *shardIds) {
        auto pair = findServerLists(shard);
        pair->second.edgeCollections[i].emplace_back(shard);
      }
    }
    
    std::vector<std::unique_ptr<arangodb::aql::Collection>> const& vertices =
        en->vertexColls();
    if (vertices.empty()) {
      std::unordered_set<std::string> knownEdges;
      for (auto const& it : edges) {
        knownEdges.emplace(it->getName());
      }
      // This case indicates we do not have a named graph. We simply use
      // ALL collections known to this query.
      std::map<std::string, Collection*>* cs = query->collections()->collections();
      for (auto const& collection : (*cs)) {
        if (knownEdges.find(collection.second->getName()) == knownEdges.end()) {
          // This collection is not one of the edge collections used in this
          // graph.
          auto shardIds = collection.second->shardIds(_includedShards);
          for (ShardID const& shard : *shardIds) {
            auto pair = findServerLists(shard);
            pair->second.vertexCollections[collection.second->getName()].emplace_back(shard);
#ifdef USE_ENTERPRISE
            if (trx->isInaccessibleCollection(collection.second->getPlanId())) {
              pair->second.inaccessibleShards.insert(shard);
            }
#endif
          }
        }
      }
      // We have to make sure that all engines at least know all vertex collections.
      // Thanks to fanout...
      for (auto const& collection : (*cs)) {
        for (auto& entry : mappingServerToCollections) {
          auto it = entry.second.vertexCollections.find(collection.second->getName());
          if (it == entry.second.vertexCollections.end()) {
            entry.second.vertexCollections.emplace(collection.second->getName(),
                                                   std::vector<ShardID>());
          }
        }
      }
    } else {
      // This Traversal is started with a GRAPH. It knows all relevant collections.
      for (auto const& it : vertices) {
        auto shardIds = it->shardIds(_includedShards);
        for (ShardID const& shard : *shardIds) {
          auto pair = findServerLists(shard);
          pair->second.vertexCollections[it->getName()].emplace_back(shard);
#ifdef USE_ENTERPRISE
          if (trx->isInaccessibleCollection(it->getPlanId())) {
            pair->second.inaccessibleShards.insert(shard);
          }
#endif
        }
      }
      // We have to make sure that all engines at least know all vertex collections.
      // Thanks to fanout...
      for (auto const& it : vertices) {
        for (auto& entry : mappingServerToCollections) {
          auto vIt = entry.second.vertexCollections.find(it->getName());
          if (vIt == entry.second.vertexCollections.end()) {
            entry.second.vertexCollections.emplace(it->getName(),
                                                   std::vector<ShardID>());
          }
        }
      }
    }

    // Now we create a VPack Object containing the relevant information
    // for the Traverser Engines.
    // First the options (which are identical for all engines.
    // Second the list of shards this engine is responsible for.
    // Shards are not overlapping between Engines as there is exactly
    // one engine per server.
    //
    // The resulting JSON is a s follows:
    //
    // {
    //   "options": <options.toVelocyPack>,
    //   "variables": [<vars used in conditions>], // optional
    //   "shards": {
    //     "edges" : [
    //       [ <shards of edge collection 1> ],
    //       [ <shards of edge collection 2> ]
    //     ],
    //     "vertices" : {
    //       "v1": [<shards of v1>], // may be empty
    //       "v2": [<shards of v2>]  // may be empty
    //     },
    //     "inaccessible": [<inaccessible shards>]
    //   }
    // }

    std::string const url("/_db/" + arangodb::basics::StringUtils::urlEncode(
                                        query->vocbase()->name()) +
                          "/_internal/traverser");
    auto cc = arangodb::ClusterComm::instance();
    if (cc == nullptr) {
      // nullptr only happens on controlled shutdown
      return;
    }
    bool hasVars = false;
    VPackBuilder varInfo;
    std::vector<aql::Variable const*> vars;
    en->getConditionVariables(vars);
    if (!vars.empty()) {
      hasVars = true;
      varInfo.openArray();
      for (auto v : vars) {
        v->toVelocyPack(varInfo);
      }
      varInfo.close();
    }

    VPackBuilder engineInfo;
    for (auto const& list : mappingServerToCollections) {
      std::unordered_set<std::string> shardSet;
      engineInfo.clear();
      engineInfo.openObject();
      engineInfo.add(VPackValue("options"));
      engineInfo.add(optsBuilder.slice());
      if (hasVars) {
        engineInfo.add(VPackValue("variables"));
        engineInfo.add(varInfo.slice());
      }

      engineInfo.add(VPackValue("shards"));
      engineInfo.openObject();
      engineInfo.add(VPackValue("vertices"));
      engineInfo.openObject();
      for (auto const& col : list.second.vertexCollections) {
        engineInfo.add(VPackValue(col.first));
        engineInfo.openArray();
        for (auto const& v : col.second) {
          shardSet.emplace(v);
          engineInfo.add(VPackValue(v));
        }
        engineInfo.close(); // this collection
      }
      engineInfo.close(); // vertices

      engineInfo.add(VPackValue("edges"));
      engineInfo.openArray();
      for (auto const& edgeShards : list.second.edgeCollections) {
        engineInfo.openArray();
        for (auto const& e : edgeShards) {
          shardSet.emplace(e);
          engineInfo.add(VPackValue(e));
        }
        engineInfo.close();
      }
      engineInfo.close(); // edges
      
#ifdef USE_ENTERPRISE
      if (!list.second.inaccessibleShards.empty()) {
        engineInfo.add(VPackValue("inaccessible"));
        engineInfo.openArray();
        for (ShardID const& shard : list.second.inaccessibleShards) {
          engineInfo.add(VPackValue(shard));
        }
        engineInfo.close(); // inaccessible
      }
#endif

      engineInfo.close(); // shards

      en->enhanceEngineInfo(engineInfo);

      engineInfo.close(); // base

      if (!shardSet.empty()) {
        arangodb::CoordTransactionID coordTransactionID = TRI_NewTickServer();
        std::unordered_map<std::string, std::string> headers;

        std::string shardList;
        for (auto const& shard : shardSet) {
          if (!shardList.empty()) {
            shardList += ",";
          }
          shardList += shard;
        }
        headers["X-Arango-Nolock"] = shardList;  // Prevent locking
        auto res = cc->syncRequest("", coordTransactionID, "server:" + list.first,
                                   RequestType::POST, url, engineInfo.toJson(),
                                   headers, 90.0);
        if (res->status != CL_COMM_SENT) {
          // Note If there was an error on server side we do not have CL_COMM_SENT
          std::string message("could not start all traversal engines");
          if (res->errorMessage.length() > 0) {
            message += std::string(" : ") + res->errorMessage;
          }
          THROW_ARANGO_EXCEPTION_MESSAGE(
              TRI_ERROR_CLUSTER_BACKEND_UNAVAILABLE, message);
        } else {
          // Only if the result was successful we will get here
          arangodb::basics::StringBuffer& body = res->result->getBody();

          std::shared_ptr<VPackBuilder> builder =
              VPackParser::fromJson(body.c_str(), body.length());
          VPackSlice resultSlice = builder->slice();
          if (!resultSlice.isNumber()) {
            THROW_ARANGO_EXCEPTION_MESSAGE(
                TRI_ERROR_INTERNAL, "got unexpected response from engine build request: '" + resultSlice.toJson() + "'");
          }
          auto engineId = resultSlice.getNumericValue<traverser::TraverserEngineID>();
          TRI_ASSERT(engineId != 0);
          traverserEngines.emplace(engineId, shardSet);
          en->addEngine(engineId, list.first);
        }
      }
    }
  }

  /// @brief buildEngines, build engines on DBservers and coordinator
  ExecutionEngine* buildEngines() {
    ExecutionEngine* engine = nullptr;
    QueryId id = 0;

    for (auto it = engines.rbegin(); it != engines.rend(); ++it) {
      EngineInfo* info = &(*it);
      //LOG_TOPIC(ERR, arangodb::Logger::FIXME) << "Doing engine: " << it->id << " location:"
      //          << it->location;
      if (info->location == COORDINATOR) {
        // create a coordinator-based engine
        engine = buildEngineCoordinator(info);
        TRI_ASSERT(engine != nullptr);

        if ((*it).id > 0) {
          // create a remote id for the engine that we can pass to
          // the plans to be created for the DBServers
          id = TRI_NewTickServer();

          try {
            queryRegistry->insert(id, engine->getQuery(), 600.0);
          } catch (...) {
            delete engine->getQuery();
            // This deletes the new query as well as the engine
            throw;
          }
          try {
            std::string queryId = arangodb::basics::StringUtils::itoa(id);
            std::string theID =
                arangodb::basics::StringUtils::itoa(it->idOfRemoteNode) + "/" +
                engine->getQuery()->vocbase()->name();
            queryIds.emplace(theID, queryId);
          } catch (...) {
            queryRegistry->destroy(engine->getQuery()->vocbase(), id,
                                   TRI_ERROR_INTERNAL);
            // This deletes query, engine and entry in QueryRegistry
            throw;
          }
        }
      } else {
        // create an engine on a remote DB server
        // hand in the previous engine's id
        distributePlansToShards(info, id);
      }
    }

    TRI_ASSERT(engine != nullptr);
    // return the last created coordinator-based engine
    // this is the local engine that we'll use to run the query
    return engine;
  }

  /// @brief before method for collection of pieces phase
  virtual bool before(ExecutionNode* en) override final {
    auto const nodeType = en->getType();

    if (nodeType == ExecutionNode::REMOTE) {
      // got a remote node
      // this indicates the end of an execution section

      engineStack.push_back(currentEngineId);

      // begin a new engine
      // flip current location
      currentLocation =
          (currentLocation == COORDINATOR ? DBSERVER : COORDINATOR);
      currentEngineId = engines.size();
      QueryPart part = PART_DEPENDENT;
      if (currentLocation == DBSERVER) {
        auto rn = static_cast<RemoteNode*>(en);
        Collection const* coll = rn->collection();
        if (collNamesSeenOnDBServer.find(coll->name) ==
            collNamesSeenOnDBServer.end()) {
          part = PART_MAIN;
          collNamesSeenOnDBServer.insert(coll->name);
        }
      }
      // For the coordinator we do not care about main or part:
      engines.emplace_back(currentLocation, currentEngineId, part, en->id());
    }

    if (nodeType == ExecutionNode::TRAVERSAL || nodeType == ExecutionNode::SHORTEST_PATH) {
      buildTraverserEnginesForNode(static_cast<GraphNode*>(en));
    }

    return false;
  }

  /// @brief after method for collection of pieces phase
  virtual void after(ExecutionNode* en) override final {
    auto const nodeType = en->getType();

    if (nodeType == ExecutionNode::REMOTE) {
      currentEngineId = engineStack.back();
      engineStack.pop_back();
      currentLocation = engines[currentEngineId].location;
    }

    // assign the current node to the current engine
    engines[currentEngineId].nodes.emplace_back(en);
  }
}; // struct CoordinatorInstanciator

/// @brief shutdown, will be called exactly once for the whole query
int ExecutionEngine::shutdown(int errorCode) {
  int res = TRI_ERROR_NO_ERROR;
  if (_root != nullptr && !_wasShutdown) {
    // Take care of locking prevention measures in the cluster:
    if (_lockedShards != nullptr) {
      if (CollectionLockState::_noLockHeaders == _lockedShards) {
        CollectionLockState::_noLockHeaders = _previouslyLockedShards;
      }

      delete _lockedShards;
      _lockedShards = nullptr;
      _previouslyLockedShards = nullptr;
    }

    res = _root->shutdown(errorCode);

    // prevent a duplicate shutdown
    _wasShutdown = true;
  }

  return res;
}

/// @brief create an execution engine from a plan
ExecutionEngine* ExecutionEngine::instantiateFromPlan(
    QueryRegistry* queryRegistry, Query* query, ExecutionPlan* plan,
    bool planRegisters) {
  auto role = arangodb::ServerState::instance()->getRole();
  bool const isCoordinator =
      arangodb::ServerState::instance()->isCoordinator(role);
  bool const isDBServer = arangodb::ServerState::instance()->isDBServer(role);

  TRI_ASSERT(queryRegistry != nullptr);

  ExecutionEngine* engine = nullptr;

  try {
    if (!plan->varUsageComputed()) {
      plan->findVarUsage();
    }
    if (planRegisters) {
      plan->planRegisters();
    }

    ExecutionBlock* root = nullptr;

    if (isCoordinator) {
      // instantiate the engine on the coordinator
      auto inst =
          std::make_unique<CoordinatorInstanciator>(query, queryRegistry);
      // optionally restrict query to certain shards
      inst->includedShards(query->queryOptions().shardIds);

      try {
        plan->root()->walk(inst.get());  // if this throws, we need to
                                         // clean up as well
        engine = inst.get()->buildEngines();
        root = engine->root();
        // Now find all shards that take part:
        if (CollectionLockState::_noLockHeaders != nullptr) {
          engine->_lockedShards = new std::unordered_set<std::string>(
              *CollectionLockState::_noLockHeaders);
          engine->_previouslyLockedShards = CollectionLockState::_noLockHeaders;
        } else {
          engine->_lockedShards = new std::unordered_set<std::string>();
          engine->_previouslyLockedShards = nullptr;
        }
        // Note that it is crucial that this is a map and not an unordered_map,
        // because we need to guarantee the order of locking by using
        // alphabetical order on the shard names!
        std::map<std::string, std::pair<std::string, bool>> forLocking;
        for (auto& q : inst.get()->queryIds) {
          std::string theId = q.first;
          std::string queryId = q.second;

          // std::cout << "queryIds: " << theId << " : " << queryId <<
          // std::endl;
          auto pos = theId.find(':');
          if (pos != std::string::npos) {
            // So this is a remote one on a DBserver:
            if (queryId.back() == '*') {  // only the PART_MAIN one!
              queryId.pop_back();
              std::string shardId = theId.substr(pos + 1);
              engine->_lockedShards->insert(shardId);
              forLocking.emplace(shardId, std::make_pair(queryId, false));
            }
          }
        }

        // TODO is this enough? Do we have to somehow inform the other engines?
        for (auto& te : inst.get()->traverserEngines) {
          std::string traverserId = arangodb::basics::StringUtils::itoa(te.first);
          for (auto const& shardId : te.second) {
            if (forLocking.find(shardId) == forLocking.end()) {
              // No other node stated that it is responsible for locking this shard.
              // So the traverser engine has to step in.
              forLocking.emplace(shardId, std::make_pair(traverserId, true));
            }
          }
        }

        // Second round, this time we deal with the coordinator pieces
        // and tell them the lockedShards as well, we need to copy, since
        // they want to delete independently:
        for (auto& q : inst.get()->queryIds) {
          std::string theId = q.first;
          std::string queryId = q.second;
          // std::cout << "queryIds: " << theId << " : " << queryId <<
          // std::endl;
          auto pos = theId.find('/');
          if (pos != std::string::npos) {
            // std::cout << "Setting lockedShards for query ID "
            //          << queryId << std::endl;
            QueryId qId = arangodb::basics::StringUtils::uint64(queryId);
            TRI_vocbase_t* vocbase = query->vocbase();
            Query* q = queryRegistry->open(vocbase, qId);
            q->engine()->setLockedShards(
                new std::unordered_set<std::string>(*engine->_lockedShards));
            queryRegistry->close(vocbase, qId);
            // std::cout << "Setting lockedShards done." << std::endl;
          }
        }
        // Now lock them all in the right order:
        for (auto& p : forLocking) {
          std::string const& shardId = p.first;
          std::string const& queryId = p.second.first;
          bool isTraverserEngine = p.second.second;

          // Lock shard on DBserver:
          arangodb::CoordTransactionID coordTransactionID = TRI_NewTickServer();
          auto cc = arangodb::ClusterComm::instance();
          if (cc == nullptr) {
            // nullptr only happens on controlled shutdown
            THROW_ARANGO_EXCEPTION( TRI_ERROR_SHUTTING_DOWN);
          }

          TRI_vocbase_t* vocbase = query->vocbase();
          std::unique_ptr<ClusterCommResult> res;
          std::unordered_map<std::string, std::string> headers;
          if (isTraverserEngine) {
            std::string const url(
                "/_db/" +
                arangodb::basics::StringUtils::urlEncode(vocbase->name()) +
                "/_internal/traverser/lock/" + queryId + "/" + shardId);
            res = cc->syncRequest("", coordTransactionID, "shard:" + shardId,
                                  RequestType::PUT, url, "", headers, 90.0);
          } else {
            std::string const url(
                "/_db/" +
                arangodb::basics::StringUtils::urlEncode(vocbase->name()) +
                "/_api/aql/lock/" + queryId);
            res = cc->syncRequest("", coordTransactionID, "shard:" + shardId,
                                  RequestType::PUT, url, "{}", headers, 90.0);
          }
          if (res->status != CL_COMM_SENT) {
            std::string message("could not lock all shards");
            if (res->errorMessage.length() > 0) {
              message += std::string(" : ") + res->errorMessage;
            }
            THROW_ARANGO_EXCEPTION_MESSAGE(
                TRI_ERROR_QUERY_COLLECTION_LOCK_FAILED, message);
          }
        }
        CollectionLockState::_noLockHeaders = engine->_lockedShards;
      } catch (...) {
        // We need to destroy all queries that we have built and stuffed
        // into the QueryRegistry as well as those that we have pushed to
        // the DBservers via HTTP:
        TRI_vocbase_t* vocbase = query->vocbase();
        auto cc = arangodb::ClusterComm::instance();
        if (cc != nullptr) {
          // nullptr only happens during controlled shutdown
          for (auto& q : inst.get()->queryIds) {
            std::string theId = q.first;
            std::string queryId = q.second;
            auto pos = theId.find(':');
            if (pos != std::string::npos) {
              // So this is a remote one on a DBserver:
              std::string shardId = theId.substr(pos + 1);
              // Remove query from DBserver:
              arangodb::CoordTransactionID coordTransactionID =
                  TRI_NewTickServer();
              if (queryId.back() == '*') {
                queryId.pop_back();
              }
              std::string const url(
                  "/_db/" +
                  arangodb::basics::StringUtils::urlEncode(vocbase->name()) +
                  "/_api/aql/shutdown/" + queryId);
              std::unordered_map<std::string, std::string> headers;
              auto res =
                  cc->syncRequest("", coordTransactionID, "shard:" + shardId,
                                  arangodb::rest::RequestType::PUT,
                                  url, "{\"code\": 0}", headers, 120.0);
              // Ignore result, we need to try to remove all.
              // However, log the incident if we have an errorMessage.
              if (!res->errorMessage.empty()) {
                std::string msg("while trying to unregister query ");
                msg += queryId + ": " + res->stringifyErrorMessage();
                LOG_TOPIC(WARN, arangodb::Logger::FIXME) << msg;
              }
            } else {
              // Remove query from registry:
              try {
                queryRegistry->destroy(
                    vocbase, arangodb::basics::StringUtils::uint64(queryId),
                    TRI_ERROR_INTERNAL);
              } catch (...) {
                // Ignore problems
              }
            }
          }
          // Also we need to destroy all traverser engines that have been pushed to DBServers
          {

            std::string const url(
                "/_db/" +
                arangodb::basics::StringUtils::urlEncode(vocbase->name()) +
                "/_internal/traverser/");
            for (auto& te : inst.get()->traverserEngines) {
              std::string traverserId = arangodb::basics::StringUtils::itoa(te.first);
              arangodb::CoordTransactionID coordTransactionID =
                  TRI_NewTickServer();
              std::unordered_map<std::string, std::string> headers;
              // NOTE: te.second is the list of shards. So we just send delete
              // to the first of those shards
              auto res = cc->syncRequest(
                  "", coordTransactionID, "shard:" + *(te.second.begin()),
                  RequestType::DELETE_REQ, url + traverserId, "", headers, 90.0);

              // Ignore result, we need to try to remove all.
              // However, log the incident if we have an errorMessage.
              if (!res->errorMessage.empty()) {
                std::string msg("while trying to unregister traverser engine ");
                msg += traverserId + ": " + res->stringifyErrorMessage();
                LOG_TOPIC(WARN, arangodb::Logger::FIXME) << msg;
              }
            }
          }
        }
        throw;
      }
    } else {
      // instantiate the engine on a local server
      engine = new ExecutionEngine(query);
      auto inst = std::make_unique<Instanciator>(engine);
      plan->root()->walk(inst.get());
      root = inst.get()->root;
      TRI_ASSERT(root != nullptr);
    }

    TRI_ASSERT(root != nullptr);

    // inspect the root block of the query
    if (!isDBServer &&
        root->getPlanNode()->getType() == ExecutionNode::RETURN) {
      // it's a return node. now tell it to not copy its results from above,
      // but directly return it. we also need to note the RegisterId the
      // caller needs to look into when fetching the results

      // in short: this avoids copying the return values
      engine->resultRegister(
          static_cast<ReturnBlock*>(root)->returnInheritedResults());
    }

    engine->_root = root;

    if (plan->isResponsibleForInitialize()) {
      root->initialize();
      root->initializeCursor(nullptr, 0);
    }

    return engine;
  } catch (...) {
    if (!isCoordinator) {
      delete engine;
    }
    throw;
  }
}

/// @brief add a block to the engine
void ExecutionEngine::addBlock(ExecutionBlock* block) {
  TRI_ASSERT(block != nullptr);

  _blocks.emplace_back(block);
}<|MERGE_RESOLUTION|>--- conflicted
+++ resolved
@@ -615,16 +615,12 @@
 #else
     // the toVelocyPack will open & close the "options" object
     query->queryOptions().toVelocyPack(result, true);
-<<<<<<< HEAD
+#endif
 
     if(!fakeQueryString.empty()){
       result.add("fakeQueryString", VPackValuePair(fakeQueryString.data(), fakeQueryString.size(), VPackValueType::String));
     }
 
-=======
-#endif
-    
->>>>>>> 7d72f13b
     result.close();
 
     TRI_ASSERT(result.isClosed());
@@ -912,7 +908,7 @@
     auto clusterInfo = arangodb::ClusterInfo::instance();
     Serv2ColMap mappingServerToCollections;
     size_t length = edges.size();
-    
+
     transaction::Methods* trx = query->trx();
     
     auto findServerLists = [&] (ShardID const& shard) -> Serv2ColMap::iterator {
@@ -938,7 +934,7 @@
         pair->second.edgeCollections[i].emplace_back(shard);
       }
     }
-    
+
     std::vector<std::unique_ptr<arangodb::aql::Collection>> const& vertices =
         en->vertexColls();
     if (vertices.empty()) {
@@ -1087,7 +1083,7 @@
         engineInfo.close();
       }
       engineInfo.close(); // edges
-      
+
 #ifdef USE_ENTERPRISE
       if (!list.second.inaccessibleShards.empty()) {
         engineInfo.add(VPackValue("inaccessible"));

////////////////////////////////////////////////////////////////////////////////
/// @brief AQL IndexBlock
///
/// @file 
///
/// DISCLAIMER
///
/// Copyright 2010-2014 triagens GmbH, Cologne, Germany
///
/// Licensed under the Apache License, Version 2.0 (the "License");
/// you may not use this file except in compliance with the License.
/// You may obtain a copy of the License at
///
///     http://www.apache.org/licenses/LICENSE-2.0
///
/// Unless required by applicable law or agreed to in writing, software
/// distributed under the License is distributed on an "AS IS" BASIS,
/// WITHOUT WARRANTIES OR CONDITIONS OF ANY KIND, either express or implied.
/// See the License for the specific language governing permissions and
/// limitations under the License.
///
/// Copyright holder is ArangoDB GmbH, Cologne, Germany
///
/// @author Jan Steemann
/// @author Michael Hackstein
/// @author Copyright 2015, ArangoDB GmbH, Cologne, Germany
////////////////////////////////////////////////////////////////////////////////

#include "IndexBlock.h"
#include "Aql/Collection.h"
#include "Aql/Condition.h"
#include "Aql/ExecutionEngine.h"
#include "Aql/Functions.h"
#include "Aql/Index.h"
#include "Basics/ScopeGuard.h"
#include "Basics/json-utilities.h"
#include "Basics/Exceptions.h"
#include "Indexes/IndexIterator.h"
#include "V8/v8-globals.h"
#include "VocBase/vocbase.h"

using namespace std;
using namespace triagens::arango;
using namespace triagens::aql;

using Json = triagens::basics::Json;

// uncomment the following to get some debugging information
#if 0
#define ENTER_BLOCK try { (void) 0;
#define LEAVE_BLOCK } catch (...) { std::cout << "caught an exception in " << __FUNCTION__ << ", " << __FILE__ << ":" << __LINE__ << "!\n"; throw; }
#else
#define ENTER_BLOCK
#define LEAVE_BLOCK
#endif

// -----------------------------------------------------------------------------
// --SECTION--                                                  class IndexBlock
// -----------------------------------------------------------------------------

IndexBlock::IndexBlock (ExecutionEngine* engine,
                        IndexNode const* en)
  : ExecutionBlock(engine, en),
    _collection(en->collection()),
    _posInDocs(0),
    _currentIndex(0),
    _indexes(en->getIndexes()),
    _context(nullptr),
    _iterator(nullptr),
    _condition(en->_condition->root()),
    _hasV8Expression(false) {

  _context = new IndexIteratorContext(en->_vocbase);

  auto trxCollection = _trx->trxCollection(_collection->cid());

  if (trxCollection != nullptr) {
    _trx->orderDitch(trxCollection);
  }
}

IndexBlock::~IndexBlock () {
  delete _iterator;
  delete _context;
}

////////////////////////////////////////////////////////////////////////////////
/// @brief adds a UNIQUE() to a dynamic IN condition
////////////////////////////////////////////////////////////////////////////////

triagens::aql::AstNode* IndexBlock::makeUnique (triagens::aql::AstNode* node) const {
  if (node->type != triagens::aql::NODE_TYPE_ARRAY ||
      (node->type == triagens::aql::NODE_TYPE_ARRAY && node->numMembers() >= 2)) {
    // an non-array or an array with more than 1 member
    auto en = static_cast<IndexNode const*>(getPlanNode());
    auto ast = en->_plan->getAst();
    auto array = ast->createNodeArray();
    array->addMember(node);
    if (_indexes[_currentIndex]->isSorted()) {
      // the index is sorted. we need to use SORTED_UNIQUE to get the
      // result back in index order
      return ast->createNodeFunctionCall("SORTED_UNIQUE", array); 
    }
    // a regular UNIQUE will do
    return ast->createNodeFunctionCall("UNIQUE", array); 
  }

  // presumably an array with no or a single member
  return node;
}

void IndexBlock::executeExpressions () {
  TRI_ASSERT(_condition != nullptr);

  // The following are needed to evaluate expressions with local data from
  // the current incoming item:

  AqlItemBlock* cur = _buffer.front();
  auto en = static_cast<IndexNode const*>(getPlanNode());
  auto ast = en->_plan->getAst();
  for (size_t posInExpressions = 0; posInExpressions < _nonConstExpressions.size(); ++posInExpressions) {
    auto& toReplace = _nonConstExpressions[posInExpressions];
    auto exp = toReplace->expression;
    TRI_document_collection_t const* myCollection = nullptr; 
    AqlValue a = exp->execute(_trx, cur, _pos, _inVars[posInExpressions], _inRegs[posInExpressions], &myCollection);
    auto jsonified = a.toJson(_trx, myCollection, true);
    a.destroy();
    AstNode* evaluatedNode = ast->nodeFromJson(jsonified.json(), true);
    // TODO: if we use the IN operator, we must make the resulting array unique
    _condition->getMember(toReplace->orMember)
              ->getMember(toReplace->andMember)
              ->changeMember(toReplace->operatorMember, evaluatedNode);
  }
}

int IndexBlock::initialize () {
  ENTER_BLOCK
  int res = ExecutionBlock::initialize();

  _nonConstExpressions.clear();
  _alreadyReturned.clear();
  auto en = static_cast<IndexNode const*>(getPlanNode());
  auto ast = en->_plan->getAst();

  // instantiate expressions:
  auto instantiateExpression = [&] (size_t i, size_t j, size_t k, AstNode const* a) -> void {
    // all new AstNodes are registered with the Ast in the Query
    std::unique_ptr<Expression> e(new Expression(ast, a));

    TRI_IF_FAILURE("IndexBlock::initialize") {
      THROW_ARANGO_EXCEPTION(TRI_ERROR_DEBUG);
    }

    _hasV8Expression |= e->isV8();
    
    std::unordered_set<Variable const*> inVars;
    e->variables(inVars);
    
    std::unique_ptr<NonConstExpression> nce(new NonConstExpression(i, j, k, e.get()));
    e.release();
    _nonConstExpressions.push_back(nce.get());
    nce.release();

    // Prepare _inVars and _inRegs:
    _inVars.emplace_back();
    std::vector<Variable const*>& inVarsCur = _inVars.back();
    _inRegs.emplace_back();
    std::vector<RegisterId>& inRegsCur = _inRegs.back();

    for (auto const& v : inVars) {
      inVarsCur.emplace_back(v);
      auto it = getPlanNode()->getRegisterPlan()->varInfo.find(v->id);
      TRI_ASSERT(it != getPlanNode()->getRegisterPlan()->varInfo.end());
      TRI_ASSERT(it->second.registerId < ExecutionNode::MaxRegisterId);
      inRegsCur.emplace_back(it->second.registerId);
    }
  };

  if (_condition == nullptr) {
    // This Node has no condition. Iterate over the complete index. 
    return TRI_ERROR_NO_ERROR;
  }
  
  auto outVariable = static_cast<IndexNode const*>(getPlanNode())->outVariable();

  for (size_t i = 0; i < _condition->numMembers(); ++i) {
    auto andCond = _condition->getMemberUnchecked(i);
    for (size_t j = 0; j < andCond->numMembers(); ++j) {
      auto leaf = andCond->getMemberUnchecked(j);

      // We only support binary conditions
      TRI_ASSERT(leaf->numMembers() == 2);
      auto lhs = leaf->getMember(0);
      auto rhs = leaf->getMember(1);

      if (lhs->isAttributeAccessForVariable(outVariable)) {
        // Index is responsible for the left side, check if right side has to be evaluated
        if (! rhs->isConstant()) {
          if (leaf->type == NODE_TYPE_OPERATOR_BINARY_IN) {
            rhs = makeUnique(rhs);
          }
          instantiateExpression(i, j, 1, rhs);
          TRI_IF_FAILURE("IndexBlock::initializeExpressions") {
            THROW_ARANGO_EXCEPTION(TRI_ERROR_DEBUG);
          }
        }
      } 
      else {
        // Index is responsible for the right side, check if left side has to be evaluated
        if (! lhs->isConstant()) {
          if (leaf->type == NODE_TYPE_OPERATOR_BINARY_IN) {
            // IN: now make IN result unique
            lhs = makeUnique(lhs);
          }
          instantiateExpression(i, j, 0, lhs);
          TRI_IF_FAILURE("IndexBlock::initializeExpressions") {
            THROW_ARANGO_EXCEPTION(TRI_ERROR_DEBUG);
          }
        }
      }
    }
  }

  return res;
  LEAVE_BLOCK;
}

// init the ranges for reading, this should be called once per new incoming
// block!
//
// This is either called every time we get a new incoming block. 
// If all the bounds are constant, then in the case of hash, primary or edges
// indexes it does nothing. In the case of a skiplist index, it creates a
// skiplistIterator which is used by readIndex. If at least one bound is
// variable, then this this also evaluates the IndexOrCondition required to
// determine the values of the bounds. 
//
// It is guaranteed that
//   _buffer   is not empty, in particular _buffer.front() is defined
//   _pos      points to a position in _buffer.front()
// Therefore, we can use the register values in _buffer.front() in row
// _pos to evaluate the variable bounds.

bool IndexBlock::initIndexes () {
  ENTER_BLOCK

  // We start with a different context. Return documents found in the previous context again.
  _alreadyReturned.clear();
  // Find out about the actual values for the bounds in the variable bound case:

  if (! _nonConstExpressions.empty()) {
    TRI_ASSERT(_condition != nullptr);

    if (_hasV8Expression) {
      bool const isRunningInCluster = triagens::arango::ServerState::instance()->isRunningInCluster();

      // must have a V8 context here to protect Expression::execute()
      auto engine = _engine;
      triagens::basics::ScopeGuard guard{
        [&engine]() -> void { 
          engine->getQuery()->enterContext(); 
        },
        [&]() -> void {
          if (isRunningInCluster) {
            // must invalidate the expression now as we might be called from
            // different threads
            if (triagens::arango::ServerState::instance()->isRunningInCluster()) {
              for (auto const& e : _nonConstExpressions) {
                e->expression->invalidate();
              }
            }
          
            engine->getQuery()->exitContext(); 
          }
        }
      };

      ISOLATE;
      v8::HandleScope scope(isolate); // do not delete this!
    
      executeExpressions();
    }
    else {
      // no V8 context required!

      Functions::InitializeThreadContext();
      try {
        executeExpressions();
        Functions::DestroyThreadContext();
      }
      catch (...) {
        Functions::DestroyThreadContext();
        throw;
      }
    }
  }

  _currentIndex = 0;
  IndexNode const* node = static_cast<IndexNode const*>(getPlanNode());
  auto outVariable = node->outVariable();
  auto ast = node->_plan->getAst();
  if (_condition == nullptr) {
    _iterator = _indexes[_currentIndex]->getIterator(_context, ast, nullptr, outVariable, node->_reverse);
  }
  else {
    _iterator = _indexes[_currentIndex]->getIterator(_context, ast, _condition->getMember(_currentIndex), outVariable, node->_reverse);
  }

  while (_iterator == nullptr) {
    ++_currentIndex;
    if (_currentIndex < _indexes.size()) {
      if (_condition == nullptr) {
        _iterator = _indexes[_currentIndex]->getIterator(_context, ast, nullptr, outVariable, node->_reverse);
      }
      else {
        _iterator = _indexes[_currentIndex]->getIterator(_context, ast, _condition->getMember(_currentIndex), outVariable, node->_reverse);
      }
    }
    else {
      // We were not able to initialize any index with this condition
      return false;
    }
  }
  return true;
  LEAVE_BLOCK;
}

void IndexBlock::startNextIterator () {
  delete _iterator;
  _iterator = nullptr;

  ++_currentIndex;
  if (_currentIndex < _indexes.size()) {
    IndexNode const* node = static_cast<IndexNode const*>(getPlanNode());
    auto outVariable = node->outVariable();
    auto ast = node->_plan->getAst();
<<<<<<< HEAD
    if (_condition == nullptr) {
      _iterator = _indexes[_currentIndex]->getIterator(_context, ast, nullptr, outVariable, node->_reverse);
    }
    else {
      _iterator = _indexes[_currentIndex]->getIterator(_context, ast, _condition->getMember(_currentIndex), outVariable, node->_reverse);
    }
  }
  /*
  else {
    // If all indexes have been exhausted we set _iterator to nullptr;
    delete _iterator;
    _iterator = nullptr;
=======

    TRI_ASSERT(_indexes.size() == _condition->numMembers());

    _iterator = _indexes[_currentIndex]->getIterator(
      _context, 
      ast, 
      _condition->getMember(_currentIndex), 
      outVariable, 
      node->_reverse
    );
>>>>>>> f5f61ea1
  }
}

// this is called every time everything in _documents has been passed on

bool IndexBlock::readIndex (size_t atMost) {
  ENTER_BLOCK;
  // this is called every time we want more in _documents. 
  // For the primary key index, this only reads the index once, and never 
  // again (although there might be multiple calls to this function). 
  // For the edge, hash or skiplists indexes, initIndexes creates an iterator
  // and read*Index just reads from the iterator until it is done. 
  // Then initIndexes is read again and so on. This is to avoid reading the
  // entire index when we only want a small number of documents. 
  
  if (_documents.empty()) {
    TRI_IF_FAILURE("IndexBlock::readIndex") {
      THROW_ARANGO_EXCEPTION(TRI_ERROR_DEBUG);
    }
    _documents.reserve(atMost);
  }
  else { 
    _documents.clear();
  }

  if (_iterator == nullptr) {
    // All indexes exhausted
    return false;
  }

  size_t lastIndexNr = _indexes.size();
  try {
    size_t nrSent = 0;
    while (nrSent < atMost && _iterator != nullptr) {
      TRI_doc_mptr_t* indexElement = _iterator->next();
      if (indexElement == nullptr) {
        startNextIterator();
      }
      else {
        TRI_IF_FAILURE("IndexBlock::readIndex") {
          THROW_ARANGO_EXCEPTION(TRI_ERROR_DEBUG);
        }
        if (_currentIndex == 0 ||
          _alreadyReturned.find(indexElement) == _alreadyReturned.end()) {
          if (_currentIndex < lastIndexNr) {
            _alreadyReturned.emplace(indexElement);
          }

          _documents.emplace_back(*indexElement);
          ++nrSent;
        }
        ++_engine->_stats.scannedIndex;
      }
    }
  }
  catch (...) {
    // TODO check if this is enough
    if (_iterator != nullptr) {
      delete _iterator;
      _iterator = nullptr;
    }
  }
  _posInDocs = 0;
  return (! _documents.empty());
  LEAVE_BLOCK;
}

int IndexBlock::initializeCursor (AqlItemBlock* items, size_t pos) {
  ENTER_BLOCK;
  int res = ExecutionBlock::initializeCursor(items, pos);

  if (res != TRI_ERROR_NO_ERROR) {
    return res;
  }
  _pos = 0;
  _posInDocs = 0;
  
  return TRI_ERROR_NO_ERROR; 
  LEAVE_BLOCK;
}

////////////////////////////////////////////////////////////////////////////////
/// @brief getSome
////////////////////////////////////////////////////////////////////////////////

AqlItemBlock* IndexBlock::getSome (size_t atLeast,
                                   size_t atMost) {
  ENTER_BLOCK;
  if (_done) {
    return nullptr;
  }

  std::unique_ptr<AqlItemBlock> res(nullptr);

  do {
    // repeatedly try to get more stuff from upstream
    // note that the value of the variable we have to loop over
    // can contain zero entries, in which case we have to
    // try again!

    if (_buffer.empty()) {
      size_t toFetch = (std::min)(DefaultBatchSize, atMost);
      if (! ExecutionBlock::getBlock(toFetch, toFetch) 
          || (! initIndexes())) {
        _done = true;
        return nullptr;
      }
      _pos = 0;           // this is in the first block

      // This is a new item, so let's read the index (it is already
      // initialized).
      readIndex(atMost);
    } 
    else if (_posInDocs >= _documents.size()) {
      // we have exhausted our local documents buffer,


      if (! readIndex(atMost)) { //no more output from this version of the index
        AqlItemBlock* cur = _buffer.front();
        if (++_pos >= cur->size()) {
          _buffer.pop_front();  // does not throw
          delete cur;
          _pos = 0;
        }
        if (_buffer.empty()) {
          if (! ExecutionBlock::getBlock(DefaultBatchSize, DefaultBatchSize) ) {
            _done = true;
            return nullptr;
          }
          _pos = 0;           // this is in the first block
        }
        
        if (! initIndexes()) {
          _done = true;
          return nullptr;
        }
        readIndex(atMost);
      }
    }

    // If we get here, we do have _buffer.front() and _pos points into it
    AqlItemBlock* cur = _buffer.front();
    size_t const curRegs = cur->getNrRegs();

    size_t available = _documents.size() - _posInDocs;
    size_t toSend = (std::min)(atMost, available);

    if (toSend > 0) {

      res.reset(new AqlItemBlock(toSend,
            getPlanNode()->getRegisterPlan()->nrRegs[getPlanNode()->getDepth()]));

      // automatically freed should we throw
      TRI_ASSERT(curRegs <= res->getNrRegs());

      // only copy 1st row of registers inherited from previous frame(s)
      inheritRegisters(cur, res.get(), _pos);

      // set our collection for our output register
      res->setDocumentCollection(static_cast<triagens::aql::RegisterId>(curRegs),
          _trx->documentCollection(_collection->cid()));

      for (size_t j = 0; j < toSend; j++) {
        if (j > 0) {
          // re-use already copied aqlvalues
          for (RegisterId i = 0; i < curRegs; i++) {
            res->setValue(j, i, res->getValueReference(0, i));
            // Note: if this throws, then all values will be deleted
            // properly since the first one is.
          }
        }

        // The result is in the first variable of this depth,
        // we do not need to do a lookup in getPlanNode()->_registerPlan->varInfo,
        // but can just take cur->getNrRegs() as registerId:
        res->setValue(j, static_cast<triagens::aql::RegisterId>(curRegs),
                      AqlValue(reinterpret_cast<TRI_df_marker_t
                               const*>(_documents[_posInDocs++].getDataPtr())));
        // No harm done, if the setValue throws!
      }
    }

  }
  while (res.get() == nullptr);

  // Clear out registers no longer needed later:
  clearRegisters(res.get());
  return res.release();
  LEAVE_BLOCK;
}

////////////////////////////////////////////////////////////////////////////////
/// @brief skipSome
////////////////////////////////////////////////////////////////////////////////

size_t IndexBlock::skipSome (size_t atLeast,
                             size_t atMost) {
  
  if (_done) {
    return 0;
  }

  size_t skipped = 0;

  while (skipped < atLeast) {
    if (_buffer.empty()) {
      size_t toFetch = (std::min)(DefaultBatchSize, atMost);
      if (! ExecutionBlock::getBlock(toFetch, toFetch) 
          || (! initIndexes())) {
        _done = true;
        return skipped;
      }
      _pos = 0;           // this is in the first block
      
      // This is a new item, so let's read the index if bounds are variable:
      readIndex(atMost); 
    }

    size_t available = _documents.size() - _posInDocs;
    size_t toSkip = (std::min)(atMost - skipped, available);

    _posInDocs += toSkip;
    skipped += toSkip;
    
    // Advance read position:
    if (_posInDocs >= _documents.size()) {
      // we have exhausted our local documents buffer,
      if (!readIndex(atMost)) {
        // If we get here, we do have _buffer.front() and _pos points into it
        AqlItemBlock* cur = _buffer.front();

        if (++_pos >= cur->size()) {
          _buffer.pop_front();  // does not throw
          delete cur;
          _pos = 0;
        }

        // let's read the index if bounds are variable:
        if (! _buffer.empty()) {
          if (! initIndexes()) {
            _done = true;
            return skipped;
          }
          readIndex(atMost);
        }
      }
      
      // If _buffer is empty, then we will fetch a new block in the next round
      // and then read the index.
    }
  }

  return skipped; 
}

// Local Variables:
// mode: outline-minor
// outline-regexp: "^\\(/// @brief\\|/// {@inheritDoc}\\|/// @addtogroup\\|// --SECTION--\\|/// @\\}\\)"
// End:<|MERGE_RESOLUTION|>--- conflicted
+++ resolved
@@ -334,31 +334,13 @@
     IndexNode const* node = static_cast<IndexNode const*>(getPlanNode());
     auto outVariable = node->outVariable();
     auto ast = node->_plan->getAst();
-<<<<<<< HEAD
     if (_condition == nullptr) {
       _iterator = _indexes[_currentIndex]->getIterator(_context, ast, nullptr, outVariable, node->_reverse);
     }
     else {
+      TRI_ASSERT(_indexes.size() == _condition->numMembers());
       _iterator = _indexes[_currentIndex]->getIterator(_context, ast, _condition->getMember(_currentIndex), outVariable, node->_reverse);
     }
-  }
-  /*
-  else {
-    // If all indexes have been exhausted we set _iterator to nullptr;
-    delete _iterator;
-    _iterator = nullptr;
-=======
-
-    TRI_ASSERT(_indexes.size() == _condition->numMembers());
-
-    _iterator = _indexes[_currentIndex]->getIterator(
-      _context, 
-      ast, 
-      _condition->getMember(_currentIndex), 
-      outVariable, 
-      node->_reverse
-    );
->>>>>>> f5f61ea1
   }
 }
 

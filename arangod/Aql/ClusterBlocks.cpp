--- conflicted
+++ resolved
@@ -1229,16 +1229,6 @@
     std::string const& body) const {
   DEBUG_BEGIN_BLOCK();
   auto cc = ClusterComm::instance();
-<<<<<<< HEAD
-
-  // Later, we probably want to set these sensibly:
-  ClientTransactionID const clientTransactionId = "AQL";
-  CoordTransactionID const coordTransactionId = TRI_NewTickServer();
-  std::unordered_map<std::string, std::string> headers;
-  if (!_ownName.empty()) {
-    headers.emplace("Shard-Id", _ownName);
-  }
-=======
   if (cc != nullptr) {
     // nullptr only happens on controlled shutdown
 
@@ -1249,7 +1239,6 @@
     if (!_ownName.empty()) {
       headers.emplace("Shard-Id", _ownName);
     }
->>>>>>> 4edba27b
 
     ++_engine->_stats.httpRequests;
     {

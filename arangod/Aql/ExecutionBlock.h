--- conflicted
+++ resolved
@@ -497,15 +497,12 @@
           }
         }
 
-<<<<<<< HEAD
-=======
 ////////////////////////////////////////////////////////////////////////////////
 /// @brief the following is internal to pull one more block and append it to
 /// our _buffer deque. Returns true if a new block was appended and false if
 /// the dependent node is exhausted.
 ////////////////////////////////////////////////////////////////////////////////
 
->>>>>>> 684384e3
         bool getBlock (size_t atLeast, size_t atMost) {
 
           AqlItemBlock* docs = _dependencies[0]->getSome(atLeast, atMost);
@@ -531,7 +528,7 @@
         virtual AqlItemBlock* getOne () {
           return getSome(1, 1);
         }
-<<<<<<< HEAD
+        
         //~J remove virtual  when all subclass skipSome methods are removed
         virtual AqlItemBlock* getSome (size_t atLeast, size_t atMost) {
           size_t skipped = 0;
@@ -539,76 +536,6 @@
           int out = getOrSkipSome(atLeast, atMost, false, result, skipped);
           if (out != TRI_ERROR_NO_ERROR) {
             THROW_ARANGO_EXCEPTION(out);
-=======
-        
-////////////////////////////////////////////////////////////////////////////////
-/// @brief getSome, gets some more items, semantic is as follows: not
-/// more than atMost items may be delivered. The method tries to
-/// return a block of at least atLeast items, however, it may return
-/// less (for example if there are not enough items to come). However,
-/// if it returns an actual block, it must contain at least one item.
-////////////////////////////////////////////////////////////////////////////////
-
-        virtual AqlItemBlock* getSome (size_t atLeast, 
-                                       size_t atMost) {
-          if (_done) {
-            return nullptr;
-          }
-
-          // Here, if _buffer.size() is > 0 then _pos points to a valid place
-          // in it.
-          size_t total = 0;
-          vector<AqlItemBlock*> collector;
-          AqlItemBlock* res;
-          try {
-            while (total < atLeast) {
-              if (_buffer.empty()) {
-                if (! getBlock(atLeast - total, std::max(atMost - total, DefaultBatchSize))) {
-                  _done = true;
-                  break;
-                }
-                _pos = 0;
-              }
-              AqlItemBlock* cur = _buffer.front();
-              if (cur->size() - _pos + total > atMost) {
-                // The current block is too large for atMost:
-                unique_ptr<AqlItemBlock> more(cur->slice(_pos, _pos + (atMost - total)));
-                _pos += atMost - total;
-                total = atMost;
-                collector.push_back(more.get());  
-                    // if this throws, more is deleted
-                more.release();   // do not delete it!
-              }
-              else if (_pos > 0) {
-                // The current block fits into our result, but it is already
-                // half-eaten:
-                unique_ptr<AqlItemBlock> more(cur->slice(_pos, cur->size()));
-                total += cur->size() - _pos;
-                delete cur;
-                _buffer.pop_front();
-                _pos = 0;
-                collector.push_back(more.get());  
-                    // if this throws, more is deleted
-                more.release();  // do not delete it!
-              } 
-              else {
-                // The current block fits into our result and is fresh:
-                collector.push_back(cur);
-                total += cur->size();
-                _buffer.pop_front();  // does not throw
-                _pos = 0;
-              }
-            }
-          }
-          catch (...) {
-            for (auto x : collector) {
-              delete x;
-            }
-            throw;
-          }
-          if (collector.empty()) {
-            return nullptr;
->>>>>>> 684384e3
           }
           return result;
         }
@@ -622,7 +549,6 @@
           if (out != TRI_ERROR_NO_ERROR) {
             THROW_ARANGO_EXCEPTION(out);
           }
-<<<<<<< HEAD
           return skipped;
         } 
         
@@ -635,22 +561,6 @@
           while ( nr != 0 && skipped < number ){
             nr = skipSome(number - skipped, number - skipped);
             skipped += nr;
-=======
-          else {
-            try {
-              res = AqlItemBlock::concatenate(collector);
-            }
-            catch (...) {
-              for (auto x : collector) {
-                delete x;
-              }
-              throw;
-            }
-            for (auto x : collector) {
-              delete x;
-            }
-            return res;
->>>>>>> 684384e3
           }
           if (nr == 0) {
             return true;
@@ -755,46 +665,17 @@
               _pos = 0;
             }
           }
-<<<<<<< HEAD
           
           if (!skipping) {
             if (collector.size() == 1) {
               result = collector[0];
             }
             else if (collector.size() > 0) {
-              result = AqlItemBlock::splice(collector);
+              result = AqlItemBlock::concatenate(collector);
               for (auto it = collector.begin(); it != collector.end(); ++it) {
                 delete (*it);
               }
             }
-=======
-          return skipped;
-        }
-        
-        // skip exactly <number> outputs, returns <true> if _done after
-        // skipping, and <false> otherwise . . .
-        bool skip (size_t number) {
-          size_t skipped = skipSome(number, number);
-          size_t nr = skipped;
-          while ( nr != 0 && skipped < number ){
-            nr = skipSome(number - skipped, number - skipped);
-            skipped += nr;
-          }
-          if (nr == 0) {
-            return true;
-          } 
-          return ! hasMore();
-        }
-
-        virtual int64_t count () {
-          return _dependencies[0]->count();
-        }
-
-        virtual int64_t remaining () {
-          int64_t sum = 0;
-          for (auto x : _buffer) {
-            sum += x->size();
->>>>>>> 684384e3
           }
           return TRI_ERROR_NO_ERROR;
         }
@@ -925,48 +806,6 @@
         }
 
 ////////////////////////////////////////////////////////////////////////////////
-<<<<<<< HEAD
-=======
-/// @brief getSome
-////////////////////////////////////////////////////////////////////////////////
-
-        AqlItemBlock* getSome (size_t, size_t) {
-          if (_done) {
-            return nullptr;
-          }
-
-          AqlItemBlock* res = new AqlItemBlock(1, _varOverview->nrRegs[_depth]);
-          try {
-            if (_inputRegisterValues != nullptr) {
-              for (RegisterId reg = 0; reg < _inputRegisterValues->getNrRegs(); ++reg) {
-                AqlValue a = _inputRegisterValues->getValue(0, reg);
-                _inputRegisterValues->steal(a);
-                try {
-                  res->setValue(0, reg, a);
-                }
-                catch (...) {
-                  a.destroy();
-                  throw;
-                }
-                _inputRegisterValues->eraseValue(0, reg);
-                  // if the latter throws, it does not matter, since we have
-                  // already stolen the value
-                res->setDocumentCollection(reg,
-                         _inputRegisterValues->getDocumentCollection(reg));
-
-              }
-            }
-          }
-          catch (...) {
-            delete res;
-            throw;
-          }
-          _done = true;
-          return res;
-        }
-
-////////////////////////////////////////////////////////////////////////////////
->>>>>>> 684384e3
 /// @brief hasMore
 ////////////////////////////////////////////////////////////////////////////////
 
@@ -1000,24 +839,45 @@
 /// @brief getOrSkipSome
 ////////////////////////////////////////////////////////////////////////////////
 
-        int getOrSkipSome (size_t atLeast, size_t atMost, bool skip, 
+        int getOrSkipSome (size_t atLeast, size_t atMost, bool skipping, 
                            AqlItemBlock*& result, size_t& skipped) {
+          
+          TRI_ASSERT(result == nullptr);
 
           if (_done) {
             return TRI_ERROR_NO_ERROR;
           }
           
-          if(!skip){
+          if(!skipping){
             result = new AqlItemBlock(1, _varOverview->nrRegs[_depth]);
-            if (_inputRegisterValues != nullptr) {
-              skipped++;
-              for (RegisterId reg = 0; reg < _inputRegisterValues->getNrRegs(); ++reg) {
-                result->setValue(0, reg, _inputRegisterValues->getValue(0, reg));
-                _inputRegisterValues->eraseValue(0, reg);
-                result->setDocumentCollection(reg,
-                         _inputRegisterValues->getDocumentCollection(reg));
-
-              }
+            try {
+              if (_inputRegisterValues != nullptr) {
+                skipped++;
+                for (RegisterId reg = 0; reg < _inputRegisterValues->getNrRegs(); ++reg) {
+                  
+                  AqlValue a = _inputRegisterValues->getValue(0, reg);
+                  _inputRegisterValues->steal(a);
+                  
+                  try {
+                    result->setValue(0, reg, a);
+                  }
+                  catch (...) {
+                    a.destroy();
+                    throw;
+                  }
+                  _inputRegisterValues->eraseValue(0, reg);
+                    // if the latter throws, it does not matter, since we have
+                    // already stolen the value
+                  result->setDocumentCollection(reg,
+                           _inputRegisterValues->getDocumentCollection(reg));
+
+                }
+              }
+            }
+            catch (...) {
+              delete result;
+              result = nullptr;
+              throw;
             }
           } 
           else {
@@ -1030,11 +890,13 @@
           return TRI_ERROR_NO_ERROR;
         }
 
+////////////////////////////////////////////////////////////////////////////////
+/// @brief _inputRegisterValues
+////////////////////////////////////////////////////////////////////////////////
+
         AqlItemBlock* _inputRegisterValues;
 
     };
-
-
 
 // -----------------------------------------------------------------------------
 // --SECTION--                                          EnumerateCollectionBlock
@@ -1211,14 +1073,10 @@
             // The result is in the first variable of this depth,
             // we do not need to do a lookup in _varOverview->varInfo,
             // but can just take cur->getNrRegs() as registerId:
-<<<<<<< HEAD
             res->setValue(j, curRegs, 
                 AqlValue(reinterpret_cast<TRI_df_marker_t 
                   const*>(_documents[_posInAllDocs++].getDataPtr())));
-=======
-            res->setValue(j, curRegs, AqlValue(reinterpret_cast<TRI_df_marker_t const*>(_documents[_posInAllDocs++].getDataPtr())));
             // No harm done, if the setValue throws!
->>>>>>> 684384e3
           }
 
           // Advance read position:
@@ -1288,13 +1146,8 @@
               skipped = atMost;
             }
           }
-<<<<<<< HEAD
-        return skipped;
-      }
-=======
           return skipped;
         }
->>>>>>> 684384e3
 
       private:
 
@@ -2075,25 +1928,15 @@
 /// @brief getSome
 ////////////////////////////////////////////////////////////////////////////////
 
-<<<<<<< HEAD
         int getOrSkipSome (size_t atLeast, size_t atMost, bool skipping, 
                                    AqlItemBlock*& result, size_t& skipped) {
 
-=======
-      public:
-
-        AqlItemBlock* getSome (size_t atLeast, size_t atMost) {
->>>>>>> 684384e3
           if (_done) {
             return TRI_ERROR_NO_ERROR;
           }
 
           // if _buffer.size() is > 0 then _pos is valid
           vector<AqlItemBlock*> collector;
-<<<<<<< HEAD
-
-=======
->>>>>>> 684384e3
           try {
             while (skipped < atLeast) {
               if (_buffer.empty()) {
@@ -2108,45 +1951,28 @@
               AqlItemBlock* cur = _buffer.front();
               if (_chosen.size() - _pos + skipped > atMost) {
                 // The current block of chosen ones is too large for atMost:
-<<<<<<< HEAD
                 if(!skipping){
                   collector.push_back(cur->slice(_chosen, 
                                     _pos, _pos + (atMost - skipped)));
                 }
                 _pos += atMost - skipped;
                 skipped = atMost;
-=======
-                unique_ptr<AqlItemBlock> more(cur->slice(_chosen, 
-                                              _pos, _pos + (atMost - total)));
-                _pos += atMost - total;
-                total = atMost;
-                collector.push_back(more.get());
-                more.release();
->>>>>>> 684384e3
               }
               else if (_pos > 0 || _chosen.size() < cur->size()) {
                 // The current block fits into our result, but it is already
                 // half-eaten or needs to be copied anyway:
-<<<<<<< HEAD
                 if(!skipping){
                   collector.push_back(cur->steal(_chosen, _pos, _chosen.size()));
                 }
                 skipped += _chosen.size() - _pos;
-=======
-                unique_ptr<AqlItemBlock> more(cur->steal(_chosen, _pos, _chosen.size()));
-                total += _chosen.size() - _pos;
->>>>>>> 684384e3
                 delete cur;
                 _buffer.pop_front();
                 _chosen.clear();
                 _pos = 0;
-                collector.push_back(more.get());
-                more.release();
               } 
               else {
                 // The current block fits into our result and is fresh and
                 // takes them all, so we can just hand it on:
-<<<<<<< HEAD
                 if(!skipping){
                   collector.push_back(cur);
                 } 
@@ -2154,11 +1980,6 @@
                   delete cur;
                 }
                 skipped += cur->size();
-=======
-                collector.push_back(cur);
-                    // if this throws, cur is still in _buffer
-                total += cur->size();
->>>>>>> 684384e3
                 _buffer.pop_front();
                 _chosen.clear();
                 _pos = 0;
@@ -2171,67 +1992,16 @@
             }
             throw;
           }
-<<<<<<< HEAD
           if (!skipping) {
             if (collector.size() == 1) {
               result = collector[0];
-=======
-          if (collector.empty()) {
-            return nullptr;
-          }
-          else if (collector.size() == 1) {
-            return collector[0];
-          }
-          else {
-            AqlItemBlock* res;
-            try {
-              res = AqlItemBlock::concatenate(collector);
-            }
-            catch (...) {
-              for (auto x : collector) {
-                delete x;
-              }
-              throw;
-            }
-            for (auto x : collector) {
-              delete x;
->>>>>>> 684384e3
             }
             else if (collector.size() > 1 ) {
-              result = AqlItemBlock::splice(collector);
+              result = AqlItemBlock::concatenate(collector);
               for (auto it = collector.begin(); 
                    it != collector.end(); ++it) {
                 delete (*it);
               }
-<<<<<<< HEAD
-=======
-              _pos = 0;
-            }
-            // If we get here, then _buffer.size() > 0 and _pos points to a
-            // valid place in it.
-            AqlItemBlock* cur = _buffer.front();
-            if (_chosen.size() - _pos + skipped > atMost) {
-              // The current block of chosen ones is too large for atMost:
-              _pos += atMost - skipped;
-              skipped = atMost;
-            }
-            else if (_pos > 0 || _chosen.size() < cur->size()) {
-              // The current block fits into our result, but it is already
-              // half-eaten or needs to be copied anyway:
-              skipped += _chosen.size() - _pos;
-              delete cur;
-              _buffer.pop_front();  // does not throw
-              _chosen.clear();
-              _pos = 0;
-            } 
-            else {
-              // The current block fits into our result and is fresh and
-              // takes them all, so we can just hand it on:
-              skipped += cur->size();
-              _buffer.pop_front();
-              _chosen.clear();  // does not throw
-              _pos = 0;
->>>>>>> 684384e3
             }
           }
           return TRI_ERROR_NO_ERROR;
@@ -2378,6 +2148,8 @@
           return TRI_ERROR_NO_ERROR;
         }
 
+      private:
+
 ////////////////////////////////////////////////////////////////////////////////
 /// @brief getSome
 ////////////////////////////////////////////////////////////////////////////////
@@ -2407,21 +2179,7 @@
             inheritRegisters(cur, result, _pos);
           }
 
-<<<<<<< HEAD
           while (skipped < atMost) {
-=======
-          size_t const curRegs = cur->getNrRegs();
-
-          unique_ptr<AqlItemBlock> res(new AqlItemBlock(atMost, _varOverview->nrRegs[_depth]));
-
-          TRI_ASSERT(curRegs <= res->getNrRegs());
-
-          inheritRegisters(cur, res.get(), _pos);
-           
-          size_t j = 0;
-
-          while (j < atMost) {
->>>>>>> 684384e3
             // read the next input tow
           
             bool newGroup = false;
@@ -2449,16 +2207,10 @@
 
             if (newGroup) {
               if (! _currentGroup.groupValues[0].isEmpty()) {
-<<<<<<< HEAD
                 if(!skipping){
                   // need to emit the current group first
                   emitGroup(cur, result, skipped);
                 }
-=======
-                // need to emit the current group first
-
-                emitGroup(cur, res.get(), j);
->>>>>>> 684384e3
 
                 // increase output row count
                 ++skipped;
@@ -2466,11 +2218,7 @@
                 if (skipped == atMost) {
                   // output is full
                   // do NOT advance input pointer
-<<<<<<< HEAD
                   return TRI_ERROR_NO_ERROR;
-=======
-                  return res.release();
->>>>>>> 684384e3
                 }
               }
 
@@ -2504,7 +2252,6 @@
                 // no more input. we're done
                 try {
                   // emit last buffered group
-<<<<<<< HEAD
                   if(!skipping){
                     emitGroup(cur, result, skipped);
                     ++skipped;
@@ -2514,18 +2261,10 @@
                   else {
                     ++skipped;
                   }
-=======
-                  emitGroup(cur, res.get(), j);
-                  ++j;
->>>>>>> 684384e3
                   delete cur;
                   cur = nullptr;
                   _done = true;
-<<<<<<< HEAD
                   return TRI_ERROR_NO_ERROR;
-=======
-                  return res.release();
->>>>>>> 684384e3
                 }
                 catch (...) {
                   delete cur;
@@ -2543,120 +2282,14 @@
             }
           }
 
-<<<<<<< HEAD
           if(!skipping){
             TRI_ASSERT(skipped > 0);
             result->shrink(skipped);
-=======
-
-          TRI_ASSERT(j > 0);
-          res->shrink(j);
-
-          return res.release();
-        }
-
-////////////////////////////////////////////////////////////////////////////////
-/// @brief skipSome
-////////////////////////////////////////////////////////////////////////////////
-
-        size_t skipSome (size_t atLeast, size_t atMost) {
-          if (_done) {
-            return 0;
-          }
-
-          if (_buffer.empty()) {
-            if (! ExecutionBlock::getBlock(DefaultBatchSize, DefaultBatchSize)) {
-              _done = true;
-              return 0;
-            }
-            _pos = 0;           // this is in the first block
-          }
-
-          // If we get here, we do have _buffer.front()
-          AqlItemBlock* cur = _buffer.front();
-          size_t skipped = 0;
-
-          while (skipped < atLeast) {
-            // read the next input tow
-
-            bool newGroup = false;
-            if (_currentGroup.groupValues[0].isEmpty()) {
-              // we never had any previous group
-              newGroup = true;
-            }
-            else {
-              // we already had a group, check if the group has changed
-              size_t i = 0;
-
-              for (auto it = _aggregateRegisters.begin(); it != _aggregateRegisters.end(); ++it) {
-                int cmp = AqlValue::Compare(_currentGroup.groupValues[i], 
-                                            _currentGroup.collections[i],
-                                            cur->getValue(_pos, (*it).second), 
-                                            cur->getDocumentCollection((*it).second));
-                if (cmp != 0) {
-                  // group change
-                  newGroup = true;
-                  break;
-                }
-                ++i;
-              }
-            }
-
-            if (newGroup) {
-              if (! _currentGroup.groupValues[0].isEmpty()) {
-                // increase output row count
-                ++skipped;
-                if ( skipped == atMost) {
-                  return skipped;
-                }
-              }
-
-              // construct the new group
-              size_t i = 0;
-              for (auto it = _aggregateRegisters.begin(); it != _aggregateRegisters.end(); ++it) {
-                _currentGroup.groupValues[i] = cur->getValue(_pos, (*it).second).clone();
-                _currentGroup.collections[i] = cur->getDocumentCollection((*it).second);
-                ++i;
-              }
-              
-            }
-
-            if (++_pos >= cur->size()) {
-              _buffer.pop_front();
-              _pos = 0;
-           
-              bool hasMore = ! _buffer.empty();
-              if (!hasMore) {
-                hasMore = ExecutionBlock::getBlock(atLeast, atMost);
-              }
-              if (! hasMore) {
-                // FIXME: this cannot throw, and if delete cur throws,
-                // we should not try again!
-                try {
-                  ++skipped;
-                  delete cur;
-                  cur = nullptr;
-                  _done = true;
-                  return skipped;
-                }
-                catch (...) {
-                  delete cur;
-                  throw;
-                }
-              }
-
-              // hasMore
-
-              delete cur;
-              cur = _buffer.front();
-            }
->>>>>>> 684384e3
           }
 
           return TRI_ERROR_NO_ERROR;
         }
 
-      private:
 
 ////////////////////////////////////////////////////////////////////////////////
 /// @brief writes the current group data into the result
@@ -2677,13 +2310,9 @@
             // set the group values
             _currentGroup.addValues(cur, _groupRegister);
 
-<<<<<<< HEAD
             res->setValue(row, _groupRegister, 
                 AqlValue::CreateFromBlocks(_currentGroup.groupBlocks, _variableNames));
-=======
             // FIXME: can throw:
-            res->setValue(row, _groupRegister, AqlValue::CreateFromBlocks(_currentGroup.groupBlocks, _variableNames));
->>>>>>> 684384e3
           }
            
           // reset the group so a new one can start

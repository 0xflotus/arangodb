////////////////////////////////////////////////////////////////////////////////
/// @brief Infrastructure for ExecutionBlocks, the execution engine
///
/// @file arangod/Aql/ExecutionBlock.cpp
///
/// DISCLAIMER
///
/// Copyright 2010-2014 triagens GmbH, Cologne, Germany
///
/// Licensed under the Apache License, Version 2.0 (the "License");
/// you may not use this file except in compliance with the License.
/// You may obtain a copy of the License at
///
///     http://www.apache.org/licenses/LICENSE-2.0
///
/// Unless required by applicable law or agreed to in writing, software
/// distributed under the License is distributed on an "AS IS" BASIS,
/// WITHOUT WARRANTIES OR CONDITIONS OF ANY KIND, either express or implied.
/// See the License for the specific language governing permissions and
/// limitations under the License.
///
/// Copyright holder is triAGENS GmbH, Cologne, Germany
///
/// @author Max Neunhoeffer
/// @author Copyright 2014, triagens GmbH, Cologne, Germany
////////////////////////////////////////////////////////////////////////////////

#include "Aql/ExecutionBlock.h"
#include "Aql/ExecutionEngine.h"
#include "Basics/StringUtils.h"
#include "Basics/json-utilities.h"
#include "HashIndex/hash-index.h"
#include "Utils/Exception.h"
#include "VocBase/index.h"
#include "VocBase/vocbase.h"

using namespace triagens::arango;
using namespace triagens::aql;

using Json = triagens::basics::Json;
using JsonHelper = triagens::basics::JsonHelper;

// -----------------------------------------------------------------------------
// --SECTION--                                            struct AggregatorGroup
// -----------------------------------------------------------------------------

// -----------------------------------------------------------------------------
// --SECTION--                                                    public methods
// -----------------------------------------------------------------------------

void AggregatorGroup::initialize (size_t capacity) {
  TRI_ASSERT(capacity > 0);

  groupValues.reserve(capacity);
  collections.reserve(capacity);

  for (size_t i = 0; i < capacity; ++i) {
    groupValues[i] = AqlValue();
    collections[i] = nullptr;
  }
}

void AggregatorGroup::reset () {
  for (auto it = groupBlocks.begin(); it != groupBlocks.end(); ++it) {
    delete (*it);
  }
  groupBlocks.clear();
  groupValues[0].erase();
}

void AggregatorGroup::addValues (AqlItemBlock const* src,
                                 RegisterId groupRegister) {
  if (groupRegister == 0) {
    // nothing to do
    return;
  }

  if (rowsAreValid) {
    // emit group details
    TRI_ASSERT(firstRow <= lastRow);

    auto block = src->slice(firstRow, lastRow + 1);
    try {
      groupBlocks.push_back(block);
    }
    catch (...) {
      delete block;
      throw;
    }
  }

  firstRow = lastRow = 0;
  // the next statement ensures we don't add the same value (row) twice
  rowsAreValid = false;
}

// -----------------------------------------------------------------------------
// --SECTION--                                              class ExecutionBlock
// -----------------------------------------------------------------------------

////////////////////////////////////////////////////////////////////////////////
/// @brief batch size value
////////////////////////////////////////////////////////////////////////////////

size_t const ExecutionBlock::DefaultBatchSize = 1000;

// -----------------------------------------------------------------------------
// --SECTION--                                        constructors / destructors
// -----------------------------------------------------------------------------

////////////////////////////////////////////////////////////////////////////////
/// @brief constructor
////////////////////////////////////////////////////////////////////////////////

ExecutionBlock::ExecutionBlock (ExecutionEngine* engine,
                                ExecutionNode const* ep)
  : _engine(engine),
    _trx(engine->getTransaction()), 
    _exeNode(ep), 
    _varOverview(nullptr),
    _depth(0),
    _done(false) {
}

////////////////////////////////////////////////////////////////////////////////
/// @brief destructor
////////////////////////////////////////////////////////////////////////////////

ExecutionBlock::~ExecutionBlock () {
  for (auto it = _buffer.begin(); it != _buffer.end(); ++it) {
    delete *it;
  }
  _buffer.clear();
}

// -----------------------------------------------------------------------------
// --SECTION--                                                    public methods
// -----------------------------------------------------------------------------

bool ExecutionBlock::removeDependency (ExecutionBlock* ep) {
  auto it = _dependencies.begin();
  while (it != _dependencies.end()) {
    if (*it == ep) {
      _dependencies.erase(it);
      return true;
    }
    ++it;
  }
  return false;
}

int ExecutionBlock::initializeCursor (AqlItemBlock* items, size_t pos) {
  for (auto d : _dependencies) {
    int res = d->initializeCursor(items, pos);
    if (res != TRI_ERROR_NO_ERROR) {
      return res;
    }
  }
  for (auto x : _buffer) {
    delete x;
  }
  _buffer.clear();
  _done = false;
  return TRI_ERROR_NO_ERROR;
}

////////////////////////////////////////////////////////////////////////////////
/// @brief functionality to walk an execution block recursively
////////////////////////////////////////////////////////////////////////////////

bool ExecutionBlock::walk (WalkerWorker<ExecutionBlock>* worker) {
  // Only do every node exactly once:
  if (worker->done(this)) {
    return false;
  }

  if (worker->before(this)) {
    return true;
  }

  // Now the children in their natural order:
  for (auto c : _dependencies) {
    if (c->walk(worker)) {
      return true;
    }
  }
  // Now handle a subquery:
  if (_exeNode->getType() == ExecutionNode::SUBQUERY) {
    auto p = static_cast<SubqueryBlock*>(this);
    if (worker->enterSubquery(this, p->getSubquery())) {
      bool abort = p->getSubquery()->walk(worker);
      worker->leaveSubquery(this, p->getSubquery());
      if (abort) {
        return true;
      }
    }
  }
  worker->after(this);
  return false;
}


////////////////////////////////////////////////////////////////////////////////
/// @brief static analysis
////////////////////////////////////////////////////////////////////////////////

struct StaticAnalysisDebugger : public WalkerWorker<ExecutionBlock> {
  StaticAnalysisDebugger () : indent(0) {};
  ~StaticAnalysisDebugger () {};

  int indent;

  bool enterSubquery (ExecutionBlock* super, ExecutionBlock* sub) {
    indent++;
    return true;
  }

  void leaveSubquery (ExecutionBlock* super, ExecutionBlock* sub) {
    indent--;
  }

  void after (ExecutionBlock* eb) {
    ExecutionNode const* ep = eb->getPlanNode();
    for (int i = 0; i < indent; i++) {
      std::cout << " ";
    }
    std::cout << ep->getTypeString() << " ";
    std::cout << "regsUsedHere: ";
    for (auto v : ep->getVariablesUsedHere()) {
      std::cout << eb->_varOverview->varInfo.find(v->id)->second.registerId
                << " ";
    }
    std::cout << "regsSetHere: ";
    for (auto v : ep->getVariablesSetHere()) {
      std::cout << eb->_varOverview->varInfo.find(v->id)->second.registerId
                << " ";
    }
    std::cout << "regsToClear: ";
    for (auto r : eb->_regsToClear) {
      std::cout << r << " ";
    }
    std::cout << std::endl;
  }
};

void ExecutionBlock::staticAnalysis (ExecutionBlock* super) {
  // The super is only for the case of subqueries.
  shared_ptr<VarOverview> v;
  if (super == nullptr) {
    v.reset(new VarOverview());
  }
  else {
    v.reset(new VarOverview(*(super->_varOverview), super->_depth));
  }
  v->setSharedPtr(&v);
  walk(v.get());
  // Now handle the subqueries:
  for (auto s : v->subQueryBlocks) {
    auto sq = static_cast<SubqueryBlock*>(s);
    sq->getSubquery()->staticAnalysis(s);
  }
  v->reset();

  // Just for debugging:
  /*
  std::cout << std::endl;
  StaticAnalysisDebugger debugger;
  walk(&debugger);
  std::cout << std::endl;
  */
}

int ExecutionBlock::initialize () {
  for (auto it = _dependencies.begin(); it != _dependencies.end(); ++it) {
    int res = (*it)->initialize();
    if (res != TRI_ERROR_NO_ERROR) {
      return res;
    }
  }
  return TRI_ERROR_NO_ERROR;
}

int ExecutionBlock::shutdown () {
  for (auto it = _dependencies.begin(); it != _dependencies.end(); ++it) {
    int res = (*it)->shutdown();

    if (res != TRI_ERROR_NO_ERROR) {
      return res;
    }
  }

  for (auto it = _buffer.begin(); it != _buffer.end(); ++it) {
    delete *it;
  }
  _buffer.clear();
  return TRI_ERROR_NO_ERROR;
}

// -----------------------------------------------------------------------------
// --SECTION--                                                         protected
// -----------------------------------------------------------------------------

void ExecutionBlock::inheritRegisters (AqlItemBlock const* src,
                                       AqlItemBlock* dst,
                                       size_t row) {
  RegisterId const n = src->getNrRegs();

  for (RegisterId i = 0; i < n; i++) {
    if (_regsToClear.find(i) == _regsToClear.end()) {
      if (! src->getValue(row, i).isEmpty()) {
        AqlValue a = src->getValue(row, i).clone();
        try {
          dst->setValue(0, i, a);
        }
        catch (...) {
          a.destroy();
          throw;
        }
      }
      // copy collection
      dst->setDocumentCollection(i, src->getDocumentCollection(i));
    }
  }
}

bool ExecutionBlock::getBlock (size_t atLeast, size_t atMost) {
  AqlItemBlock* docs = _dependencies[0]->getSome(atLeast, atMost);
  if (docs == nullptr) {
    return false;
  }
  try {
    _buffer.push_back(docs);
  }
  catch (...) {
    delete docs;
    throw;
  }
  return true;
}

AqlItemBlock* ExecutionBlock::getSome(size_t atLeast, size_t atMost) {
  std::unique_ptr<AqlItemBlock> result(getSomeWithoutRegisterClearout(atLeast, atMost));
  clearRegisters(result.get());
  return result.release();
}

AqlItemBlock* ExecutionBlock::getSomeWithoutRegisterClearout (
                                  size_t atLeast, size_t atMost) {
  TRI_ASSERT(0 < atLeast && atLeast <= atMost);
  size_t skipped = 0;
  AqlItemBlock* result = nullptr;
  int out = getOrSkipSome(atLeast, atMost, false, result, skipped);
  if (out != TRI_ERROR_NO_ERROR) {
    THROW_ARANGO_EXCEPTION(out);
  }
  return result;
}

void ExecutionBlock::clearRegisters (AqlItemBlock* result) {
  // Clear out registers not needed later on:
  if (result != nullptr) {
    result->clearRegisters(_regsToClear);
  }
}

size_t ExecutionBlock::skipSome (size_t atLeast, size_t atMost) {
  TRI_ASSERT(0 < atLeast && atLeast <= atMost);
  size_t skipped = 0;
  AqlItemBlock* result = nullptr;
  int out = getOrSkipSome(atLeast, atMost, true, result, skipped);
  TRI_ASSERT(result == nullptr);
  if (out != TRI_ERROR_NO_ERROR) {
    THROW_ARANGO_EXCEPTION(out);
  }
  return skipped;
}

// skip exactly <number> outputs, returns <true> if _done after
// skipping, and <false> otherwise . . .
bool ExecutionBlock::skip (size_t number) {
  size_t skipped = skipSome(number, number);
  size_t nr = skipped;
  while ( nr != 0 && skipped < number ){
    nr = skipSome(number - skipped, number - skipped);
    skipped += nr;
  }
  if (nr == 0) {
    return true;
  }
  return ! hasMore();
}

bool ExecutionBlock::hasMore () {
  if (_done) {
    return false;
  }
  if (! _buffer.empty()) {
    return true;
  }
  if (getBlock(DefaultBatchSize, DefaultBatchSize)) {
    _pos = 0;
    return true;
  }
  _done = true;
  return false;
}

int64_t ExecutionBlock::remaining () {
  int64_t sum = 0;
  for (auto it = _buffer.begin(); it != _buffer.end(); ++it) {
    sum += (*it)->size();
  }
  return sum + _dependencies[0]->remaining();
}

int ExecutionBlock::getOrSkipSome (size_t atLeast,
                                   size_t atMost,
                                   bool skipping,
                                   AqlItemBlock*& result,
                                   size_t& skipped) {
  
  TRI_ASSERT(result == nullptr && skipped == 0);
  if (_done) {
    return TRI_ERROR_NO_ERROR;
  }

  // if _buffer.size() is > 0 then _pos points to a valid place . . .
  vector<AqlItemBlock*> collector;

  auto freeCollector = [&collector]() {
    for (auto x : collector) {
      delete x;
    }
    collector.clear();
  };

  try {
    while (skipped < atLeast) {
      if (_buffer.empty()) {
        if (skipping) {
          _dependencies[0]->skip(atLeast - skipped);
          skipped = atLeast;
          freeCollector();
          return TRI_ERROR_NO_ERROR;
        }
        else {
          if (! getBlock(atLeast - skipped,
                         std::max(atMost - skipped, DefaultBatchSize))) {
            _done = true;
            break; // must still put things in the result from the collector . . .
          }
          _pos = 0;
        }
      }

      AqlItemBlock* cur = _buffer.front();

      if (cur->size() - _pos > atMost - skipped) {
        // The current block is too large for atMost:
        if (! skipping){
          unique_ptr<AqlItemBlock> more(cur->slice(_pos, _pos + (atMost - skipped)));
          collector.push_back(more.get());
          more.release(); // do not delete it!
        }
        _pos += atMost - skipped;
        skipped = atMost;
      }
      else if (_pos > 0) {
        // The current block fits into our result, but it is already
        // half-eaten:
        if(! skipping){
          unique_ptr<AqlItemBlock> more(cur->slice(_pos, cur->size()));
          collector.push_back(more.get());
          more.release();
        }
        skipped += cur->size() - _pos;
        delete cur;
        _buffer.pop_front();
        _pos = 0;
      }
      else {
        // The current block fits into our result and is fresh:
        skipped += cur->size();
        if(! skipping){
          collector.push_back(cur);
        }
        else {
          delete cur;
        }
        _buffer.pop_front();
        _pos = 0;
      }
    }
  }
  catch (...) {
    freeCollector();
    throw;
  }

  if (! skipping) {
    if (collector.size() == 1) {
      result = collector[0];
      collector.clear();
    }
    else if (! collector.empty()) {
      try {
        result = AqlItemBlock::concatenate(collector);
      }
      catch (...) {
        freeCollector();
        throw;
      }
    }
  }

  freeCollector();
  return TRI_ERROR_NO_ERROR;
}

// -----------------------------------------------------------------------------
// --SECTION--                                              class SingletonBlock
// -----------------------------------------------------------------------------

////////////////////////////////////////////////////////////////////////////////
/// @brief initializeCursor, store a copy of the register values coming from above
////////////////////////////////////////////////////////////////////////////////

int SingletonBlock::initializeCursor (AqlItemBlock* items, size_t pos) {
  // Create a deep copy of the register values given to us:
  if (_inputRegisterValues != nullptr) {
    delete _inputRegisterValues;
  }
  if (items != nullptr) {
    _inputRegisterValues = items->slice(pos, pos+1);
  }
  _done = false;
  return TRI_ERROR_NO_ERROR;
}

int SingletonBlock::shutdown () {
  int res = ExecutionBlock::shutdown();
  if (_inputRegisterValues != nullptr) {
    delete _inputRegisterValues;
    _inputRegisterValues = nullptr;
  }
  return res;
}

int SingletonBlock::getOrSkipSome (size_t atLeast,
                                   size_t atMost,
                                   bool skipping,
                                   AqlItemBlock*& result,
                                   size_t& skipped) {

  TRI_ASSERT(result == nullptr && skipped == 0);

  if (_done) {
    return TRI_ERROR_NO_ERROR;
  }

  if(! skipping){
    result = new AqlItemBlock(1, _varOverview->nrRegs[_depth]);
    try {
      if (_inputRegisterValues != nullptr) {
        skipped++;
        for (RegisterId reg = 0; reg < _inputRegisterValues->getNrRegs(); ++reg) {

          AqlValue a = _inputRegisterValues->getValue(0, reg);
          _inputRegisterValues->steal(a);

          try {
            result->setValue(0, reg, a);
          }
          catch (...) {
            a.destroy();
            throw;
          }
          _inputRegisterValues->eraseValue(0, reg);
          // if the latter throws, it does not matter, since we have
          // already stolen the value
          result->setDocumentCollection(reg,
                                        _inputRegisterValues->getDocumentCollection(reg));

        }
      }
    }
    catch (...) {
      delete result;
      result = nullptr;
      throw;
    }
  }
  else {
    if (_inputRegisterValues != nullptr) {
      skipped++;
    }
  }

  _done = true;
  return TRI_ERROR_NO_ERROR;
}

// -----------------------------------------------------------------------------
// --SECTION--                                    class EnumerateCollectionBlock
// -----------------------------------------------------------------------------

EnumerateCollectionBlock::EnumerateCollectionBlock (ExecutionEngine* engine,
                                                    EnumerateCollectionNode const* ep)
  : ExecutionBlock(engine, ep),
    _collection(ep->_collection),
    _posInAllDocs(0) {
}

EnumerateCollectionBlock::~EnumerateCollectionBlock () {
}

bool EnumerateCollectionBlock::moreDocuments () {
  if (_documents.empty()) {
    _documents.reserve(DefaultBatchSize);
  }

  _documents.clear();

  int res = _trx->readIncremental(_trx->trxCollection(_collection->cid()),
                                  _documents,
                                  _internalSkip,
                                  static_cast<TRI_voc_size_t>(DefaultBatchSize),
                                  0,
                                  TRI_QRY_NO_LIMIT,
                                  &_totalCount);

  if (res != TRI_ERROR_NO_ERROR) {
    THROW_ARANGO_EXCEPTION(res);
  }

  return (! _documents.empty());
}

int EnumerateCollectionBlock::initialize () {
  return ExecutionBlock::initialize();
}

int EnumerateCollectionBlock::initializeCursor (AqlItemBlock* items, size_t pos) {
  int res = ExecutionBlock::initializeCursor(items, pos);
  if (res != TRI_ERROR_NO_ERROR) {
    return res;
  }

  initializeDocuments();

  if (_totalCount == 0) {
    _done = true;
  }

  return TRI_ERROR_NO_ERROR;
}

////////////////////////////////////////////////////////////////////////////////
/// @brief getSome
////////////////////////////////////////////////////////////////////////////////

AqlItemBlock* EnumerateCollectionBlock::getSome (size_t atLeast,
                                                 size_t atMost) {
  if (_done) {
    return nullptr;
  }

  if (_buffer.empty()) {
    if (! ExecutionBlock::getBlock(DefaultBatchSize, DefaultBatchSize)) {
      _done = true;
      return nullptr;
    }
    _pos = 0;           // this is in the first block
    _posInAllDocs = 0;  // Note that we know _allDocs.size() > 0,
    // otherwise _done would be true already
  }

  // If we get here, we do have _buffer.front()
  AqlItemBlock* cur = _buffer.front();
  size_t const curRegs = cur->getNrRegs();

  size_t available = _documents.size() - _posInAllDocs;
  size_t toSend = std::min(atMost, available);

  unique_ptr<AqlItemBlock> res(new AqlItemBlock(toSend, _varOverview->nrRegs[_depth]));
  // automatically freed if we throw
  TRI_ASSERT(curRegs <= res->getNrRegs());

  // only copy 1st row of registers inherited from previous frame(s)
  inheritRegisters(cur, res.get(), _pos);

  // set our collection for our output register
  res->setDocumentCollection(curRegs, _trx->documentCollection(_collection->cid()));

  for (size_t j = 0; j < toSend; j++) {
    if (j > 0) {
      // re-use already copied aqlvalues
      for (RegisterId i = 0; i < curRegs; i++) {
        res->setValue(j, i, res->getValue(0, i));
        // Note: if this throws, then all values will be deleted
        // properly since the first one is.
      }
    }

    // The result is in the first variable of this depth,
    // we do not need to do a lookup in _varOverview->varInfo,
    // but can just take cur->getNrRegs() as registerId:
    res->setValue(j, curRegs,
                  AqlValue(reinterpret_cast<TRI_df_marker_t
                           const*>(_documents[_posInAllDocs++].getDataPtr())));
    // No harm done, if the setValue throws!
  }

  // Advance read position:
  if (_posInAllDocs >= _documents.size()) {
    // we have exhausted our local documents buffer
    _posInAllDocs = 0;

    // fetch more documents into our buffer
    if (! moreDocuments()) {
      // nothing more to read, re-initialize fetching of documents
      initializeDocuments();
      if (++_pos >= cur->size()) {
        _buffer.pop_front();  // does not throw
        delete cur;
        _pos = 0;
      }
    }
  }
  // Clear out registers no longer needed later:
  clearRegisters(res.get());
  return res.release();
}

size_t EnumerateCollectionBlock::skipSome (size_t atLeast, size_t atMost) {

  size_t skipped = 0;

  if (_done) {
    return skipped;
  }

  while (skipped < atLeast) {
    if (_buffer.empty()) {
      if (! getBlock(DefaultBatchSize, DefaultBatchSize)) {
        _done = true;
        return skipped;
      }
      _pos = 0;           // this is in the first block
      _posInAllDocs = 0;  // Note that we know _allDocs.size() > 0,
      // otherwise _done would be true already
    }

    // if we get here, then _buffer.front() exists
    AqlItemBlock* cur = _buffer.front();

    if (atMost >= skipped + _documents.size() - _posInAllDocs) {
      skipped += _documents.size() - _posInAllDocs;
      _posInAllDocs = 0;

      // fetch more documents into our buffer
      if (! moreDocuments()) {
        // nothing more to read, re-initialize fetching of documents
        initializeDocuments();
        if (++_pos >= cur->size()) {
          _buffer.pop_front();  // does not throw
          delete cur;
          _pos = 0;
        }
      }
    }
    else {
      _posInAllDocs += atMost - skipped;
      skipped = atMost;
    }
  }
  return skipped;
}

// -----------------------------------------------------------------------------
// --SECTION--                                             class IndexRangeBlock
// -----------------------------------------------------------------------------

IndexRangeBlock::IndexRangeBlock (ExecutionEngine* engine,
                                  IndexRangeNode const* en)
  : ExecutionBlock(engine, en),
    _collection(en->_collection),
    _posInDocs(0),
    _allBoundsConstant(true) {
   
  /*
     std::cout << "USING INDEX: " << en->_index->_iid << ", " <<
     TRI_TypeNameIndex(en->_index->_type) << "\n";
  */

  std::vector<std::vector<RangeInfo>> const& orRanges = en->_ranges;

  TRI_ASSERT(orRanges.size() == 1);  // OR expressions not yet implemented

  // Detect, whether all ranges are constant:
  std::vector<RangeInfo> const& attrRanges = orRanges[0];
  for (auto r : attrRanges) {
    _allBoundsConstant &= r.isConstant();
  }

  // instanciate expressions:
  auto instanciateExpression = [&] (Json const& json) -> void {
    auto a = new AstNode(engine->getQuery()->ast(), json);
    // all new AstNodes are registered with the Ast in the Query
    auto e = new Expression(engine->getQuery()->executor(), a);
    try {
      _allVariableBoundExpressions.push_back(e);
    }
    catch (...) {
      delete e;
      throw;
    }
  };

  if (! _allBoundsConstant) {
    try {
      for (auto r : attrRanges) {
        for (auto l : r._lows) {
          instanciateExpression(l.bound());
        }
        for (auto h : r._highs) {
          instanciateExpression(h.bound());
        }
      }
    }
    catch (...) {
      for (auto e : _allVariableBoundExpressions) {
        delete e;
      }
      throw;
    }
  }
}

IndexRangeBlock::~IndexRangeBlock () {
  for (auto e : _allVariableBoundExpressions) {
    delete e;
  }
  _allVariableBoundExpressions.clear();
}

bool IndexRangeBlock::readIndex () {

  // TODO: adjust to make callable multiple times with proper cleanup
  // TODO: in variable case, evaluate all expressions, work actual values
  //       into constant bound and finally use these
  
  if (_documents.empty()) {
    _documents.reserve(DefaultBatchSize);
  }

  _documents.clear();
  
  auto en = static_cast<IndexRangeNode const*>(getPlanNode());
    
  if (en->_index->_type == TRI_IDX_TYPE_SKIPLIST_INDEX) {
    readSkiplistIndex();
  }
  else if (en->_index->_type == TRI_IDX_TYPE_HASH_INDEX) {
    readHashIndex();
  }
  else {
    TRI_ASSERT(false);
  }
  return (!_documents.empty());
}

int IndexRangeBlock::initialize () {
  int res = ExecutionBlock::initialize();

  if (res == TRI_ERROR_NO_ERROR) {
    if (_trx->orderBarrier(_trx->trxCollection(_collection->cid())) == nullptr) {
      res = TRI_ERROR_OUT_OF_MEMORY;
    }
  }
  
  // TODO: if all constant, then do it here, otherwise not
  readIndex();
  return res;
}

int IndexRangeBlock::initializeCursor (AqlItemBlock* items, size_t pos) {
  int res = ExecutionBlock::initializeCursor(items, pos);
  if (res != TRI_ERROR_NO_ERROR) {
    return res;
  }
  _pos = 0;
  _posInDocs = 0;
  
  if (_documents.size() == 0){
    _done = true;
  }

  return TRI_ERROR_NO_ERROR; 
}

////////////////////////////////////////////////////////////////////////////////
/// @brief getSome
////////////////////////////////////////////////////////////////////////////////

AqlItemBlock* IndexRangeBlock::getSome (size_t atLeast,
                                        size_t atMost) {
  if (_done) {
    return nullptr;
  }

  if (_buffer.empty()) {
    if (! ExecutionBlock::getBlock(DefaultBatchSize, DefaultBatchSize)) {
      _done = true;
      return nullptr;
    }
    _pos = 0;           // this is in the first block
    _posInDocs = 0;     // position in _documents . . .
  }

  // If we get here, we do have _buffer.front()
  AqlItemBlock* cur = _buffer.front();
  size_t const curRegs = cur->getNrRegs();

  size_t available = _documents.size() - _posInDocs;
  size_t toSend = std::min(atMost, available);

  unique_ptr<AqlItemBlock> res(new AqlItemBlock(toSend, _varOverview->nrRegs[_depth]));
  // automatically freed if we throw
  TRI_ASSERT(curRegs <= res->getNrRegs());

  // only copy 1st row of registers inherited from previous frame(s)
  inheritRegisters(cur, res.get(), _pos);

  // set our collection for our output register
  res->setDocumentCollection(curRegs, _trx->documentCollection(_collection->cid()));

  for (size_t j = 0; j < toSend; j++) {
    if (j > 0) {
      // re-use already copied aqlvalues
      for (RegisterId i = 0; i < curRegs; i++) {
        res->setValue(j, i, res->getValue(0, i));
        // Note: if this throws, then all values will be deleted
        // properly since the first one is.
      }
    }

    // The result is in the first variable of this depth,
    // we do not need to do a lookup in _varOverview->varInfo,
    // but can just take cur->getNrRegs() as registerId:
    res->setValue(j, curRegs,
                  AqlValue(reinterpret_cast<TRI_df_marker_t
                           const*>(_documents[_posInDocs++].getDataPtr())));
    // No harm done, if the setValue throws!
  }

  // Advance read position:
  if (_posInDocs >= _documents.size()) {
    // we have exhausted our local documents buffer
    _posInDocs = 0;

    if (++_pos >= cur->size()) {
      _buffer.pop_front();  // does not throw
      delete cur;
      _pos = 0;
    }
    
    // TODO: if bounds are variable, then repeat readIndex here

  }

  // Clear out registers no longer needed later:
  clearRegisters(res.get());
  return res.release();
}

////////////////////////////////////////////////////////////////////////////////
/// @brief skipSome
////////////////////////////////////////////////////////////////////////////////

size_t IndexRangeBlock::skipSome (size_t atLeast,
                                  size_t atMost) {
  
  if (_done) {
    return 0;
  }

  size_t skipped = 0;

  while (skipped < atLeast ){
    if (_buffer.empty()) {
      if (! ExecutionBlock::getBlock(DefaultBatchSize, DefaultBatchSize)) {
        _done = true;
        return 0;
      }
      _pos = 0;           // this is in the first block
    }

    // If we get here, we do have _buffer.front()
    AqlItemBlock* cur = _buffer.front();

    _posInDocs += std::min(atMost, _documents.size() - _posInDocs);

    
    if (atMost < _documents.size() - _posInDocs){
      // eat just enough of _documents . . .
      _posInDocs += atMost;
      skipped = atMost;
    }
    else {
      // eat the whole of the current inVariable and proceed . . .
      skipped += (_documents.size() - _posInDocs);
      _posInDocs = 0;
      delete cur;
      _buffer.pop_front();
      _pos = 0;

    }
  }

  return skipped; 
}

// it is only possible to query a skip list using more than one attribute if we
// only have equalities followed by a single arbitrary comparison (i.e x.a == 1
// && x.b == 2 && x.c > 3 && x.c <= 4). Then we do: 
//
//   TRI_CreateIndexOperator(TRI_AND_INDEX_OPERATOR, left, right, NULL, shaper,
//     NULL, 2, NULL);
//
// where 
//
//   left =  TRI_CreateIndexOperator(TRI_GT_INDEX_OPERATOR, NULL, NULL, [1,2,3],
//     shaper, NULL, 3, NULL)
//
//   right =  TRI_CreateIndexOperator(TRI_LE_INDEX_OPERATOR, NULL, NULL, [1,2,4],
//     shaper, NULL, 3, NULL)
//
// If the final comparison is an equality (x.a == 1 && x.b == 2 && x.c ==3), then 
// we just do:
//
//   TRI_CreateIndexOperator(TRI_EQ_INDEX_OPERATOR, NULL, NULL, [1,2,3],
//     shaper, NULL, 3, NULL)
//
// It is necessary that values of the attributes are listed in the correct
// order (i.e. <a> must be the first attribute indexed, and <b> must be the
// second). If one of the attributes is not indexed, then it is ignored,
// provided we are querying all the previously indexed attributes (i.e. we
// cannot do (x.c == 1 && x.a == 2) if the index covers <a>, <b>, <c> in this
// order but we can do (x.a == 2)).
//
// If the comparison is not equality, then the values of the parameters 
// (i.e. the 1 in x.c >= 1) cannot be lists or arrays.
//

void IndexRangeBlock::readSkiplistIndex () {
  auto en = static_cast<IndexRangeNode const*>(getPlanNode());
  TRI_index_t* idx = en->_index;
  TRI_ASSERT(idx != nullptr);
  
  std::vector<std::vector<RangeInfo>> const& ranges = en->_ranges;

  TRI_shaper_t* shaper = _collection->documentCollection()->getShaper(); 
  TRI_ASSERT(shaper != nullptr);
  
  TRI_index_operator_t* skiplistOperator = nullptr; 

  Json parameters(Json::List); 
  size_t i = 0;
  for (;i < ranges.at(0).size(); i++) {
    // ranges.at(0) corresponds to a prefix of idx->_fields . . .
    // TODO only doing 1 dim case at the moment . . .
    auto range = ranges.at(0).at(i);
    if (range.is1ValueRangeInfo()) {   // it's an equality . . . 
      parameters(range._lowConst.bound().copy());
    } 
    else {                          // it's not an equality and so the final comparison 
      if (parameters.size() != 0) {
        skiplistOperator = TRI_CreateIndexOperator(TRI_EQ_INDEX_OPERATOR, nullptr,
            nullptr, parameters.copy().steal(), shaper, nullptr, i, nullptr);
      }
<<<<<<< HEAD
      if (range._lowConst.isDefined()) {
        auto op = range._lowConst.toIndexOperator(false, parameters.copy(), shaper);
=======
      if (! range._low._undefined) {
        auto op = range._low.toIndexOperator(false, parameters.copy(), shaper);
>>>>>>> 672eec35
        if (skiplistOperator != nullptr) {
          skiplistOperator = TRI_CreateIndexOperator(TRI_AND_INDEX_OPERATOR, 
              skiplistOperator, op, nullptr, shaper, nullptr, 2, nullptr);
        } 
        else {
          skiplistOperator = op;
        }
      }
<<<<<<< HEAD
      if (range._highConst.isDefined()) {
        auto op = range._highConst.toIndexOperator(true, parameters.copy(), shaper);
=======
      if (! range._high._undefined) {
        auto op = range._high.toIndexOperator(true, parameters.copy(), shaper);
>>>>>>> 672eec35
        if (skiplistOperator != nullptr) {
          skiplistOperator = TRI_CreateIndexOperator(TRI_AND_INDEX_OPERATOR, 
              skiplistOperator, op, nullptr, shaper, nullptr, 2, nullptr);
        } 
        else {
          skiplistOperator = op;
        }
      }
    }
  }

  if (skiplistOperator == nullptr) {      // only have equalities . . .
    if (parameters.size() == 0) {
      // this creates the infinite range (i.e. >= null)
      Json hass(Json::List);
      hass.add(Json(Json::Null));
      skiplistOperator = TRI_CreateIndexOperator(TRI_GE_INDEX_OPERATOR, nullptr,
          nullptr, hass.steal(), shaper, nullptr, 1, nullptr);
    }
    else {
      skiplistOperator = TRI_CreateIndexOperator(TRI_EQ_INDEX_OPERATOR, nullptr,
          nullptr, parameters.steal(), shaper, nullptr, i, nullptr);
    }
  }

  TRI_skiplist_iterator_t* skiplistIterator = TRI_LookupSkiplistIndex(idx, skiplistOperator);
  //skiplistOperator is deleted by the prev line 
  
  if (skiplistIterator == nullptr) {
    int res = TRI_errno();
    if (res == TRI_RESULT_ELEMENT_NOT_FOUND) {
      return;
    }

    THROW_ARANGO_EXCEPTION(TRI_ERROR_ARANGO_NO_INDEX);
  }

  while (true) { 
    TRI_skiplist_index_element_t* indexElement = skiplistIterator->_next(skiplistIterator);

    if (indexElement == nullptr) {
      break;
    }
    _documents.push_back(*(indexElement->_document));
  }

  TRI_FreeSkiplistIterator(skiplistIterator);
}

void IndexRangeBlock::readHashIndex () {
  auto en = static_cast<IndexRangeNode const*>(getPlanNode());
  TRI_index_t* idx = en->_index;
  TRI_ASSERT(idx != nullptr);
  TRI_hash_index_t* hashIndex = (TRI_hash_index_t*) idx;
             
  TRI_shaper_t* shaper = _collection->documentCollection()->getShaper(); 
  TRI_ASSERT(shaper != nullptr);
  
  TRI_index_search_value_t searchValue;
  
  auto destroySearchValue = [&]() {
    if (searchValue._values != nullptr) {
      for (size_t i = 0; i < searchValue._length; ++i) {
        TRI_DestroyShapedJson(shaper->_memoryZone, &searchValue._values[i]);
      }
      TRI_Free(TRI_CORE_MEM_ZONE, searchValue._values);
    }
    searchValue._values = nullptr;
  };

  auto setupSearchValue = [&]() {
    size_t const n = hashIndex->_paths._length;
    searchValue._length = 0;
    searchValue._values = static_cast<TRI_shaped_json_t*>(TRI_Allocate(TRI_CORE_MEM_ZONE, 
          n * sizeof(TRI_shaped_json_t), true));

    if (searchValue._values == nullptr) {
      THROW_ARANGO_EXCEPTION(TRI_ERROR_OUT_OF_MEMORY);
    }
    
    searchValue._length = n;

    for (size_t i = 0;  i < n;  ++i) {
      TRI_shape_pid_t pid = *(static_cast<TRI_shape_pid_t*>(TRI_AtVector(&hashIndex->_paths, i)));
      TRI_ASSERT(pid != 0);
   
      char const* name = TRI_AttributeNameShapePid(shaper, pid);

      for (auto x: en->_ranges.at(0)) {
        if (x._attr == std::string(name)){//found attribute
          auto shaped = TRI_ShapedJsonJson(shaper, x._lowConst.bound().json(), false); 
          // here x->_low->_bound = x->_high->_bound 
          searchValue._values[i] = *shaped;
          TRI_Free(shaper->_memoryZone, shaped);
        }
      }

    }
  };
 
  setupSearchValue();  
  TRI_index_result_t list = TRI_LookupHashIndex(idx, &searchValue);

  destroySearchValue();
  
  size_t const n = list._length;
  for (size_t i = 0; i < n; ++i) {
    _documents.push_back(*(list._documents[i]));
  }
  
  TRI_DestroyIndexResult(&list);
}

// -----------------------------------------------------------------------------
// --SECTION--                                          class EnumerateListBlock
// -----------------------------------------------------------------------------

////////////////////////////////////////////////////////////////////////////////
/// @brief initialize, here we get the inVariable
////////////////////////////////////////////////////////////////////////////////

int EnumerateListBlock::initialize () {
  int res = ExecutionBlock::initialize();

  if (res != TRI_ERROR_NO_ERROR) {
    return res;
  }

  auto en = reinterpret_cast<EnumerateListNode const*>(_exeNode);

  // get the inVariable register id . . .
  // staticAnalysis has been run, so _varOverview is set up
  auto it = _varOverview->varInfo.find(en->_inVariable->id);

  if (it == _varOverview->varInfo.end()){
    THROW_ARANGO_EXCEPTION_MESSAGE(TRI_ERROR_INTERNAL, "variable not found");
  }

  _inVarRegId = (*it).second.registerId;

  return TRI_ERROR_NO_ERROR;
}

int EnumerateListBlock::initializeCursor (AqlItemBlock* items, size_t pos) {
  int res = ExecutionBlock::initializeCursor(items, pos);

  if (res != TRI_ERROR_NO_ERROR) {
    return res;
  }

  // handle local data (if any)
  _index = 0;     // index in _inVariable for next run
  _thisblock = 0; // the current block in the _inVariable DOCVEC
  _seen = 0;      // the sum of the sizes of the blocks in the _inVariable
  // DOCVEC that preceed _thisblock

  return TRI_ERROR_NO_ERROR;
}

AqlItemBlock* EnumerateListBlock::getSome (size_t atLeast, size_t atMost) {
  if (_done) {
    return nullptr;
  }

  unique_ptr<AqlItemBlock> res(nullptr);

  do {
    // repeatedly try to get more stuff from upstream
    // note that the value of the variable we have to loop over
    // can contain zero entries, in which case we have to
    // try again!

    if (_buffer.empty()) {
      if (! ExecutionBlock::getBlock(DefaultBatchSize, DefaultBatchSize)) {
        _done = true;
        return nullptr;
      }
      _pos = 0;           // this is in the first block
    }

    // if we make it here, then _buffer.front() exists
    AqlItemBlock* cur = _buffer.front();

    // get the thing we are looping over
    AqlValue inVarReg = cur->getValue(_pos, _inVarRegId);
    size_t sizeInVar = 0; // to shut up compiler

    // get the size of the thing we are looping over
    _collection = nullptr;
    switch (inVarReg._type) {
    case AqlValue::JSON: {
      if(! inVarReg._json->isList()) {
        THROW_ARANGO_EXCEPTION_MESSAGE(TRI_ERROR_INTERNAL,
                                       "EnumerateListBlock: JSON is not a list");
      }
      sizeInVar = inVarReg._json->size();
      break;
    }

    case AqlValue::RANGE: {
      sizeInVar = inVarReg._range->size();
      break;
    }

    case AqlValue::DOCVEC: {
      if( _index == 0) { // this is a (maybe) new DOCVEC
        _DOCVECsize = 0;
        //we require the total number of items

        for (size_t i = 0; i < inVarReg._vector->size(); i++) {
          _DOCVECsize += inVarReg._vector->at(i)->size();
        }
      }
      sizeInVar = _DOCVECsize;
      if (sizeInVar > 0) {
        _collection = inVarReg._vector->at(0)->getDocumentCollection(0);
      }
      break;
    }

    case AqlValue::SHAPED: {
      THROW_ARANGO_EXCEPTION_MESSAGE(TRI_ERROR_INTERNAL,
                                     "EnumerateListBlock: cannot iterate over shaped value");
    }

    case AqlValue::EMPTY: {
      THROW_ARANGO_EXCEPTION_MESSAGE(TRI_ERROR_INTERNAL,
                                     "EnumerateListBlock: cannot iterate over empty value");
    }
    }

    if (sizeInVar == 0) {
      res = nullptr;
    }
    else {
      size_t toSend = std::min(atMost, sizeInVar - _index);

      // create the result
      res.reset(new AqlItemBlock(toSend, _varOverview->nrRegs[_depth]));

      inheritRegisters(cur, res.get(), _pos);

      // we might have a collection:
      res->setDocumentCollection(cur->getNrRegs(), _collection);

      for (size_t j = 0; j < toSend; j++) {
        if (j > 0) {
          // re-use already copied aqlvalues
          for (RegisterId i = 0; i < cur->getNrRegs(); i++) {
            res->setValue(j, i, res->getValue(0, i));
            // Note that if this throws, all values will be
            // deleted properly, since the first row is.
          }
        }
        // add the new register value . . .
        AqlValue a = getAqlValue(inVarReg);
        // deep copy of the inVariable.at(_pos) with correct memory
        // requirements
        // Note that _index has been increased by 1 by getAqlValue!
        try {
          res->setValue(j, cur->getNrRegs(), a);
        }
        catch (...) {
          a.destroy();
          throw;
        }
      }
    }
    if (_index == sizeInVar) {
      _index = 0;
      _thisblock = 0;
      _seen = 0;
      // advance read position in the current block . . .
      if (++_pos == cur->size() ) {
        delete cur;
        _buffer.pop_front();  // does not throw
        _pos = 0;
      }
    }
  }
  while (res.get() == nullptr);

  // Clear out registers no longer needed later:
  clearRegisters(res.get());

  return res.release();
}

size_t EnumerateListBlock::skipSome (size_t atLeast, size_t atMost) {

  if (_done) {
    return 0;
  }

  size_t skipped = 0;

  while ( skipped < atLeast ) {
    if (_buffer.empty()) {
      if (! ExecutionBlock::getBlock(DefaultBatchSize, DefaultBatchSize)) {
        _done = true;
        return skipped;
      }
      _pos = 0;           // this is in the first block
    }

    // if we make it here, then _buffer.front() exists
    AqlItemBlock* cur = _buffer.front();

    // get the thing we are looping over
    AqlValue inVarReg = cur->getValue(_pos, _inVarRegId);
    size_t sizeInVar = 0; // to shut up compiler

    // get the size of the thing we are looping over
    switch (inVarReg._type) {
      case AqlValue::JSON: {
        if(! inVarReg._json->isList()) {
          THROW_ARANGO_EXCEPTION_MESSAGE(TRI_ERROR_INTERNAL,
                                         "EnumerateListBlock: JSON is not a list");
        }
        sizeInVar = inVarReg._json->size();
        break;
      }
      case AqlValue::RANGE: {
        sizeInVar = inVarReg._range->size();
        break;
      }
      case AqlValue::DOCVEC: {
        if( _index == 0) { // this is a (maybe) new DOCVEC
          _DOCVECsize = 0;
          //we require the total number of items 
          for (size_t i = 0; i < inVarReg._vector->size(); i++) {
            _DOCVECsize += inVarReg._vector->at(i)->size();
          }
        }
        sizeInVar = _DOCVECsize;
        break;
      }
      default: {
        THROW_ARANGO_EXCEPTION_MESSAGE(TRI_ERROR_INTERNAL,
                                       "EnumerateListBlock: unexpected type in register");
      }
    }

    if (atMost < sizeInVar - _index) {
      // eat just enough of inVariable . . .
      _index += atMost;
      skipped = atMost;
    }
    else {
      // eat the whole of the current inVariable and proceed . . .
      skipped += (sizeInVar - _index);
      _index = 0;
      _thisblock = 0;
      _seen = 0;
      delete cur;
      _buffer.pop_front();
      _pos = 0;
    }
  }
  return skipped;
}

////////////////////////////////////////////////////////////////////////////////
/// @brief create an AqlValue from the inVariable using the current _index
////////////////////////////////////////////////////////////////////////////////

AqlValue EnumerateListBlock::getAqlValue (AqlValue inVarReg) {
  switch (inVarReg._type) {
    case AqlValue::JSON: {
      // FIXME: is this correct? What if the copy works, but the
      // new throws? Is this then a leak? What if the new works
      // but the AqlValue temporary cannot be made?
      return AqlValue(new Json(inVarReg._json->at(_index++).copy()));
    }
    case AqlValue::RANGE: {
      return AqlValue(new Json(static_cast<double>(inVarReg._range->at(_index++))));
    }
    case AqlValue::DOCVEC: { // incoming doc vec has a single column
      AqlValue out = inVarReg._vector->at(_thisblock)->getValue(_index -
                                                                _seen, 0).clone();
      if(++_index == (inVarReg._vector->at(_thisblock)->size() + _seen)){
        _seen += inVarReg._vector->at(_thisblock)->size();
        _thisblock++;
      }
      return out;
    }

    case AqlValue::SHAPED:
    case AqlValue::EMPTY: {
      // error
      break;
    }
  }

  THROW_ARANGO_EXCEPTION_MESSAGE(TRI_ERROR_INTERNAL, "unexpected value in variable to iterate over");
}

// -----------------------------------------------------------------------------
// --SECTION--                                            class CalculationBlock
// -----------------------------------------------------------------------------

int CalculationBlock::initialize () {
  int res = ExecutionBlock::initialize();

  if (res != TRI_ERROR_NO_ERROR) {
    return res;
  }

  // We know that staticAnalysis has been run, so _varOverview is set up
  auto en = static_cast<CalculationNode const*>(getPlanNode());

  std::unordered_set<Variable*> inVars = _expression->variables();
  _inVars.clear();
  _inRegs.clear();

  for (auto it = inVars.begin(); it != inVars.end(); ++it) {
    _inVars.push_back(*it);
    auto it2 = _varOverview->varInfo.find((*it)->id);

    TRI_ASSERT(it2 != _varOverview->varInfo.end());
    _inRegs.push_back(it2->second.registerId);
  }

  // check if the expression is "only" a reference to another variable
  // this allows further optimizations inside doEvaluation
  _isReference = (_expression->node()->type == NODE_TYPE_REFERENCE);

  if (_isReference) {
    TRI_ASSERT(_inRegs.size() == 1);
  }

  auto it3 = _varOverview->varInfo.find(en->_outVariable->id);
  TRI_ASSERT(it3 != _varOverview->varInfo.end());
  _outReg = it3->second.registerId;

  return TRI_ERROR_NO_ERROR;
}

////////////////////////////////////////////////////////////////////////////////
/// @brief doEvaluation, private helper to do the work
////////////////////////////////////////////////////////////////////////////////

void CalculationBlock::doEvaluation (AqlItemBlock* result) {
  TRI_ASSERT(result != nullptr);

  size_t const n = result->size();
  if (_isReference) {
    // the expression is a reference to a variable only.
    // no need to execute the expression at all
    result->setDocumentCollection(_outReg, result->getDocumentCollection(_inRegs[0]));

    for (size_t i = 0; i < n; i++) {
      // need not clone to avoid a copy, the AqlItemBlock's hash takes
      // care of correct freeing:
      AqlValue a = result->getValue(i, _inRegs[0]);
      try {
        result->setValue(i, _outReg, a);
      }
      catch (...) {
        a.destroy();
        throw;
      }
    }
  }
  else {
    vector<AqlValue>& data(result->getData());
    vector<TRI_document_collection_t const*> docColls(result->getDocumentCollections());

    RegisterId nrRegs = result->getNrRegs();
    result->setDocumentCollection(_outReg, nullptr);
    for (size_t i = 0; i < n; i++) {
      // need to execute the expression
      AqlValue a = _expression->execute(_trx, docColls, data, nrRegs * i, _inVars, _inRegs);
      try {
        result->setValue(i, _outReg, a);
      }
      catch (...) {
        a.destroy();
        throw;
      }
    }
  }
}

AqlItemBlock* CalculationBlock::getSome (size_t atLeast,
                                         size_t atMost) {

  unique_ptr<AqlItemBlock> res(ExecutionBlock::getSomeWithoutRegisterClearout(
                                                     atLeast, atMost));

  if (res.get() == nullptr) {
    return nullptr;
  }

  doEvaluation(res.get());
  // Clear out registers no longer needed later:
  clearRegisters(res.get());
  return res.release();
}

// -----------------------------------------------------------------------------
// --SECTION--                                               class SubqueryBlock
// -----------------------------------------------------------------------------

int SubqueryBlock::initialize () {
  int res = ExecutionBlock::initialize();
  if (res != TRI_ERROR_NO_ERROR) {
    return res;
  }

  // We know that staticAnalysis has been run, so _varOverview is set up

  auto en = static_cast<SubqueryNode const*>(getPlanNode());

  auto it3 = _varOverview->varInfo.find(en->_outVariable->id);
  TRI_ASSERT(it3 != _varOverview->varInfo.end());
  _outReg = it3->second.registerId;

  return getSubquery()->initialize();
}

AqlItemBlock* SubqueryBlock::getSome (size_t atLeast,
                                      size_t atMost) {
  unique_ptr<AqlItemBlock> res(ExecutionBlock::getSomeWithoutRegisterClearout(
                                                    atLeast, atMost));

  if (res.get() == nullptr) {
    return nullptr;
  }

  for (size_t i = 0; i < res->size(); i++) {
    int ret = _subquery->initializeCursor(res.get(), i);
    if (ret != TRI_ERROR_NO_ERROR) {
      THROW_ARANGO_EXCEPTION(ret);
    }

    auto results = new std::vector<AqlItemBlock*>;
    try {
      do {
        unique_ptr<AqlItemBlock> tmp(_subquery->getSome(DefaultBatchSize, DefaultBatchSize));
        if (tmp.get() == nullptr) {
          break;
        }
        results->push_back(tmp.get());
        tmp.release();
      }
      while(true);
      res->setValue(i, _outReg, AqlValue(results));
    }
    catch (...) {
      for (auto x : *results) {
        delete x;
      }
      delete results;
      throw;
    }
  }
  // Clear out registers no longer needed later:
  clearRegisters(res.get());
  return res.release();
}



// -----------------------------------------------------------------------------
// --SECTION--                                                 class FilterBlock
// -----------------------------------------------------------------------------

int FilterBlock::initialize () {
  int res = ExecutionBlock::initialize();

  if (res != TRI_ERROR_NO_ERROR) {
    return res;
  }

  // We know that staticAnalysis has been run, so _varOverview is set up

  auto en = static_cast<FilterNode const*>(getPlanNode());

  auto it = _varOverview->varInfo.find(en->_inVariable->id);
  TRI_ASSERT(it != _varOverview->varInfo.end());
  _inReg = it->second.registerId;

  return TRI_ERROR_NO_ERROR;
}

////////////////////////////////////////////////////////////////////////////////
/// @brief internal function to get another block
////////////////////////////////////////////////////////////////////////////////

bool FilterBlock::getBlock (size_t atLeast, size_t atMost) {
  while (true) {  // will be left by break or return
    if (! ExecutionBlock::getBlock(atLeast, atMost)) {
      return false;
    }

    if (_buffer.size() > 1) {
      break;  // Already have a current block
    }

    // Now decide about these docs:
    _chosen.clear();
    AqlItemBlock* cur = _buffer.front();
    _chosen.reserve(cur->size());
    for (size_t i = 0; i < cur->size(); ++i) {
      if (takeItem(cur, i)) {
        _chosen.push_back(i);
      }
    }

    if (! _chosen.empty()) {
      break;   // OK, there are some docs in the result
    }

    _buffer.pop_front();  // Block was useless, just try again
    delete cur;   // free this block
  }

  return true;
}

int FilterBlock::getOrSkipSome (size_t atLeast,
                                size_t atMost,
                                bool skipping,
                                AqlItemBlock*& result,
                                size_t& skipped) {

  TRI_ASSERT(result == nullptr && skipped == 0);

  if (_done) {
    return TRI_ERROR_NO_ERROR;
  }

  // if _buffer.size() is > 0 then _pos is valid
  vector<AqlItemBlock*> collector;
  try {
    while (skipped < atLeast) {
      if (_buffer.empty()) {
        if (! getBlock(atLeast - skipped, atMost - skipped)) {
          _done = true;
          break;
        }
        _pos = 0;
      }
      // If we get here, then _buffer.size() > 0 and _pos points to a
      // valid place in it.
      AqlItemBlock* cur = _buffer.front();
      if (_chosen.size() - _pos + skipped > atMost) {
        // The current block of chosen ones is too large for atMost:
        if(! skipping) {
          unique_ptr<AqlItemBlock> more(cur->slice(_chosen,
                                                   _pos, _pos + (atMost - skipped)));
          collector.push_back(more.get());
          more.release();
        }
        _pos += atMost - skipped;
        skipped = atMost;
      }
      else if (_pos > 0 || _chosen.size() < cur->size()) {
        // The current block fits into our result, but it is already
        // half-eaten or needs to be copied anyway:
        if (! skipping) {
          unique_ptr<AqlItemBlock> more(cur->steal(_chosen, _pos, _chosen.size()));
          collector.push_back(more.get());
          more.release();
        }
        skipped += _chosen.size() - _pos;
        delete cur;
        _buffer.pop_front();
        _chosen.clear();
        _pos = 0;
      }
      else {
        // The current block fits into our result and is fresh and
        // takes them all, so we can just hand it on:
        skipped += cur->size();
        if (! skipping) {
          collector.push_back(cur);
        }
        else {
          delete cur;
        }
        _buffer.pop_front();
        _chosen.clear();
        _pos = 0;
      }
    }
  }
  catch (...) {
    for (auto c : collector) {
      delete c;
    }
    throw;
  }
  if (! skipping) {
    if (collector.size() == 1) {
      result = collector[0];
    }
    else if (collector.size() > 1 ) {
      try {
        result = AqlItemBlock::concatenate(collector);
      }
      catch (...){
        for (auto x : collector){
          delete x;
        }
        throw;
      }
      for (auto x : collector){
        delete x;
      }
    }
  }
  return TRI_ERROR_NO_ERROR;
}

bool FilterBlock::hasMore () {
  if (_done) {
    return false;
  }

  if (_buffer.empty()) {
    if (! getBlock(DefaultBatchSize, DefaultBatchSize)) {
      _done = true;
      return false;
    }
    _pos = 0;
  }

  TRI_ASSERT(! _buffer.empty());

  // Here, _buffer.size() is > 0 and _pos points to a valid place
  // in it.

  return true;
}

// -----------------------------------------------------------------------------
// --SECTION--                                              class AggregateBlock
// -----------------------------------------------------------------------------

////////////////////////////////////////////////////////////////////////////////
/// @brief initialize
////////////////////////////////////////////////////////////////////////////////

int AggregateBlock::initialize () {
  int res = ExecutionBlock::initialize();

  if (res != TRI_ERROR_NO_ERROR) {
    return res;
  }

  auto en = static_cast<AggregateNode const*>(getPlanNode());

  // Reinitialize if we are called a second time:
  _aggregateRegisters.clear();
  _variableNames.clear();

  for (auto p : en->_aggregateVariables){
    //We know that staticAnalysis has been run, so _varOverview is set up
    auto itOut = _varOverview->varInfo.find(p.first->id);
    TRI_ASSERT(itOut != _varOverview->varInfo.end());

    auto itIn = _varOverview->varInfo.find(p.second->id);
    TRI_ASSERT(itIn != _varOverview->varInfo.end());
    _aggregateRegisters.push_back(make_pair((*itOut).second.registerId, (*itIn).second.registerId));
  }

  if (en->_outVariable != nullptr) {
    auto it = _varOverview->varInfo.find(en->_outVariable->id);
    TRI_ASSERT(it != _varOverview->varInfo.end());
    _groupRegister = (*it).second.registerId;

    TRI_ASSERT(_groupRegister > 0);

    // construct a mapping of all register ids to variable names
    // we need this mapping to generate the grouped output

    for (size_t i = 0; i < _varOverview->varInfo.size(); ++i) {
      _variableNames.push_back(""); // initialize with some default value
    }

    // iterate over all our variables
    for (auto it = _varOverview->varInfo.begin(); it != _varOverview->varInfo.end(); ++it) {
      // find variable in the global variable map
      auto itVar = en->_variableMap.find((*it).first);

      if (itVar != en->_variableMap.end()) {
        _variableNames[(*it).second.registerId] = (*itVar).second;
      }
    }
  }

  // reserve space for the current row
  _currentGroup.initialize(_aggregateRegisters.size());

  return TRI_ERROR_NO_ERROR;
}

int AggregateBlock::getOrSkipSome (size_t atLeast,
                                   size_t atMost,
                                   bool skipping,
                                   AqlItemBlock*& result,
                                   size_t& skipped) {

  TRI_ASSERT(result == nullptr && skipped == 0);
  if (_done) {
    return TRI_ERROR_NO_ERROR;
  }

  if (_buffer.empty()) {
    if (! ExecutionBlock::getBlock(atLeast, atMost)) {
      _done = true;
      return TRI_ERROR_NO_ERROR;
    }
    _pos = 0;           // this is in the first block
  }

  // If we get here, we do have _buffer.front()
  AqlItemBlock* cur = _buffer.front();
  unique_ptr<AqlItemBlock> res;

  if(!skipping){
    size_t const curRegs = cur->getNrRegs();
    res.reset(new AqlItemBlock(atMost, _varOverview->nrRegs[_depth]));

    TRI_ASSERT(curRegs <= res->getNrRegs());
    inheritRegisters(cur, res.get(), _pos);
  }

  while (skipped < atMost) {
    // read the next input tow

    bool newGroup = false;
    if (_currentGroup.groupValues[0].isEmpty()) {
      // we never had any previous group
      newGroup = true;
    }
    else {
      // we already had a group, check if the group has changed
      size_t i = 0;

      for (auto it = _aggregateRegisters.begin(); it != _aggregateRegisters.end(); ++it) {
        int cmp = AqlValue::Compare(_trx,
                                    _currentGroup.groupValues[i],
                                    _currentGroup.collections[i],
                                    cur->getValue(_pos, (*it).second),
                                    cur->getDocumentCollection((*it).second));
        if (cmp != 0) {
          // group change
          newGroup = true;
          break;
        }
        ++i;
      }
    }

    if (newGroup) {
      if (! _currentGroup.groupValues[0].isEmpty()) {
        if(! skipping){
          // need to emit the current group first
          emitGroup(cur, res.get(), skipped);
        }

        // increase output row count
        ++skipped;

        if (skipped == atMost) {
          // output is full
          // do NOT advance input pointer
          result = res.release();
          return TRI_ERROR_NO_ERROR;
        }
      }

      // still space left in the output to create a new group

      // construct the new group
      size_t i = 0;
      for (auto it = _aggregateRegisters.begin(); it != _aggregateRegisters.end(); ++it) {
        _currentGroup.groupValues[i] = cur->getValue(_pos, (*it).second).clone();
        _currentGroup.collections[i] = cur->getDocumentCollection((*it).second);
        ++i;
      }
      if(! skipping){
        _currentGroup.setFirstRow(_pos);
      }
    }
    if(! skipping){
      _currentGroup.setLastRow(_pos);
    }

    if (++_pos >= cur->size()) {
      _buffer.pop_front();
      _pos = 0;

      bool hasMore = ! _buffer.empty();
      if (! hasMore) {
        hasMore = ExecutionBlock::getBlock(atLeast, atMost);
      }

      if (! hasMore) {
        // no more input. we're done
        try {
          // emit last buffered group
          if(! skipping){
            emitGroup(cur, res.get(), skipped);
            ++skipped;
            TRI_ASSERT(skipped > 0);
            res->shrink(skipped);
          }
          else {
            ++skipped;
          }
          delete cur;
          cur = nullptr;
          _done = true;
          result = res.release();
          return TRI_ERROR_NO_ERROR;
        }
        catch (...) {
          delete cur;
          throw;
        }
      }

      // hasMore

      // move over the last group details into the group before we delete the block
      _currentGroup.addValues(cur, _groupRegister);

      delete cur;
      cur = _buffer.front();
    }
  }

  if(! skipping){
    TRI_ASSERT(skipped > 0);
    res->shrink(skipped);
  }

  result = res.release();
  return TRI_ERROR_NO_ERROR;
}

////////////////////////////////////////////////////////////////////////////////
/// @brief writes the current group data into the result
////////////////////////////////////////////////////////////////////////////////

void AggregateBlock::emitGroup (AqlItemBlock const* cur,
                                AqlItemBlock* res,
                                size_t row) {

  size_t i = 0;
  for (auto it = _aggregateRegisters.begin(); it != _aggregateRegisters.end(); ++it) {
    // FIXME: can throw:
    res->setValue(row, (*it).first, _currentGroup.groupValues[i]);
    ++i;
  }

  if (_groupRegister > 0) {
    // set the group values
    _currentGroup.addValues(cur, _groupRegister);

    res->setValue(row, _groupRegister,
                  AqlValue::CreateFromBlocks(_trx,
                                             _currentGroup.groupBlocks,
                                             _variableNames));
    // FIXME: can throw:
  }

  // reset the group so a new one can start
  _currentGroup.reset();
}


// -----------------------------------------------------------------------------
// --SECTION--                                                   class SortBlock
// -----------------------------------------------------------------------------

int SortBlock::initialize () {
  int res = ExecutionBlock::initialize();

  if (res != TRI_ERROR_NO_ERROR) {
    return res;
  }

  auto en = static_cast<SortNode const*>(getPlanNode());

  _sortRegisters.clear();

  for( auto p: en->_elements){
    //We know that staticAnalysis has been run, so _varOverview is set up
    auto it = _varOverview->varInfo.find(p.first->id);
    TRI_ASSERT(it != _varOverview->varInfo.end());
    _sortRegisters.push_back(make_pair(it->second.registerId, p.second));
  }

  return TRI_ERROR_NO_ERROR;
}

int SortBlock::initializeCursor (AqlItemBlock* items, size_t pos) {

  int res = ExecutionBlock::initializeCursor(items, pos);
  if (res != TRI_ERROR_NO_ERROR) {
    return res;
  }
  // suck all blocks into _buffer
  while (getBlock(DefaultBatchSize, DefaultBatchSize)) {
  }

  if (_buffer.empty()) {
    _done = true;
    return TRI_ERROR_NO_ERROR;
  }

  doSorting();

  _done = false;
  _pos = 0;

  return TRI_ERROR_NO_ERROR;
}

void SortBlock::doSorting () {

  // coords[i][j] is the <j>th row of the <i>th block
  std::vector<std::pair<size_t, size_t>> coords;

  size_t sum = 0;
  for (auto block : _buffer) {
    sum += block->size();
  }

  coords.reserve(sum);

  // install the coords
  size_t count = 0;

  for (auto block : _buffer) {
    for (size_t i = 0; i < block->size(); i++) {
      coords.push_back(std::make_pair(count, i));
    }
    count++;
  }

  std::vector<TRI_document_collection_t const*> colls;
  for (RegisterId i = 0; i < _sortRegisters.size(); i++) {
    colls.push_back(_buffer.front()->getDocumentCollection(_sortRegisters[i].first));
  }

  // comparison function
  OurLessThan ourLessThan(_trx, _buffer, _sortRegisters, colls);

  // sort coords
  if (_stable) {
    std::stable_sort(coords.begin(), coords.end(), ourLessThan);
  }
  else {
    std::sort(coords.begin(), coords.end(), ourLessThan);
  }

  // here we collect the new blocks (later swapped into _buffer):
  std::deque<AqlItemBlock*> newbuffer;

  try {  // If we throw from here, the catch will delete the new
    // blocks in newbuffer

    count = 0;
    RegisterId const nrregs = _buffer.front()->getNrRegs();

    // install the rearranged values from _buffer into newbuffer

    while (count < sum) {
      size_t sizeNext = std::min(sum - count, DefaultBatchSize);
      AqlItemBlock* next = new AqlItemBlock(sizeNext, nrregs);
      try {
        newbuffer.push_back(next);
      }
      catch (...) {
        delete next;
        throw;
      }
      std::unordered_map<AqlValue, AqlValue> cache;
      // only copy as much as needed!
      for (size_t i = 0; i < sizeNext; i++) {
        for (RegisterId j = 0; j < nrregs; j++) {
          AqlValue a = _buffer[coords[count].first]->getValue(coords[count].second, j);
          // If we have already dealt with this value for the next
          // block, then we just put the same value again:
          if (! a.isEmpty()) {
            auto it = cache.find(a);
            if (it != cache.end()) {
              AqlValue b = it->second;
              // If one of the following throws, all is well, because
              // the new block already has either a copy or stolen
              // the AqlValue:
              _buffer[coords[count].first]->eraseValue(coords[count].second, j);
              next->setValue(i, j, b);
            }
            else {
              // We need to copy a, if it has already been stolen from
              // its original buffer, which we know by looking at the
              // valueCount there.
              auto vCount = _buffer[coords[count].first]->valueCount(a);
              if (vCount == 0) {
                // Was already stolen for another block
                AqlValue b = a.clone();
                try {
                  cache.insert(make_pair(a,b));
                }
                catch (...) {
                  b.destroy();
                  throw;
                }
                try {
                  next->setValue(i, j, b);
                }
                catch (...) {
                  b.destroy();
                  cache.erase(a);
                  throw;
                }
                // It does not matter whether the following works or not,
                // since the original block keeps its responsibility
                // for a:
                _buffer[coords[count].first]->eraseValue(coords[count].second, j);
              }
              else {
                // Here we are the first to want to inherit a, so we
                // steal it:
                _buffer[coords[count].first]->steal(a);
                // If this has worked, responsibility is now with the
                // new block or indeed with us!
                try {
                  next->setValue(i, j, a);
                }
                catch (...) {
                  a.destroy();
                  throw;
                }
                _buffer[coords[count].first]->eraseValue(coords[count].second, j);
                // This might throw as well, however, the responsibility
                // is already with the new block.

                // If the following does not work, we will create a
                // few unnecessary copies, but this does not matter:
                cache.insert(make_pair(a,a));
              }
            }
          }
        }
        count++;
      }
      cache.clear();
      for (RegisterId j = 0; j < nrregs; j++) {
        next->setDocumentCollection(j, _buffer.front()->getDocumentCollection(j));
      }
    }
  }
  catch (...) {
    for (auto x : newbuffer) {
      delete x;
    }
    throw;
  }
  _buffer.swap(newbuffer);  // does not throw since allocators
  // are the same
  for (auto x : newbuffer) {
    delete x;
  }
}

// -----------------------------------------------------------------------------
// --SECTION--                                      class SortBlock::OurLessThan
// -----------------------------------------------------------------------------

bool SortBlock::OurLessThan::operator() (std::pair<size_t, size_t> const& a,
                                         std::pair<size_t, size_t> const& b) {

  size_t i = 0;
  for (auto reg : _sortRegisters) {

    int cmp = AqlValue::Compare(_trx,
                                _buffer[a.first]->getValue(a.second, reg.first),
                                _colls[i],
                                _buffer[b.first]->getValue(b.second, reg.first),
                                _colls[i]);
    if (cmp == -1) {
      return reg.second;
    } 
    else if (cmp == 1) {
      return ! reg.second;
    }
    i++;
  }

  return false;
}

// -----------------------------------------------------------------------------
// --SECTION--                                                  class LimitBlock
// -----------------------------------------------------------------------------

int LimitBlock::initialize () {
  int res = ExecutionBlock::initialize();

  if (res != TRI_ERROR_NO_ERROR) {
    return res;
  }
  return TRI_ERROR_NO_ERROR;
}

int LimitBlock::initializeCursor (AqlItemBlock* items, size_t pos) {
  int res = ExecutionBlock::initializeCursor(items, pos);
  if (res != TRI_ERROR_NO_ERROR) {
    return res;
  }
  _state = 0;
  _count = 0;
  return TRI_ERROR_NO_ERROR;
}

int LimitBlock::getOrSkipSome (size_t atLeast,
                               size_t atMost,
                               bool skipping,
                               AqlItemBlock*& result,
                               size_t& skipped) {

  TRI_ASSERT(result == nullptr && skipped == 0);

  if (_state == 2) {
    return TRI_ERROR_NO_ERROR;
  }

  if (_state == 0) {
    if (_offset > 0) {
      ExecutionBlock::_dependencies[0]->skip(_offset);
    }
    _state = 1;
    _count = 0;
    if (_limit == 0) {
      _state = 2;
      return TRI_ERROR_NO_ERROR;
    }
  }

  // If we get to here, _state == 1 and _count < _limit

  if (atMost > _limit - _count) {
    atMost = _limit - _count;
    if (atLeast > atMost) {
      atLeast = atMost;
    }
  }

  ExecutionBlock::getOrSkipSome(atLeast, atMost, skipping, result, skipped);
  if (skipped == 0) {
    return TRI_ERROR_NO_ERROR;
  }
  _count += skipped;
  if (_count >= _limit) {
    _state = 2;
  }

  return TRI_ERROR_NO_ERROR;
}

// -----------------------------------------------------------------------------
// --SECTION--                                                 class ReturnBlock
// -----------------------------------------------------------------------------

AqlItemBlock* ReturnBlock::getSome (size_t atLeast,
                                    size_t atMost) {

  auto res = ExecutionBlock::getSomeWithoutRegisterClearout(atLeast, atMost);

  if (res == nullptr) {
    return res;
  }

  size_t const n = res->size();

  // Let's steal the actual result and throw away the vars:
  auto ep = static_cast<ReturnNode const*>(getPlanNode());
  auto it = _varOverview->varInfo.find(ep->_inVariable->id);
  TRI_ASSERT(it != _varOverview->varInfo.end());
  RegisterId const registerId = it->second.registerId;
  AqlItemBlock* stripped = new AqlItemBlock(n, 1);

  try {
    for (size_t i = 0; i < n; i++) {
      AqlValue a = res->getValue(i, registerId);
      if (! a.isEmpty()) {
        res->steal(a);
        try {
          stripped->setValue(i, 0, a);
        }
        catch (...) {
          a.destroy();
          throw;
        }
        // If the following does not go well, we do not care, since
        // the value is already stolen and installed in stripped
        res->eraseValue(i, registerId);
      }
    }
  }
  catch (...) {
    delete stripped;
    delete res;
    throw;
  }

  stripped->setDocumentCollection(0, res->getDocumentCollection(registerId));
  delete res;

  return stripped;
}

// -----------------------------------------------------------------------------
// --SECTION--                                           class ModificationBlock
// -----------------------------------------------------------------------------

ModificationBlock::ModificationBlock (ExecutionEngine* engine,
                                      ModificationNode const* ep)
  : ExecutionBlock(engine, ep),
    _collection(ep->_collection) {
}

ModificationBlock::~ModificationBlock () {
}

////////////////////////////////////////////////////////////////////////////////
/// @brief get some - this accumulates all input and calls the work() method
////////////////////////////////////////////////////////////////////////////////

AqlItemBlock* ModificationBlock::getSome (size_t atLeast,
                                          size_t atMost) {
  
  std::vector<AqlItemBlock*> blocks;

  auto freeBlocks = [](std::vector<AqlItemBlock*>& blocks) {
    for (auto it = blocks.begin(); it != blocks.end(); ++it) {
      if ((*it) != nullptr) {
        delete (*it);
      }
    }
  };

  // loop over input until it is exhausted
  try {
    while (true) { 
      auto res = ExecutionBlock::getSomeWithoutRegisterClearout(atLeast, atMost);

      if (res == nullptr) {
        break;
      }
       
      blocks.push_back(res);
    }

    work(blocks);
    freeBlocks(blocks);

    return nullptr;
  }
  catch (...) {
    freeBlocks(blocks);
    throw;
  }
}

////////////////////////////////////////////////////////////////////////////////
/// @brief resolve a collection name and return cid and document key
////////////////////////////////////////////////////////////////////////////////
  
int ModificationBlock::resolve (char const* handle, 
                                TRI_voc_cid_t& cid, 
                                std::string& key) const {
  char const* p = strchr(handle, TRI_DOCUMENT_HANDLE_SEPARATOR_CHR);
  if (p == nullptr || *p == '\0') {
    return TRI_ERROR_ARANGO_DOCUMENT_HANDLE_BAD;
  }
  
  if (*handle >= '0' && *handle <= '9') {
    cid = triagens::basics::StringUtils::uint64(handle, p - handle);
  }
  else {
    std::string const name(handle, p - handle);
    cid = _trx->resolver()->getCollectionIdCluster(name);
  }
  
  if (cid == 0) {
    return TRI_ERROR_ARANGO_COLLECTION_NOT_FOUND;
  }

  key = std::string(p + 1);

  return TRI_ERROR_NO_ERROR;
};

////////////////////////////////////////////////////////////////////////////////
/// @brief extract a key from the AqlValue passed
////////////////////////////////////////////////////////////////////////////////
          
int ModificationBlock::extractKey (AqlValue const& value,
                                   TRI_document_collection_t const* document,
                                   std::string& key) const {
  if (value.isArray()) {
    Json member(value.extractArrayMember(_trx, document, TRI_VOC_ATTRIBUTE_KEY));

    // TODO: allow _id, too
          
    TRI_json_t const* json = member.json();
    if (TRI_IsStringJson(json)) {
      key = std::string(json->_value._string.data, json->_value._string.length - 1);
      return TRI_ERROR_NO_ERROR;
    }
  }
  else if (value.isString()) {
    key = value.toString();
    return TRI_ERROR_NO_ERROR;
  }

  return TRI_ERROR_ARANGO_DOCUMENT_KEY_MISSING;
}

////////////////////////////////////////////////////////////////////////////////
/// @brief process the result of a data-modification operation
////////////////////////////////////////////////////////////////////////////////

void ModificationBlock::handleResult (int code,
                                      bool ignoreErrors) {
  if (code == TRI_ERROR_NO_ERROR) {
    // update the success counter
    ++_engine->_stats.writesExecuted;
  }
  else {
    if (ignoreErrors) {
      // update the ignored counter
      ++_engine->_stats.writesIgnored;
    }
    else {
      // bubble up the error
      THROW_ARANGO_EXCEPTION(code);
    }
  }
}

// -----------------------------------------------------------------------------
// --SECTION--                                                 class RemoveBlock
// -----------------------------------------------------------------------------

RemoveBlock::RemoveBlock (ExecutionEngine* engine,
                          RemoveNode const* ep)
  : ModificationBlock(engine, ep) {
}

RemoveBlock::~RemoveBlock () {
}

////////////////////////////////////////////////////////////////////////////////
/// @brief the actual work horse for removing data
////////////////////////////////////////////////////////////////////////////////

void RemoveBlock::work (std::vector<AqlItemBlock*>& blocks) {
  auto ep = static_cast<RemoveNode const*>(getPlanNode());
  auto it = _varOverview->varInfo.find(ep->_inVariable->id);
  TRI_ASSERT(it != _varOverview->varInfo.end());
  RegisterId const registerId = it->second.registerId;

  auto trxCollection = _trx->trxCollection(_collection->cid());
      
  if (ep->_outVariable == nullptr) {
    // don't return anything

    // loop over all blocks
    for (auto it = blocks.begin(); it != blocks.end(); ++it) {
      auto res = (*it);
      auto document = res->getDocumentCollection(registerId);
      
      size_t const n = res->size();
    
      // loop over the complete block
      for (size_t i = 0; i < n; ++i) {
        AqlValue a = res->getValue(i, registerId);

        std::string key;
        int errorCode = TRI_ERROR_NO_ERROR;

        if (a.isArray()) {
          // value is an array. now extract the _key attribute
          errorCode = extractKey(a, document, key);
        }
        else if (a.isString()) {
          // value is a string
          key = a.toChar();
        }
        else {
          errorCode = TRI_ERROR_ARANGO_DOCUMENT_TYPE_INVALID;
        }

        if (errorCode == TRI_ERROR_NO_ERROR) {
          // no error. we expect to have a key
                  
          // all exceptions are caught in _trx->remove()
          errorCode = _trx->remove(trxCollection, 
                                   key,
                                   0,
                                   TRI_DOC_UPDATE_LAST_WRITE,
                                   0, 
                                   nullptr,
                                   ep->_options.waitForSync);
        }
        
        handleResult(errorCode, ep->_options.ignoreErrors); 
      }
      // done with a block

      // now free it already
      (*it) = nullptr;  
      delete res;
    }
  }
}

// -----------------------------------------------------------------------------
// --SECTION--                                                 class InsertBlock
// -----------------------------------------------------------------------------

InsertBlock::InsertBlock (ExecutionEngine* engine,
                          InsertNode const* ep)
  : ModificationBlock(engine, ep) {
}

InsertBlock::~InsertBlock () {
}

////////////////////////////////////////////////////////////////////////////////
/// @brief the actual work horse for inserting data
////////////////////////////////////////////////////////////////////////////////

void InsertBlock::work (std::vector<AqlItemBlock*>& blocks) {
  auto ep = static_cast<InsertNode const*>(getPlanNode());
  auto it = _varOverview->varInfo.find(ep->_inVariable->id);
  TRI_ASSERT(it != _varOverview->varInfo.end());
  RegisterId const registerId = it->second.registerId;

  auto trxCollection = _trx->trxCollection(_collection->cid());

  bool const isEdgeCollection = _collection->isEdgeCollection();

  if (ep->_outVariable == nullptr) {
    // don't return anything
         
    // initialize an empty edge container
    TRI_document_edge_t edge;
    edge._fromCid = 0;
    edge._toCid   = 0;
    edge._fromKey = nullptr;
    edge._toKey   = nullptr;

    std::string from;
    std::string to;

    // loop over all blocks
    for (auto it = blocks.begin(); it != blocks.end(); ++it) {
      auto res = (*it);
      auto document = res->getDocumentCollection(registerId);
      
      size_t const n = res->size();
    
      // loop over the complete block
      for (size_t i = 0; i < n; ++i) {
        AqlValue a = res->getValue(i, registerId);

        int errorCode = TRI_ERROR_NO_ERROR;

        if (a.isArray()) {
          // value is an array
        
          if (isEdgeCollection) {
            // array must have _from and _to attributes
            TRI_json_t const* json;

            Json member(a.extractArrayMember(_trx, document, TRI_VOC_ATTRIBUTE_FROM));
            json = member.json();

            if (TRI_IsStringJson(json)) {
              errorCode = resolve(json->_value._string.data, edge._fromCid, from);
            }
            else {
              errorCode = TRI_ERROR_ARANGO_DOCUMENT_HANDLE_BAD;
            }
         
            if (errorCode == TRI_ERROR_NO_ERROR) { 
              Json member(a.extractArrayMember(_trx, document, TRI_VOC_ATTRIBUTE_TO));
              json = member.json();
              if (TRI_IsStringJson(json)) {
                errorCode = resolve(json->_value._string.data, edge._toCid, to);
              }
              else {
                errorCode = TRI_ERROR_ARANGO_DOCUMENT_HANDLE_BAD;
              }
            }
          }
        }
        else {
          errorCode = TRI_ERROR_ARANGO_DOCUMENT_TYPE_INVALID;
        }

        if (errorCode == TRI_ERROR_NO_ERROR) {
          TRI_doc_mptr_copy_t mptr;
          auto json = a.toJson(_trx, document);

          if (isEdgeCollection) {
            // edge
            edge._fromKey = (TRI_voc_key_t) from.c_str();
            edge._toKey = (TRI_voc_key_t) to.c_str();
            errorCode = _trx->create(trxCollection, TRI_DOC_MARKER_KEY_EDGE, &mptr, json.json(), &edge, ep->_options.waitForSync);
          }
          else {
            // document
            errorCode = _trx->create(trxCollection, TRI_DOC_MARKER_KEY_DOCUMENT, &mptr, json.json(), nullptr, ep->_options.waitForSync);
          }
        }

        handleResult(errorCode, ep->_options.ignoreErrors); 
      }
      // done with a block

      // now free it already
      (*it) = nullptr;  
      delete res;
    }
  }
}

// -----------------------------------------------------------------------------
// --SECTION--                                                 class UpdateBlock
// -----------------------------------------------------------------------------

UpdateBlock::UpdateBlock (ExecutionEngine* engine,
                          UpdateNode const* ep)
  : ModificationBlock(engine, ep) {
}

UpdateBlock::~UpdateBlock () {
}

////////////////////////////////////////////////////////////////////////////////
/// @brief the actual work horse for inserting data
////////////////////////////////////////////////////////////////////////////////

void UpdateBlock::work (std::vector<AqlItemBlock*>& blocks) {
  auto ep = static_cast<UpdateNode const*>(getPlanNode());
  auto it = _varOverview->varInfo.find(ep->_inDocVariable->id);
  TRI_ASSERT(it != _varOverview->varInfo.end());
  RegisterId const docRegisterId = it->second.registerId;
  RegisterId keyRegisterId = 0; // default initialization

  bool const hasKeyVariable = (ep->_inKeyVariable != nullptr);
  
  if (hasKeyVariable) {
    it = _varOverview->varInfo.find(ep->_inKeyVariable->id);
    TRI_ASSERT(it != _varOverview->varInfo.end());
    keyRegisterId = it->second.registerId;
  }
  
  auto trxCollection = _trx->trxCollection(_collection->cid());

  if (ep->_outVariable == nullptr) {
    // don't return anything
         
    // loop over all blocks
    for (auto it = blocks.begin(); it != blocks.end(); ++it) {
      auto res = (*it);
      auto document = res->getDocumentCollection(docRegisterId);
      decltype(document) keyDocument = nullptr;

      if (hasKeyVariable) {
        keyDocument = res->getDocumentCollection(keyRegisterId);
      }

      size_t const n = res->size();
    
      // loop over the complete block
      for (size_t i = 0; i < n; ++i) {
        AqlValue a = res->getValue(i, docRegisterId);

        int errorCode = TRI_ERROR_NO_ERROR;
        std::string key;

        if (a.isArray()) {
          // value is an array
          if (hasKeyVariable) {
            // seperate key specification
            AqlValue k = res->getValue(i, keyRegisterId);
            errorCode = extractKey(k, keyDocument, key);
          }
          else {
            errorCode = extractKey(a, document, key);
          }
        }
        else {
          errorCode = TRI_ERROR_ARANGO_DOCUMENT_TYPE_INVALID;
        }

        if (errorCode == TRI_ERROR_NO_ERROR) {
          TRI_doc_mptr_copy_t mptr;
          auto json = a.toJson(_trx, document);

          // read old document
          TRI_doc_mptr_copy_t oldDocument;
          errorCode = _trx->readSingle(trxCollection, &oldDocument, key);

          if (errorCode == TRI_ERROR_NO_ERROR) {
            if (oldDocument.getDataPtr() != nullptr) {
              TRI_shaped_json_t shapedJson;
              TRI_EXTRACT_SHAPED_JSON_MARKER(shapedJson, oldDocument.getDataPtr()); // PROTECTED by trx here
              TRI_json_t* old = TRI_JsonShapedJson(_collection->documentCollection()->getShaper(), &shapedJson);

              if (old != nullptr) {
                TRI_json_t* patchedJson = TRI_MergeJson(TRI_UNKNOWN_MEM_ZONE, old, json.json(), ep->_options.nullMeansRemove);
                TRI_FreeJson(TRI_UNKNOWN_MEM_ZONE, old); 

                if (patchedJson != nullptr) {
                  // all exceptions are caught in _trx->update()
                  errorCode = _trx->update(trxCollection, key, 0, &mptr, patchedJson, TRI_DOC_UPDATE_LAST_WRITE, 0, nullptr, ep->_options.waitForSync);
                  TRI_FreeJson(TRI_UNKNOWN_MEM_ZONE, patchedJson);
                }
                else {
                  errorCode = TRI_ERROR_OUT_OF_MEMORY;
                }
              }
              else {
                errorCode = TRI_ERROR_OUT_OF_MEMORY;
              }
            }
            else {
              errorCode = TRI_ERROR_ARANGO_DOCUMENT_NOT_FOUND;
            }
          }
        }

        handleResult(errorCode, ep->_options.ignoreErrors); 
      }
      // done with a block

      // now free it already
      (*it) = nullptr;  
      delete res;
    }
  }
}

// -----------------------------------------------------------------------------
// --SECTION--                                                class ReplaceBlock
// -----------------------------------------------------------------------------

ReplaceBlock::ReplaceBlock (ExecutionEngine* engine,
                            ReplaceNode const* ep)
  : ModificationBlock(engine, ep) {
}

ReplaceBlock::~ReplaceBlock () {
}

////////////////////////////////////////////////////////////////////////////////
/// @brief the actual work horse for replacing data
////////////////////////////////////////////////////////////////////////////////

void ReplaceBlock::work (std::vector<AqlItemBlock*>& blocks) {
  auto ep = static_cast<ReplaceNode const*>(getPlanNode());
  auto it = _varOverview->varInfo.find(ep->_inDocVariable->id);
  TRI_ASSERT(it != _varOverview->varInfo.end());
  RegisterId const registerId = it->second.registerId;
  RegisterId keyRegisterId = 0; // default initialization

  bool const hasKeyVariable = (ep->_inKeyVariable != nullptr);
  
  if (hasKeyVariable) {
    it = _varOverview->varInfo.find(ep->_inKeyVariable->id);
    TRI_ASSERT(it != _varOverview->varInfo.end());
    keyRegisterId = it->second.registerId;
  }

  auto trxCollection = _trx->trxCollection(_collection->cid());

  if (ep->_outVariable == nullptr) {
    // don't return anything
         
    // loop over all blocks
    for (auto it = blocks.begin(); it != blocks.end(); ++it) {
      auto res = (*it);
      auto document = res->getDocumentCollection(registerId);
      decltype(document) keyDocument = nullptr;

      if (hasKeyVariable) {
        keyDocument = res->getDocumentCollection(keyRegisterId);
      }
      
      size_t const n = res->size();
    
      // loop over the complete block
      for (size_t i = 0; i < n; ++i) {
        AqlValue a = res->getValue(i, registerId);

        int errorCode = TRI_ERROR_NO_ERROR;
        std::string key;

        if (a.isArray()) {
          // value is an array
          if (hasKeyVariable) {
            // seperate key specification
            AqlValue k = res->getValue(i, keyRegisterId);
            errorCode = extractKey(k, keyDocument, key);
          }
          else {
            errorCode = extractKey(a, document, key);
          }
        }
        else {
          errorCode = TRI_ERROR_ARANGO_DOCUMENT_TYPE_INVALID;
        }

        if (errorCode == TRI_ERROR_NO_ERROR) {
          TRI_doc_mptr_copy_t mptr;
          auto json = a.toJson(_trx, document);
          
          // all exceptions are caught in _trx->update()
          errorCode = _trx->update(trxCollection, key, 0, &mptr, json.json(), TRI_DOC_UPDATE_LAST_WRITE, 0, nullptr, ep->_options.waitForSync);
        }

        handleResult(errorCode, ep->_options.ignoreErrors); 
      }
      // done with a block

      // now free it already
      (*it) = nullptr;  
      delete res;
    }
  }
}

// -----------------------------------------------------------------------------
// --SECTION--                                struct ExecutionBlock::VarOverview
// -----------------------------------------------------------------------------

// Copy constructor used for a subquery:
ExecutionBlock::VarOverview::VarOverview (VarOverview const& v,
                                          unsigned int newdepth)
  : varInfo(v.varInfo),
    nrRegsHere(v.nrRegsHere),
    nrRegs(v.nrRegs),
    subQueryBlocks(),
    depth(newdepth+1),
    totalNrRegs(v.nrRegs[newdepth]),
    me(nullptr) {
  nrRegs.resize(depth);
  nrRegsHere.resize(depth);
  nrRegsHere.push_back(0);
  nrRegs.push_back(nrRegs.back());
}

void ExecutionBlock::VarOverview::after (ExecutionBlock *eb) {
  switch (eb->getPlanNode()->getType()) {
    case ExecutionNode::ENUMERATE_COLLECTION: 
    case ExecutionNode::INDEX_RANGE: {
      depth++;
      nrRegsHere.push_back(1);
      nrRegs.push_back(1 + nrRegs.back());
      auto ep = static_cast<EnumerateCollectionNode const*>(eb->getPlanNode());
      TRI_ASSERT(ep != nullptr);
      varInfo.insert(make_pair(ep->_outVariable->id,
                               VarInfo(depth, totalNrRegs)));
      totalNrRegs++;
      break;
    }
    case ExecutionNode::ENUMERATE_LIST: {
      depth++;
      nrRegsHere.push_back(1);
      nrRegs.push_back(1 + nrRegs.back());
      auto ep = static_cast<EnumerateListNode const*>(eb->getPlanNode());
      TRI_ASSERT(ep != nullptr);
      varInfo.insert(make_pair(ep->_outVariable->id,
                               VarInfo(depth, totalNrRegs)));
      totalNrRegs++;
      break;
    }
    case ExecutionNode::CALCULATION: {
      nrRegsHere[depth]++;
      nrRegs[depth]++;
      auto ep = static_cast<CalculationNode const*>(eb->getPlanNode());
      TRI_ASSERT(ep != nullptr);
      varInfo.insert(make_pair(ep->_outVariable->id,
                               VarInfo(depth, totalNrRegs)));
      totalNrRegs++;
      break;
    }

    case ExecutionNode::SUBQUERY: {
      nrRegsHere[depth]++;
      nrRegs[depth]++;
      auto ep = static_cast<SubqueryNode const*>(eb->getPlanNode());
      TRI_ASSERT(ep != nullptr);
      varInfo.insert(make_pair(ep->_outVariable->id,
                               VarInfo(depth, totalNrRegs)));
      totalNrRegs++;
      subQueryBlocks.push_back(eb);
      break;
    }

    case ExecutionNode::AGGREGATE: {
      depth++;
      nrRegsHere.push_back(0);
      nrRegs.push_back(nrRegs.back());

      auto ep = static_cast<AggregateNode const*>(eb->getPlanNode());
      for (auto p : ep->_aggregateVariables) {
        // p is std::pair<Variable const*,Variable const*>
        // and the first is the to be assigned output variable
        // for which we need to create a register in the current
        // frame:
        nrRegsHere[depth]++;
        nrRegs[depth]++;
        varInfo.insert(make_pair(p.first->id,
                                 VarInfo(depth, totalNrRegs)));
        totalNrRegs++;
      }
      if (ep->_outVariable != nullptr) {
        nrRegsHere[depth]++;
        nrRegs[depth]++;
        varInfo.insert(make_pair(ep->_outVariable->id,
                                 VarInfo(depth, totalNrRegs)));
        totalNrRegs++;
      }
      break;
    }

    case ExecutionNode::SORT: {
      // sort sorts in place and does not produce new registers
      break;
    }
    
    case ExecutionNode::RETURN: {
      // return is special. it produces a result but is the last step in the pipeline
      break;
    }

    case ExecutionNode::REMOVE: {
      auto ep = static_cast<RemoveNode const*>(eb->getPlanNode());
      if (ep->_outVariable != nullptr) {
        nrRegsHere[depth]++;
        nrRegs[depth]++;
        varInfo.insert(make_pair(ep->_outVariable->id,
                                 VarInfo(depth, totalNrRegs)));
        totalNrRegs++;
      }
      break;
    }

    case ExecutionNode::INSERT: {
      auto ep = static_cast<InsertNode const*>(eb->getPlanNode());
      if (ep->_outVariable != nullptr) {
        nrRegsHere[depth]++;
        nrRegs[depth]++;
        varInfo.insert(make_pair(ep->_outVariable->id,
                                 VarInfo(depth, totalNrRegs)));
        totalNrRegs++;
      }
      break;
    }

    case ExecutionNode::UPDATE: {
      auto ep = static_cast<UpdateNode const*>(eb->getPlanNode());
      if (ep->_outVariable != nullptr) {
        nrRegsHere[depth]++;
        nrRegs[depth]++;
        varInfo.insert(make_pair(ep->_outVariable->id,
                                 VarInfo(depth, totalNrRegs)));
        totalNrRegs++;
      }
      break;
    }

    case ExecutionNode::REPLACE: {
      auto ep = static_cast<ReplaceNode const*>(eb->getPlanNode());
      if (ep->_outVariable != nullptr) {
        nrRegsHere[depth]++;
        nrRegs[depth]++;
        varInfo.insert(make_pair(ep->_outVariable->id,
                                 VarInfo(depth, totalNrRegs)));
        totalNrRegs++;
      }
      break;
    }

    case ExecutionNode::SINGLETON:
    case ExecutionNode::FILTER:
    case ExecutionNode::LIMIT:
    case ExecutionNode::NORESULTS: {
      // these node types do not produce any new registers
      break;
    }

    case ExecutionNode::INTERSECTION: 
    case ExecutionNode::LOOKUP_JOIN:
    case ExecutionNode::MERGE_JOIN:
    case ExecutionNode::LOOKUP_INDEX_UNIQUE:
    case ExecutionNode::LOOKUP_INDEX_RANGE:
    case ExecutionNode::LOOKUP_FULL_COLLECTION:
    case ExecutionNode::CONCATENATION:
    case ExecutionNode::MERGE:
    case ExecutionNode::REMOTE: {
      // TODO: these node types need to be implemented!
      THROW_ARANGO_EXCEPTION_MESSAGE(TRI_ERROR_NOT_IMPLEMENTED, "node type not implemented");
    }
    
    case ExecutionNode::ILLEGAL: {
      THROW_ARANGO_EXCEPTION(TRI_ERROR_INTERNAL);
    }
  }

  eb->_depth = depth;
  eb->_varOverview = *me;

  // Now find out which registers ought to be erased after this node:
  auto ep = eb->getPlanNode();
  if (ep->getType() != ExecutionNode::RETURN) {
    // ReturnBlocks are special, since they return a single column anyway
    std::unordered_set<Variable const*> const& varsUsedLater = ep->getVarsUsedLater();
    std::vector<Variable const*> const& varsUsedHere = ep->getVariablesUsedHere();
    
    // We need to delete those variables that have been used here but are not
    // used any more later:
    std::unordered_set<RegisterId> regsToClear;
    for (auto v : varsUsedHere) {
      auto it = varsUsedLater.find(v);
      if (it == varsUsedLater.end()) {
        auto it2 = varInfo.find(v->id);
        TRI_ASSERT(it2 != varInfo.end());
        RegisterId r = it2->second.registerId;
        regsToClear.insert(r);
      }
    }
    eb->setRegsToClear(regsToClear);
  }
}

// -----------------------------------------------------------------------------
// --SECTION--                                              class NoResultsBlock
// -----------------------------------------------------------------------------

////////////////////////////////////////////////////////////////////////////////
/// @brief initializeCursor, only call base
////////////////////////////////////////////////////////////////////////////////

int NoResultsBlock::initializeCursor (AqlItemBlock* items, size_t pos) {
  _done = true;
  return TRI_ERROR_NO_ERROR;
}

int NoResultsBlock::getOrSkipSome (size_t atLeast,
                                   size_t atMost,
                                   bool skipping,
                                   AqlItemBlock*& result,
                                   size_t& skipped) {

  TRI_ASSERT(result == nullptr && skipped == 0);
  return TRI_ERROR_NO_ERROR;
}

// Local Variables:
// mode: outline-minor
// outline-regexp: "^\\(/// @brief\\|/// {@inheritDoc}\\|/// @addtogroup\\|// --SECTION--\\|/// @\\}\\)"
// End:<|MERGE_RESOLUTION|>--- conflicted
+++ resolved
@@ -1079,13 +1079,8 @@
         skiplistOperator = TRI_CreateIndexOperator(TRI_EQ_INDEX_OPERATOR, nullptr,
             nullptr, parameters.copy().steal(), shaper, nullptr, i, nullptr);
       }
-<<<<<<< HEAD
       if (range._lowConst.isDefined()) {
         auto op = range._lowConst.toIndexOperator(false, parameters.copy(), shaper);
-=======
-      if (! range._low._undefined) {
-        auto op = range._low.toIndexOperator(false, parameters.copy(), shaper);
->>>>>>> 672eec35
         if (skiplistOperator != nullptr) {
           skiplistOperator = TRI_CreateIndexOperator(TRI_AND_INDEX_OPERATOR, 
               skiplistOperator, op, nullptr, shaper, nullptr, 2, nullptr);
@@ -1094,13 +1089,8 @@
           skiplistOperator = op;
         }
       }
-<<<<<<< HEAD
       if (range._highConst.isDefined()) {
         auto op = range._highConst.toIndexOperator(true, parameters.copy(), shaper);
-=======
-      if (! range._high._undefined) {
-        auto op = range._high.toIndexOperator(true, parameters.copy(), shaper);
->>>>>>> 672eec35
         if (skiplistOperator != nullptr) {
           skiplistOperator = TRI_CreateIndexOperator(TRI_AND_INDEX_OPERATOR, 
               skiplistOperator, op, nullptr, shaper, nullptr, 2, nullptr);

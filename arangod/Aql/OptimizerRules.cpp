--- conflicted
+++ resolved
@@ -3108,14 +3108,9 @@
   // TODO: properly handle subqueries here
   SmallVector<ExecutionNode*>::allocator_type::arena_type s;
   SmallVector<ExecutionNode*> nodes{s};
-<<<<<<< HEAD
-  // std::vector<ExecutionNode::NodeType> types = {ExecutionNode::TRAVERSAL,
-  // ExecutionNode::SHORTEST_PATH, ExecutionNode::SUBQUERY};
-  std::vector<ExecutionNode::NodeType> types = {ExecutionNode::SHORTEST_PATH,
+  std::vector<ExecutionNode::NodeType> types = {ExecutionNode::TRAVERSAL,
+                                                ExecutionNode::SHORTEST_PATH,
                                                 ExecutionNode::SUBQUERY};
-=======
-  std::vector<ExecutionNode::NodeType> types = {ExecutionNode::TRAVERSAL, ExecutionNode::SHORTEST_PATH, ExecutionNode::SUBQUERY};
->>>>>>> 494764b9
   plan->findNodesOfType(nodes, types, true);
 
   bool hasIncompatibleNodes = !nodes.empty();
@@ -6111,14 +6106,9 @@
       std::vector<basics::AttributeName> fields2 = idx->fields()[0];
 
       VPackBuilder builder;
-<<<<<<< HEAD
-      idx->toVelocyPack(builder, true, false);
+      idx->toVelocyPack(builder, Index::SERIALIZE_BASICS);
       bool geoJson = basics::VelocyPackHelper::getBooleanValue(
           builder.slice(), "geoJson", false);
-=======
-      idx->toVelocyPack(builder, Index::SERIALIZE_BASICS);
-      bool geoJson = basics::VelocyPackHelper::getBooleanValue(builder.slice(), "geoJson", false);
->>>>>>> 494764b9
 
       fields1.back().name += geoJson ? "[1]" : "[0]";
       fields2.back().name += geoJson ? "[0]" : "[1]";

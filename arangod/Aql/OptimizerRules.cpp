////////////////////////////////////////////////////////////////////////////////
/// @brief rules for the query optimizer
///
/// @file arangod/Aql/OptimizerRules.cpp
///
/// DISCLAIMER
///
/// Copyright 2010-2014 triagens GmbH, Cologne, Germany
///
/// Licensed under the Apache License, Version 2.0 (the "License");
/// you may not use this file except in compliance with the License.
/// You may obtain a copy of the License at
///
///     http://www.apache.org/licenses/LICENSE-2.0
///
/// Unless required by applicable law or agreed to in writing, software
/// distributed under the License is distributed on an "AS IS" BASIS,
/// WITHOUT WARRANTIES OR CONDITIONS OF ANY KIND, either express or implied.
/// See the License for the specific language governing permissions and
/// limitations under the License.
///
/// Copyright holder is triAGENS GmbH, Cologne, Germany
///
/// @author Max Neunhoeffer
/// @author Copyright 2014, triagens GmbH, Cologne, Germany
////////////////////////////////////////////////////////////////////////////////

#include "Aql/OptimizerRules.h"
#include "Aql/ExecutionNode.h"
#include "Aql/Indexes.h"
#include "Aql/Variable.h"

using namespace triagens::aql;
using Json = triagens::basics::Json;
using EN   = triagens::aql::ExecutionNode;

// -----------------------------------------------------------------------------
// --SECTION--                                           rules for the optimizer
// -----------------------------------------------------------------------------

////////////////////////////////////////////////////////////////////////////////
/// @brief remove redundant sorts
/// this rule modifies the plan in place:
/// - sorts that are covered by earlier sorts will be removed
////////////////////////////////////////////////////////////////////////////////

int triagens::aql::removeRedundantSorts (Optimizer* opt, 
                                         ExecutionPlan* plan,
                                         Optimizer::Rule const* rule) { 
  std::vector<ExecutionNode*> nodes = plan->findNodesOfType(triagens::aql::ExecutionNode::SORT, true);
  std::unordered_set<ExecutionNode*> toUnlink;
  
  for (auto n : nodes) {
    auto sortInfo = static_cast<SortNode*>(n)->getSortInformation(plan);

    if (sortInfo.isValid && ! sortInfo.criteria.empty()) {
      // we found a sort that we can understand
    
      std::vector<ExecutionNode*> stack;
      for (auto dep : n->getDependencies()) {
        stack.push_back(dep);
      }

      while (! stack.empty()) {
        auto current = stack.back();
        stack.pop_back();

        if (current->getType() == triagens::aql::ExecutionNode::SORT) {
          // we found another sort. now check if they are compatible!
          auto other = static_cast<SortNode*>(current)->getSortInformation(plan);

          if (sortInfo.isCoveredBy(other)) {
            // the sort at the start of the pipeline makes the sort at the end
            // superfluous, so we'll remove it
            toUnlink.insert(n);
            break;
          }
        }

        auto deps = current->getDependencies();
        if (deps.size() != 1) {
          // node either has no or more than one dependency. we don't know what to do and must abort
          // note: this will also handle Singleton nodes
          break;
        }
      
        for (auto dep : deps) {
          stack.push_back(dep);
        }
      }
    }
  }
            
  if (! toUnlink.empty()) {
    plan->unlinkNodes(toUnlink);
    plan->findVarUsage();
  }
  
  opt->addPlan(plan, rule->level, ! toUnlink.empty());

  return TRI_ERROR_NO_ERROR;
}

////////////////////////////////////////////////////////////////////////////////
/// @brief remove all unnecessary filters
/// this rule modifies the plan in place:
/// - filters that are always true are removed completely
/// - filters that are always false will be replaced by a NoResults node
////////////////////////////////////////////////////////////////////////////////

int triagens::aql::removeUnnecessaryFiltersRule (Optimizer* opt, 
                                                 ExecutionPlan* plan, 
                                                 Optimizer::Rule const* rule) {
  bool modified = false;
  std::unordered_set<ExecutionNode*> toUnlink;
  // should we enter subqueries??
  std::vector<ExecutionNode*> nodes = plan->findNodesOfType(triagens::aql::ExecutionNode::FILTER, true);
  
  for (auto n : nodes) {
    // filter nodes always have one input variable
    auto varsUsedHere = n->getVariablesUsedHere();
    TRI_ASSERT(varsUsedHere.size() == 1);

    // now check who introduced our variable
    auto variable = varsUsedHere[0];
    auto setter = plan->getVarSetBy(variable->id);

    if (setter == nullptr || 
        setter->getType() != triagens::aql::ExecutionNode::CALCULATION) {
      // filter variable was not introduced by a calculation. 
      continue;
    }

    // filter variable was introduced a CalculationNode. now check the expression
    auto s = static_cast<CalculationNode*>(setter);
    auto root = s->expression()->node();

    if (! root->isConstant()) {
      // filter expression can only be evaluated at runtime
      continue;
    }

    // filter expression is constant and thus cannot throw
    // we can now evaluate it safely
    TRI_ASSERT(! s->expression()->canThrow());

    if (root->toBoolean()) {
      // filter is always true
      // remove filter node and merge with following node
      toUnlink.insert(n);
      modified = true;
    }
    else {
      // filter is always false
      // now insert a NoResults node below it
      auto noResults = new NoResultsNode(plan->nextId());
      plan->registerNode(noResults);
      plan->replaceNode(n, noResults);
      modified = true;
    }
  }
  
  if (! toUnlink.empty()) {
    plan->unlinkNodes(toUnlink);
    plan->findVarUsage();
  }
  
  opt->addPlan(plan, rule->level, modified);

  return TRI_ERROR_NO_ERROR;
}

////////////////////////////////////////////////////////////////////////////////
/// @brief move calculations up in the plan
/// this rule modifies the plan in place
/// it aims to move up calculations as far up in the plan as possible, to 
/// avoid redundant calculations in inner loops
////////////////////////////////////////////////////////////////////////////////

int triagens::aql::moveCalculationsUpRule (Optimizer* opt, 
                                           ExecutionPlan* plan, 
                                           Optimizer::Rule const* rule) {
  std::vector<ExecutionNode*> nodes = plan->findNodesOfType(triagens::aql::ExecutionNode::CALCULATION, true);
  bool modified = false;
  
  for (auto n : nodes) {
    auto nn = static_cast<CalculationNode*>(n);
    if (nn->expression()->canThrow()) {
      // we will only move expressions up that cannot throw
      continue;
    }

    auto const neededVars = n->getVariablesUsedHere();

    std::vector<ExecutionNode*> stack;
    for (auto dep : n->getDependencies()) {
      stack.push_back(dep);
    }

    while (! stack.empty()) {
      auto current = stack.back();
      stack.pop_back();

      bool found = false;

      auto&& varsSet = current->getVariablesSetHere();
      for (auto v : varsSet) {
        for (auto it = neededVars.begin(); it != neededVars.end(); ++it) {
          if ((*it)->id == v->id) {
            // shared variable, cannot move up any more
            found = true;
            break;
          }
        }
      }

      if (found) {
        // done with optimizing this calculation node
        break;
      }
        
      auto deps = current->getDependencies();
      if (deps.size() != 1) {
        // node either has no or more than one dependency. we don't know what to do and must abort
        // note: this will also handle Singleton nodes
        break;
      }
      
      for (auto dep : deps) {
        stack.push_back(dep);
      }

      // first, unlink the calculation from the plan
      plan->unlinkNode(n);
      // and re-insert into before the current node
      plan->insertDependency(current, n);
      modified = true;
    }

  }
  
  if (modified) {
    plan->findVarUsage();
  }
  
  opt->addPlan(plan, rule->level, modified);

  return TRI_ERROR_NO_ERROR;
}

////////////////////////////////////////////////////////////////////////////////
/// @brief move filters up in the plan
/// this rule modifies the plan in place
/// filters are moved as far up in the plan as possible to make result sets
/// as small as possible as early as possible
/// filters are not pushed beyond limits
////////////////////////////////////////////////////////////////////////////////

int triagens::aql::moveFiltersUpRule (Optimizer* opt, 
                                      ExecutionPlan* plan,
                                      Optimizer::Rule const* rule) {
  std::vector<ExecutionNode*> nodes = plan->findNodesOfType(triagens::aql::ExecutionNode::FILTER, true);
  bool modified = false;
  
  for (auto n : nodes) {
    auto neededVars = n->getVariablesUsedHere();
    TRI_ASSERT(neededVars.size() == 1);

    std::vector<ExecutionNode*> stack;
    for (auto dep : n->getDependencies()) {
      stack.push_back(dep);
    }

    while (! stack.empty()) {
      auto current = stack.back();
      stack.pop_back();

      if (current->getType() == triagens::aql::ExecutionNode::LIMIT) {
        // cannot push a filter beyond a LIMIT node
        break;
      }

      bool found = false;

      auto&& varsSet = current->getVariablesSetHere();
      for (auto v : varsSet) {
        for (auto it = neededVars.begin(); it != neededVars.end(); ++it) {
          if ((*it)->id == v->id) {
            // shared variable, cannot move up any more
            found = true;
            break;
          }
        }
      }

      if (found) {
        // done with optimizing this calculation node
        break;
      }
        
      auto deps = current->getDependencies();
      if (deps.size() != 1) {
        // node either has no or more than one dependency. we don't know what to do and must abort
        // note: this will also handle Singleton nodes
        break;
      }
      
      for (auto dep : deps) {
        stack.push_back(dep);
      }

      // first, unlink the filter from the plan
      plan->unlinkNode(n);
      // and re-insert into plan in front of the current node
      plan->insertDependency(current, n);
      modified = true;
    }

  }
  
  if (modified) {
    plan->findVarUsage();
  }
  
  opt->addPlan(plan, rule->level, modified);

  return TRI_ERROR_NO_ERROR;
}

////////////////////////////////////////////////////////////////////////////////
/// @brief remove CalculationNode(s) that are never needed
/// this modifies an existing plan in place
////////////////////////////////////////////////////////////////////////////////

int triagens::aql::removeUnnecessaryCalculationsRule (Optimizer* opt, 
                                                      ExecutionPlan* plan,
                                                      Optimizer::Rule const* rule) {
  std::vector<ExecutionNode*> nodes
    = plan->findNodesOfType(triagens::aql::ExecutionNode::CALCULATION, true);
  std::unordered_set<ExecutionNode*> toUnlink;
  for (auto n : nodes) {
    auto nn = static_cast<CalculationNode*>(n);

    if (nn->expression()->canThrow() ||
        ! nn->expression()->isDeterministic()) {
      // If this node can throw or is non-deterministic, we must not optimize it away!
      continue;
    }

    auto outvar = n->getVariablesSetHere();
    TRI_ASSERT(outvar.size() == 1);
    auto varsUsedLater = n->getVarsUsedLater();

    if (varsUsedLater.find(outvar[0]) == varsUsedLater.end()) {
      // The variable whose value is calculated here is not used at
      // all further down the pipeline! We remove the whole
      // calculation node, 
      toUnlink.insert(n);
    }
  }

  if (! toUnlink.empty()) {
    plan->unlinkNodes(toUnlink);
    plan->findVarUsage();
  }

  opt->addPlan(plan, rule->level, ! toUnlink.empty());

  return TRI_ERROR_NO_ERROR;
}

////////////////////////////////////////////////////////////////////////////////
/// @brief prefer IndexRange nodes over EnumerateCollection nodes
////////////////////////////////////////////////////////////////////////////////

class FilterToEnumCollFinder : public WalkerWorker<ExecutionNode> {
  RangesInfo* _ranges;
  Optimizer* _opt;
  ExecutionPlan* _plan;
  Variable const* _var;
  bool _canThrow; 
  int _level;
  
  public:

<<<<<<< HEAD
    FilterToEnumCollFinder (Optimizer* opt, ExecutionPlan* plan, Variable const* var) 
      : _opt(opt),
        _plan(plan), 
        _var(var), 
        _canThrow(false) {
=======
    FilterToEnumCollFinder (ExecutionPlan* plan, Variable const * var, Optimizer::PlanList* out, int level) 
      : _plan(plan), 
        _var(var), 
        _out(out), 
        _canThrow(false),
        _level(level) {
>>>>>>> e1ee728a
      _ranges = new RangesInfo();
    };

    ~FilterToEnumCollFinder () {
      delete _ranges;
    }

    bool before (ExecutionNode* en) {
      _canThrow = (_canThrow || en->canThrow()); // can any node walked over throw?

      if (en->getType() == triagens::aql::ExecutionNode::CALCULATION) {
        auto outvar = en->getVariablesSetHere();
        TRI_ASSERT(outvar.size() == 1);
        if (outvar[0]->id == _var->id) {
          auto node = static_cast<CalculationNode*>(en);
          std::string attr;
          std::string enumCollVar;
          buildRangeInfo(node->expression()->node(), enumCollVar, attr);
        }
      }
      else if (en->getType() == triagens::aql::ExecutionNode::ENUMERATE_COLLECTION) {
        auto node = static_cast<EnumerateCollectionNode*>(en);
        auto var = node->getVariablesSetHere()[0];  // should only be 1
        auto map = _ranges->find(var->name);        // check if we have any ranges with this var
        
        if (! map.empty()) {
          // check the first components of <map> against indexes of <node> . . .
          std::unordered_set<std::string> attrs;
          
          bool valid = true;     // are all the range infos valid
          bool equality = true;  // are all the range infos equalities

          for(auto x: map) {
            valid &= x.second._valid; 
            if (!valid) {
              break;
            }
            equality &= x.second.is1ValueRangeInfo();
            attrs.insert(x.first);
          }

          if (! _canThrow) {
            if (! valid){ // ranges are not valid . . . 
              
              auto newPlan = _plan->clone();
<<<<<<< HEAD
              auto parents = node->getParents();
              for(auto x: parents) {
                auto noRes = new NoResultsNode(newPlan->nextId());
                newPlan->registerNode(noRes);
                newPlan->insertDependency(x, noRes);
                _opt->addPlan(newPlan, 0, true);
=======
              try {
                auto parents = newPlan->getNodeById(node->id())->getParents();
                for (auto x: parents) {
                  auto noRes = new NoResultsNode(newPlan->nextId());
                  newPlan->registerNode(noRes);
                  newPlan->insertDependency(x, noRes);
                  _out->push_back(newPlan, 0);
                }
              }
              catch (...) {
                delete newPlan;
                throw;
>>>>>>> e1ee728a
              }
            }
            else {
              std::vector<TRI_index_t*> idxs;
              std::vector<size_t> prefixes;
              // {idxs.at(i)->_fields[0]..idxs.at(i)->_fields[prefixes.at(i)]}
              // is a subset of <attrs>

              node->getIndexesForIndexRangeNode(attrs, idxs, prefixes);

              // make one new plan for every index in <idxs> that replaces the
              // enumerate collection node with a RangeIndexNode . . . 
              
              for (size_t i = 0; i < idxs.size(); i++) {
                std::vector<std::vector<RangeInfo>> rangeInfo;
                rangeInfo.push_back(std::vector<RangeInfo>());
                
                // ranges must be valid and all comparisons == if hash index or ==
                // followed by a single <, >, >=, or <= if a skip index in the
                // order of the fields of the index.
                auto idx = idxs.at(i);
                if (idx->_type == TRI_IDX_TYPE_HASH_INDEX && equality) {
                  for (size_t j = 0; j < idx->_fields._length; j++) {
                    auto range = map.find(std::string(idx->_fields._buffer[j]));
                    rangeInfo.at(0).push_back(range->second);
                  }
                }
                
                if (idx->_type == TRI_IDX_TYPE_SKIPLIST_INDEX) {
                  size_t j = 0;
                  auto range = map.find(std::string(idx->_fields._buffer[0]));
                  rangeInfo.at(0).push_back(range->second);
                  equality = range->second.is1ValueRangeInfo();
                  while (++j < prefixes.at(i) && equality){
                    range = map.find(std::string(idx->_fields._buffer[j]));
                    rangeInfo.at(0).push_back(range->second);
                    equality = equality && range->second.is1ValueRangeInfo();
                  }
                }
                
                if (rangeInfo.at(0).size() != 0) {
                  auto newPlan = _plan->clone();
                  try {
                    ExecutionNode* newNode = new IndexRangeNode(newPlan->nextId(), node->vocbase(), 
                      node->collection(), node->outVariable(), idx, rangeInfo);
                    newPlan->registerNode(newNode);
                    newPlan->replaceNode(newPlan->getNodeById(node->id()), newNode);
                    _out->push_back(newPlan, _level);
                  }
                  catch (...) {
                    delete newPlan;
                    throw;
                  }
<<<<<<< HEAD
                  // FIXME: the following two could throw as well?
                  newPlan->replaceNode(newPlan->getNodeById(node->id()), newNode);
                  _opt->addPlan(newPlan, 0, true);
=======
>>>>>>> e1ee728a
                }
              }
            }
          }
        }
      }
      else if (en->getType() == triagens::aql::ExecutionNode::LIMIT) {
        // if we meet a limit node between a filter and an enumerate collection,
        // we abort . . . 
        return true;
      }
      
      return false;
    }

    void buildRangeInfo (AstNode const* node, std::string& enumCollVar, std::string& attr) {
      if (node->type == NODE_TYPE_REFERENCE) {
        auto x = static_cast<Variable*>(node->getData());
        auto setter = _plan->getVarSetBy(x->id);
        if (setter != nullptr && 
            setter->getType() == triagens::aql::ExecutionNode::ENUMERATE_COLLECTION) {
          enumCollVar = x->name;
        }
        return;
      }
      
      if (node->type == NODE_TYPE_ATTRIBUTE_ACCESS) {
        char const* attributeName = node->getStringValue();
        buildRangeInfo(node->getMember(0), enumCollVar, attr);
        if (! enumCollVar.empty()) {
          attr.append(attributeName);
          attr.push_back('.');
        }
        return;
      }
      
      if (node->type == NODE_TYPE_OPERATOR_BINARY_EQ) {
        auto lhs = node->getMember(0);
        auto rhs = node->getMember(1);
        AstNode const* val;
        AstNode const* nextNode;
        if(rhs->type == NODE_TYPE_ATTRIBUTE_ACCESS && lhs->type == NODE_TYPE_VALUE) {
          val = lhs;
          nextNode = rhs;
        }
        else if (lhs->type == NODE_TYPE_ATTRIBUTE_ACCESS && rhs->type == NODE_TYPE_VALUE) {
          val = rhs;
          nextNode = lhs;
        }
        else {
          val = nullptr;
        }
        
        if (val != nullptr) {
          buildRangeInfo(nextNode, enumCollVar, attr);
          if (! enumCollVar.empty()) {
            _ranges->insert(enumCollVar, attr.substr(0, attr.size() - 1), 
                RangeInfoBound(val, true), RangeInfoBound(val, true));
          }
        }
        attr = "";
        enumCollVar = "";
        return;
      }

      if(node->type == NODE_TYPE_OPERATOR_BINARY_LT || 
         node->type == NODE_TYPE_OPERATOR_BINARY_GT ||
         node->type == NODE_TYPE_OPERATOR_BINARY_LE ||
         node->type == NODE_TYPE_OPERATOR_BINARY_GE) {
        
        bool include = (node->type == NODE_TYPE_OPERATOR_BINARY_LE ||
                        node->type == NODE_TYPE_OPERATOR_BINARY_GE);
        
        auto lhs = node->getMember(0);
        auto rhs = node->getMember(1);
        RangeInfoBound low;
        RangeInfoBound high;
        AstNode *nextNode;

        if (rhs->type == NODE_TYPE_ATTRIBUTE_ACCESS && lhs->type == NODE_TYPE_VALUE) {
          if (node->type == NODE_TYPE_OPERATOR_BINARY_GE ||
              node->type == NODE_TYPE_OPERATOR_BINARY_GT) {
            high.assign(lhs, include);
          } 
          else {
            low.assign(lhs, include);
          }
          nextNode = rhs;
        }
        else if (lhs->type == NODE_TYPE_ATTRIBUTE_ACCESS && rhs->type == NODE_TYPE_VALUE) {
          if (node->type == NODE_TYPE_OPERATOR_BINARY_GE ||
              node->type == NODE_TYPE_OPERATOR_BINARY_GT) {
            low.assign(rhs, include);
          } 
          else {
            high.assign(rhs, include);
          }
          nextNode = lhs;
        }

        if (!low._undefined || !high._undefined) {
          buildRangeInfo(nextNode, enumCollVar, attr);
          if (! enumCollVar.empty()) {
            _ranges->insert(enumCollVar, attr.substr(0, attr.size()-1), low, high);
          }
        }
      }
      
      if (node->type == NODE_TYPE_OPERATOR_BINARY_AND) {
        buildRangeInfo(node->getMember(0), enumCollVar, attr);
        buildRangeInfo(node->getMember(1), enumCollVar, attr);
      }
      attr = "";
      enumCollVar = "";
      return;
    }
};

////////////////////////////////////////////////////////////////////////////////
/// @brief useIndexRange, try to use an index for filtering
////////////////////////////////////////////////////////////////////////////////

int triagens::aql::useIndexRange (Optimizer* opt, 
                                  ExecutionPlan* plan, 
<<<<<<< HEAD
                                  Optimizer::Rule const* rule) {
=======
                                  int level,
                                  Optimizer::PlanList& out) {
  out.push_back(plan, level);
  
>>>>>>> e1ee728a
  std::vector<ExecutionNode*> nodes
    = plan->findNodesOfType(triagens::aql::ExecutionNode::FILTER, true);
  
  for (auto n : nodes) {
    auto nn = static_cast<FilterNode*>(n);
    auto invars = nn->getVariablesUsedHere();
    TRI_ASSERT(invars.size() == 1);
<<<<<<< HEAD
    FilterToEnumCollFinder finder(opt, plan, invars[0]);
    nn->walk(&finder);
  }

  opt->addPlan(plan, rule->level, false);

=======
    FilterToEnumCollFinder finder(plan, invars[0], &out, level);
    nn->walk(&finder);
  }

>>>>>>> e1ee728a
  return TRI_ERROR_NO_ERROR;
}

////////////////////////////////////////////////////////////////////////////////
/// @brief analyse the sortnode and its calculation nodes
////////////////////////////////////////////////////////////////////////////////

class sortAnalysis {
  using ECN = triagens::aql::EnumerateCollectionNode;

  typedef std::pair<ECN::IndexMatchVec, RangeInfoVec> Range_IndexPair;

  struct sortNodeData {
    bool ASC;
    size_t calculationNodeID;
    std::string variableName;
    std::string attributevec;
  };

  std::vector<sortNodeData*> _sortNodeData;

public:
  size_t const sortNodeID;

////////////////////////////////////////////////////////////////////////////////
/// @brief constructor; fetches the referenced calculation nodes and builds 
///   _sortNodeData for later use.
////////////////////////////////////////////////////////////////////////////////
  sortAnalysis (SortNode * node)
  : sortNodeID(node->id())
  {
    auto sortParams = node->getCalcNodePairs();

    for (size_t n = 0; n < sortParams.size(); n++) {
      auto d = new sortNodeData;
      d->ASC = sortParams[n].second;
      d->calculationNodeID = sortParams[n].first->id();

      if (sortParams[n].first->getType() == EN::CALCULATION) {
        auto cn = static_cast<triagens::aql::CalculationNode*>(sortParams[n].first);
        auto oneSortExpression = cn->expression();
        
        if (oneSortExpression->isAttributeAccess()) {
          auto simpleExpression = oneSortExpression->getMultipleAttributes();
          d->variableName = simpleExpression.first;
          d->attributevec = simpleExpression.second;
        }
      }
      _sortNodeData.push_back(d);
    }
  }

  ~sortAnalysis () {
    for (auto x : _sortNodeData){
      delete x;
    }
  }

////////////////////////////////////////////////////////////////////////////////
/// @brief checks the whether we only have simple calculation nodes
////////////////////////////////////////////////////////////////////////////////
  bool isAnalyzeable () {
    if (_sortNodeData.size() == 0) {
      return false;
    }
    size_t j;
    for (j = 0; j < _sortNodeData.size(); j ++) {
      if (_sortNodeData[j]->variableName.length() == 0) {
        return false;
      }
    }

    /*  are we all from one variable? * /
    int j = 0;
    for (; (j < _sortNodeData.size() && 
            sortNodeData[j]->variableName.length() == 0);
         j ++);
    last = sortNodeData[j];
    j ++;
    for (j < _sortNodeData.size(); j++) {
      if (sortNodeData[j]->variableName.length)
      if (last->variableName != sortNodeData[j]->variableName) {
        return false;
      }
      last = sortNodeData[j];
    }
     alle nodes gesetzt, ja.
    */ 
    return true;
  }

////////////////////////////////////////////////////////////////////////////////
/// @brief checks whether our calculation nodes reference variableName; 
/// @returns pair used for further processing with the indices.
////////////////////////////////////////////////////////////////////////////////
  Range_IndexPair getAttrsForVariableName (std::string &variableName) {
    ECN::IndexMatchVec v;
    RangeInfoVec rangeInfo;

    for (size_t j = 0; j < _sortNodeData.size(); j ++) {
      if (_sortNodeData[j]->variableName != variableName) {
        return std::make_pair(v, rangeInfo); // for now, no mixed support.
      }
    }
    for (size_t j = 0; j < _sortNodeData.size(); j ++) {
      v.push_back(std::make_pair(_sortNodeData[j]->attributevec,
                                 _sortNodeData[j]->ASC));
      rangeInfo.push_back(std::vector<RangeInfo>());

      rangeInfo.at(j).push_back(RangeInfo(variableName,
                                              _sortNodeData[j]->attributevec));
    }
    return std::make_pair(v, rangeInfo);
  }

////////////////////////////////////////////////////////////////////////////////
/// @brief removes the sortNode and its referenced Calculationnodes from the plan.
////////////////////////////////////////////////////////////////////////////////
  void removeSortNodeFromPlan (ExecutionPlan *newPlan) {
    newPlan->unlinkNode(newPlan->getNodeById(sortNodeID));

    for (auto idToRemove = _sortNodeData.begin();
         idToRemove != _sortNodeData.end();
         ++idToRemove) {
      newPlan->unlinkNode(newPlan->getNodeById((*idToRemove)->calculationNodeID));
    }
  }
};

class sortToIndexNode : public WalkerWorker<ExecutionNode> {
  using ECN = triagens::aql::EnumerateCollectionNode;

  Optimizer*           _opt;
  ExecutionPlan*       _plan;
  sortAnalysis*        _sortNode;
  int                  _level;

  public:
  sortToIndexNode (Optimizer* opt,
                   ExecutionPlan* plan,
                   sortAnalysis* Node,
                   int level)
    : _opt(opt),
      _plan(plan),
      _sortNode(Node),
      _level(level) {
  }

////////////////////////////////////////////////////////////////////////////////
/// @brief if the sort is already done by an indexrange, remove the sort.
////////////////////////////////////////////////////////////////////////////////

  bool handleIndexRangeNode(IndexRangeNode* node) {
    auto variableName = node->getVariablesSetHere()[0]->name;
    auto result = _sortNode->getAttrsForVariableName(variableName);

    if (node->MatchesIndex(result.first)) {
      _sortNode->removeSortNodeFromPlan(_plan);
    }
    return true;
  }

////////////////////////////////////////////////////////////////////////////////
/// @brief check whether we can sort via an index.
////////////////////////////////////////////////////////////////////////////////

  bool handleEnumerateCollectionNode(EnumerateCollectionNode* node, int level) {
    auto variableName = node->getVariablesSetHere()[0]->name;
    auto result = _sortNode->getAttrsForVariableName(variableName);

    if (result.first.size() == 0) {
      return false; // we didn't find anything replaceable by indice
    }

    for (auto idx: node->getIndicesOrdered(result.first)) {
      // make one new plan for each index that replaces this
      // EnumerateCollectionNode with an IndexRangeNode

      // can only use the index if it is a skip list or (a hash and we
      // are checking equality)
      auto newPlan = _plan->clone();
      try {
        ExecutionNode* newNode = new IndexRangeNode( newPlan->nextId(),
                                      node->vocbase(), 
                                      node->collection(),
                                      node->outVariable(),
                                      idx.index,/// TODO: estimate cost on match quality
                                      result.second);
        newPlan->registerNode(newNode);
        newPlan->replaceNode(newPlan->getNodeById(node->id()), newNode);

        if (idx.fullmatch) { // if the index superseedes the sort, remove it.
          _sortNode->removeSortNodeFromPlan(newPlan);
        }
        _out.push_back(newPlan, level);
      }
      catch (...) {
        delete newPlan;
        throw;
      }

<<<<<<< HEAD
      newPlan->replaceNode(newPlan->getNodeById(node->id()), newNode);

      if (idx.fullmatch) { // if the index superseedes the sort, remove it.
        _sortNode->removeSortNodeFromPlan(newPlan);
      }
      std::cout << newPlan->toJson(TRI_UNKNOWN_MEM_ZONE, false).toString() << "\n";

      _opt->addPlan(newPlan, level, true);
=======
>>>>>>> e1ee728a
    }
    /*for (auto x : result.second) {
      for (auto y : x) {
        delete y;
      }
    }*/
    return true;
  }

  bool enterSubQuery () { return false; }

  bool before (ExecutionNode* en) {
    switch (en->getType()) {
    case EN::ENUMERATE_LIST:
    case EN::CALCULATION:
    case EN::SUBQUERY:        /// TODO: find out whether it may throw
    case EN::FILTER:
      return false;                           // skip. we don't care.

    case EN::INTERSECTION:
    case EN::SINGLETON:
    case EN::AGGREGATE:
    case EN::LOOKUP_JOIN:
    case EN::MERGE_JOIN:
    case EN::LOOKUP_INDEX_UNIQUE:
    case EN::LOOKUP_INDEX_RANGE:
    case EN::LOOKUP_FULL_COLLECTION:
    case EN::CONCATENATION:
    case EN::MERGE:
    case EN::REMOTE:
    case EN::INSERT:
    case EN::REMOVE:
    case EN::REPLACE:
    case EN::UPDATE:
    case EN::RETURN:
    case EN::NORESULTS:
    case EN::ILLEGAL:
    case EN::LIMIT:                      // LIMIT is criterion to stop
      return true;  // abort.

    case EN::SORT:     // pulling two sorts together is done elsewhere.
      return en->id() != _sortNode->sortNodeID;    // ignore ourselves.

    case EN::INDEX_RANGE:
      return handleIndexRangeNode(static_cast<IndexRangeNode*>(en));

    case EN::ENUMERATE_COLLECTION:
      return handleEnumerateCollectionNode(static_cast<EnumerateCollectionNode*>(en), _level);
    }
    return true;
  }
};

int triagens::aql::useIndexForSort (Optimizer* opt, 
                                    ExecutionPlan* plan,
                                    Optimizer::Rule const* rule) {
  std::vector<ExecutionNode*> nodes
    = plan->findNodesOfType(triagens::aql::ExecutionNode::SORT, true);
  for (auto n : nodes) {
    auto thisSortNode = static_cast<SortNode*>(n);
    sortAnalysis node(thisSortNode);
    if (node.isAnalyzeable()) {
      sortToIndexNode finder(opt, plan, &node, rule->level);
      thisSortNode->walk(&finder);/// todo auf der dependency anfangen
    }
  }
 
  opt->addPlan(plan, rule->level, false);

  return TRI_ERROR_NO_ERROR;
}

////////////////////////////////////////////////////////////////////////////////
/// @brief helper to compute lots of permutation tuples
/// a permutation tuple is represented as a single vector together with
/// another vector describing the boundaries of the tuples.
/// Example:
/// data:   0,1,2, 3,4, 5,6
/// starts: 0,     3,   5,      (indices of starts of sections)
/// means a tuple of 3 permutations of 3, 2 and 2 points respectively
/// This function computes the next permutation tuple among the 
/// lexicographically sorted list of all such tuples. It returns true
/// if it has successfully computed this and false if the tuple is already
/// the lexicographically largest one. If false is returned, the permutation
/// tuple is back to the beginning.
////////////////////////////////////////////////////////////////////////////////

static bool nextPermutationTuple (std::vector<size_t>& data,
                                  std::vector<size_t>& starts) {
  auto begin = data.begin();  // a random access iterator
  for (size_t i = starts.size(); i-- != 0; ) {
    std::vector<size_t>::iterator from = begin + starts[i];
    std::vector<size_t>::iterator to;
    if (i == starts.size()-1) {
      to = data.end();
    }
    else {
      to = begin + starts[i+1];
    }
    if (std::next_permutation(from, to)) {
      return true;
    }
  }
  return false;
}

////////////////////////////////////////////////////////////////////////////////
/// @brief interchange adjacent EnumerateCollectionNodes in all possible ways
////////////////////////////////////////////////////////////////////////////////

int triagens::aql::interchangeAdjacentEnumerations (Optimizer* opt,
                                                    ExecutionPlan* plan,
                                                    Optimizer::Rule const* rule) {
  std::vector<ExecutionNode*> nodes
    = plan->findNodesOfType(triagens::aql::ExecutionNode::ENUMERATE_COLLECTION, 
                            true);
  std::unordered_set<ExecutionNode*> nodesSet;
  for (auto n : nodes) {
    TRI_ASSERT(nodesSet.find(n) == nodesSet.end());
    nodesSet.insert(n);
  }

  std::vector<ExecutionNode*> nodesToPermute;
  std::vector<size_t> permTuple;
  std::vector<size_t> starts;

  // We use that the order of the nodes is such that a node B that is among the
  // recursive dependencies of a node A is later in the vector.
  for (auto n : nodes) {

    if (nodesSet.find(n) != nodesSet.end()) {
      std::vector<ExecutionNode*> nn;
      nn.push_back(n);
      nodesSet.erase(n);

      // Now follow the dependencies as long as we see further such nodes:
      auto nwalker = n;
      while (true) {
        auto deps = nwalker->getDependencies();
        if (deps.size() == 0) {
          break;
        }
        if (deps[0]->getType() != 
            triagens::aql::ExecutionNode::ENUMERATE_COLLECTION) {
          break;
        }
        nwalker = deps[0];
        nn.push_back(nwalker);
        nodesSet.erase(nwalker);
      }
      if (nn.size() > 1) {
        // Move it into the permutation tuple:
        starts.push_back(permTuple.size());
        for (auto nnn : nn) {
          nodesToPermute.push_back(nnn);
          permTuple.push_back(permTuple.size());
        }
      }
    }
  }

  // Now we have collected all the runs of EnumerateCollectionNodes in the
  // plan, we need to compute all possible permutations of all of them,
  // independently. This is why we need to compute all permutation tuples.

  opt->addPlan(plan, rule->level, false);
  
  if (! starts.empty()) {
    nextPermutationTuple(permTuple, starts);  // will never return false
    do {
      // Clone the plan:
      auto newPlan = plan->clone();

      try {   // get rid of plan if any of this fails
        // Find the nodes in the new plan corresponding to the ones in the
        // old plan that we want to permute:
        std::vector<ExecutionNode*> newNodes;
        for (size_t j = 0; j < nodesToPermute.size(); j++) {
          newNodes.push_back(newPlan->getNodeById(nodesToPermute[j]->id()));
        }

        // Now get going with the permutations:
        for (size_t i = 0; i < starts.size(); i++) {
          size_t lowBound = starts[i];
          size_t highBound = (i < starts.size()-1) 
                           ? starts[i+1]
                           : permTuple.size();
          // We need to remove the nodes 
          // newNodes[lowBound..highBound-1] in newPlan and replace
          // them by the same ones in a different order, given by
          // permTuple[lowBound..highBound-1].
          auto parents = newNodes[lowBound]->getParents();
          TRI_ASSERT(parents.size() == 1);
          auto parent = parents[0];  // needed for insertion later

          // Unlink all those nodes:
          for (size_t j = lowBound; j < highBound; j++) {
            newPlan->unlinkNode(newNodes[j]);
          }

          // And insert them in the new order:
          for (size_t j = highBound; j-- != lowBound; ) {
            newPlan->insertDependency(parent, newNodes[permTuple[j]]);
          }
        }

        // OK, the new plan is ready, let's report it:
        if (! opt->addPlan(newPlan, rule->level, true)) {
          break;
        }
      }
      catch (...) {
        delete newPlan;
        throw;
      }

    } while(nextPermutationTuple(permTuple, starts));
  }

  return TRI_ERROR_NO_ERROR;
}

// Local Variables:
// mode: outline-minor
// outline-regexp: "^\\(/// @brief\\|/// {@inheritDoc}\\|/// @addtogroup\\|// --SECTION--\\|/// @\\}\\)"
// End:
<|MERGE_RESOLUTION|>--- conflicted
+++ resolved
@@ -383,20 +383,11 @@
   
   public:
 
-<<<<<<< HEAD
     FilterToEnumCollFinder (Optimizer* opt, ExecutionPlan* plan, Variable const* var) 
       : _opt(opt),
         _plan(plan), 
         _var(var), 
         _canThrow(false) {
-=======
-    FilterToEnumCollFinder (ExecutionPlan* plan, Variable const * var, Optimizer::PlanList* out, int level) 
-      : _plan(plan), 
-        _var(var), 
-        _out(out), 
-        _canThrow(false),
-        _level(level) {
->>>>>>> e1ee728a
       _ranges = new RangesInfo();
     };
 
@@ -439,30 +430,21 @@
           }
 
           if (! _canThrow) {
-            if (! valid){ // ranges are not valid . . . 
+            if (! valid) { // ranges are not valid . . . 
               
               auto newPlan = _plan->clone();
-<<<<<<< HEAD
-              auto parents = node->getParents();
-              for(auto x: parents) {
-                auto noRes = new NoResultsNode(newPlan->nextId());
-                newPlan->registerNode(noRes);
-                newPlan->insertDependency(x, noRes);
-                _opt->addPlan(newPlan, 0, true);
-=======
               try {
                 auto parents = newPlan->getNodeById(node->id())->getParents();
                 for (auto x: parents) {
                   auto noRes = new NoResultsNode(newPlan->nextId());
                   newPlan->registerNode(noRes);
                   newPlan->insertDependency(x, noRes);
-                  _out->push_back(newPlan, 0);
+                  _opt->addPlan(newPlan, _level, true);
                 }
               }
               catch (...) {
                 delete newPlan;
                 throw;
->>>>>>> e1ee728a
               }
             }
             else {
@@ -510,18 +492,12 @@
                       node->collection(), node->outVariable(), idx, rangeInfo);
                     newPlan->registerNode(newNode);
                     newPlan->replaceNode(newPlan->getNodeById(node->id()), newNode);
-                    _out->push_back(newPlan, _level);
+                    _opt->addPlan(newPlan, _level, true);
                   }
                   catch (...) {
                     delete newPlan;
                     throw;
                   }
-<<<<<<< HEAD
-                  // FIXME: the following two could throw as well?
-                  newPlan->replaceNode(newPlan->getNodeById(node->id()), newNode);
-                  _opt->addPlan(newPlan, 0, true);
-=======
->>>>>>> e1ee728a
                 }
               }
             }
@@ -646,14 +622,9 @@
 
 int triagens::aql::useIndexRange (Optimizer* opt, 
                                   ExecutionPlan* plan, 
-<<<<<<< HEAD
                                   Optimizer::Rule const* rule) {
-=======
-                                  int level,
-                                  Optimizer::PlanList& out) {
-  out.push_back(plan, level);
-  
->>>>>>> e1ee728a
+  opt->addPlan(plan, rule->level, false);
+  
   std::vector<ExecutionNode*> nodes
     = plan->findNodesOfType(triagens::aql::ExecutionNode::FILTER, true);
   
@@ -661,19 +632,10 @@
     auto nn = static_cast<FilterNode*>(n);
     auto invars = nn->getVariablesUsedHere();
     TRI_ASSERT(invars.size() == 1);
-<<<<<<< HEAD
     FilterToEnumCollFinder finder(opt, plan, invars[0]);
     nn->walk(&finder);
   }
 
-  opt->addPlan(plan, rule->level, false);
-
-=======
-    FilterToEnumCollFinder finder(plan, invars[0], &out, level);
-    nn->walk(&finder);
-  }
-
->>>>>>> e1ee728a
   return TRI_ERROR_NO_ERROR;
 }
 
@@ -868,30 +830,15 @@
         if (idx.fullmatch) { // if the index superseedes the sort, remove it.
           _sortNode->removeSortNodeFromPlan(newPlan);
         }
-        _out.push_back(newPlan, level);
+        _opt->addPlan(newPlan, level, true);
       }
       catch (...) {
         delete newPlan;
         throw;
       }
 
-<<<<<<< HEAD
-      newPlan->replaceNode(newPlan->getNodeById(node->id()), newNode);
-
-      if (idx.fullmatch) { // if the index superseedes the sort, remove it.
-        _sortNode->removeSortNodeFromPlan(newPlan);
-      }
-      std::cout << newPlan->toJson(TRI_UNKNOWN_MEM_ZONE, false).toString() << "\n";
-
-      _opt->addPlan(newPlan, level, true);
-=======
->>>>>>> e1ee728a
-    }
-    /*for (auto x : result.second) {
-      for (auto y : x) {
-        delete y;
-      }
-    }*/
+    }
+    
     return true;
   }
 

--- conflicted
+++ resolved
@@ -49,347 +49,9 @@
         : _low(low), 
           _high(high) {
       }
-<<<<<<< HEAD
-    }
-  };
-
-} //closes namespace std
-
-namespace triagens {
-  namespace aql {
-
-// -----------------------------------------------------------------------------
-// --SECTION--                                                      AqlItemBlock
-// -----------------------------------------------------------------------------
-// an <AqlItemBlock> is a <nrItems>x<nrRegs> vector of <AqlValue>s (not
-// pointers). The size of an <AqlItemBlock> is the number of items.
-// Entries in a given column (i.e. all the values of a given register
-// for all items in the block) have the same type and belong to the
-// same collection (if they are of type SHAPED). The document collection
-// for a particular column is accessed via <getDocumentCollection>,
-// and the entire array of document collections is accessed by
-// <getDocumentCollections>. There is no access to an entire item, only
-// access to particular registers of an item (via getValue).
-//
-// An AqlItemBlock is responsible to explicitly destroy all the
-// <AqlValue>s it contains at destruction time. It is however allowed
-// that multiple of the <AqlValue>s in it are pointing to identical
-// structures, and thus must be destroyed only once for all identical
-// copies. Furthermore, when parts of an AqlItemBlock are handed on
-// to another AqlItemBlock, then the <AqlValue>s inside must be copied
-// (deep copy) to make the blocks independent.
-
-    class AqlItemBlock {
-
-        std::vector<AqlValue> _data;
-        std::vector<TRI_document_collection_t const*> _docColls;
-        size_t     _nrItems;
-        RegisterId _nrRegs;
-
-////////////////////////////////////////////////////////////////////////////////
-/// @brief the following is a means to say which pointers have already
-/// been handed on to another block and therefore do must not be
-/// freed. Set with "setHandedOn". Note that one should only set this
-/// immediately before destruction, since otherwise it is not clear
-/// whether the memory pointed to by the mentioned AqlValues is still
-/// valid!
-////////////////////////////////////////////////////////////////////////////////
-
-        std::unordered_set<AqlValue>* _handedOn;
-
-      public:
-
-        AqlItemBlock (size_t nrItems, RegisterId nrRegs)
-          : _nrItems(nrItems), _nrRegs(nrRegs), _handedOn(nullptr) {
-          if (nrItems > 0 && nrRegs > 0) {
-            _data.reserve(nrItems * nrRegs);
-            for (size_t i = 0; i < nrItems * nrRegs; ++i) {
-              _data.emplace_back();
-            }
-          }
-          if (nrRegs > 0) {
-            _docColls.reserve(nrRegs);
-            for (size_t i = 0; i < nrRegs; ++i) {
-              _docColls.push_back(nullptr);
-            }
-          }
-        }
-
-////////////////////////////////////////////////////////////////////////////////
-/// @brief destructor
-////////////////////////////////////////////////////////////////////////////////
-
-        ~AqlItemBlock () {
-          if (_handedOn == nullptr) {
-            _handedOn = new std::unordered_set<AqlValue>;
-          }
-          for (size_t i = 0; i < _nrItems * _nrRegs; i++) {
-            if (! _data[i].isEmpty()) {
-              auto it = _handedOn->find(_data[i]);
-
-              if (it == _handedOn->end()) {
-                _handedOn->insert(_data[i]);
-                _data[i].destroy();
-              }
-            }
-          }
-        }
-
-////////////////////////////////////////////////////////////////////////////////
-/// @brief
-////////////////////////////////////////////////////////////////////////////////
-
-        void setHandedOn (std::unordered_set<AqlValue>* handedOn) {
-          TRI_ASSERT(_handedOn == nullptr);   // must set this only once
-          _handedOn = handedOn;
-        }
-
-////////////////////////////////////////////////////////////////////////////////
-/// @brief shrink the block to the specified number of rows, further
-/// rows are erased without destroying the AqlValues in there!
-////////////////////////////////////////////////////////////////////////////////
-
-        void shrink (size_t nrItems) {
-          if (nrItems == _nrItems) {
-            // nothing to do
-            return;
-          }
-          if (nrItems > _nrItems) {
-            // cannot use shrink() to increase the size of the block
-            THROW_ARANGO_EXCEPTION(TRI_ERROR_INTERNAL);
-          }
-
-          // erase all stored values in the region that we freed
-          for (size_t i = nrItems; i < _nrItems; ++i) {
-            for (RegisterId j = 0; j < _nrRegs; ++j) {
-              eraseValue(i, j);
-            }
-          }
-
-          // adjust the size of the block
-          _nrItems = nrItems;
-        }
-
-////////////////////////////////////////////////////////////////////////////////
-/// @brief getValue, get the value of a register
-////////////////////////////////////////////////////////////////////////////////
-
-        AqlValue getValue (size_t index, RegisterId varNr) const {
-          return _data[index * _nrRegs + varNr];
-        }
-
-////////////////////////////////////////////////////////////////////////////////
-/// @brief setValue, set the current value of a register
-////////////////////////////////////////////////////////////////////////////////
-
-      void setValue (size_t index, RegisterId varNr, AqlValue value) {
-        TRI_ASSERT(_data.capacity() > index * _nrRegs + varNr);
-        TRI_ASSERT(_data.at(index * _nrRegs + varNr).isEmpty());
-        _data[index * _nrRegs + varNr] = value;
-      }
-
-////////////////////////////////////////////////////////////////////////////////
-/// @brief eraseValue, erase the current value of a register not freeing it
-/// this is used if the value is stolen and later released from elsewhere
-////////////////////////////////////////////////////////////////////////////////
-
-        void eraseValue (size_t index, RegisterId varNr) {
-          _data[index * _nrRegs + varNr].erase();
-        }
-
-////////////////////////////////////////////////////////////////////////////////
-/// @brief getDocumentCollection
-////////////////////////////////////////////////////////////////////////////////
-
-        TRI_document_collection_t const* getDocumentCollection (RegisterId varNr) const {
-          return _docColls[varNr];
-        }
-
-////////////////////////////////////////////////////////////////////////////////
-/// @brief setDocumentCollection, set the current value of a variable or attribute
-////////////////////////////////////////////////////////////////////////////////
-
-        void setDocumentCollection (RegisterId varNr, TRI_document_collection_t const* docColl) {
-          _docColls[varNr] = docColl;
-        }
-
-////////////////////////////////////////////////////////////////////////////////
-/// @brief getter for _nrRegs
-////////////////////////////////////////////////////////////////////////////////
-
-        RegisterId getNrRegs () const {
-          return _nrRegs;
-        }
-
-////////////////////////////////////////////////////////////////////////////////
-/// @brief getter for _nrItems
-////////////////////////////////////////////////////////////////////////////////
-
-        size_t size () const {
-          return _nrItems;
-        }
-
-////////////////////////////////////////////////////////////////////////////////
-/// @brief getter for _data
-////////////////////////////////////////////////////////////////////////////////
-
-        vector<AqlValue>& getData () {
-          return _data;
-        }
-
-////////////////////////////////////////////////////////////////////////////////
-/// @brief getter for _docColls
-////////////////////////////////////////////////////////////////////////////////
-
-        vector<TRI_document_collection_t const*>& getDocumentCollections () {
-          return _docColls;
-        }
-
-////////////////////////////////////////////////////////////////////////////////
-/// @brief slice/clone, this does a deep copy of all entries
-////////////////////////////////////////////////////////////////////////////////
-
-        AqlItemBlock* slice (size_t from, size_t to) {
-          TRI_ASSERT(from < to && to <= _nrItems);
-
-          std::unordered_map<AqlValue, AqlValue> cache;
-
-          AqlItemBlock* res = nullptr;
-          try {
-            res = new AqlItemBlock(to - from, _nrRegs);
-
-            for (RegisterId col = 0; col < _nrRegs; col++) {
-              res->_docColls[col] = _docColls[col];
-            }
-            for (size_t row = from; row < to; row++) {
-              for (RegisterId col = 0; col < _nrRegs; col++) {
-                AqlValue& a(_data[row * _nrRegs + col]);
-
-                if (! a.isEmpty()) {
-                  auto it = cache.find(a);
-                  if (it == cache.end()) {
-                    AqlValue b = a.clone();
-                    res->_data[(row - from) * _nrRegs + col] = b;
-                    cache.insert(make_pair(a,b));
-                  }
-                  else {
-                    res->_data[(row - from) * _nrRegs + col] = it->second;
-                  }
-                }
-              }
-            }
-
-            return res;
-          }
-          catch (...) {
-            delete res;
-            throw;
-          }
-        }
-
-////////////////////////////////////////////////////////////////////////////////
-/// @brief slice/clone for a subset, this does a deep copy of all entries
-////////////////////////////////////////////////////////////////////////////////
-
-        AqlItemBlock* slice (vector<size_t>& chosen, size_t from, size_t to) {
-          TRI_ASSERT(from < to && to <= chosen.size());
-
-          std::unordered_map<AqlValue, AqlValue> cache;
-
-          AqlItemBlock* res = nullptr;
-          try {
-            res = new AqlItemBlock(to - from, _nrRegs);
-
-            for (RegisterId col = 0; col < _nrRegs; col++) {
-              res->_docColls[col] = _docColls[col];
-            }
-            for (size_t row = from; row < to; row++) {
-              for (RegisterId col = 0; col < _nrRegs; col++) {
-                AqlValue& a(_data[chosen[row] * _nrRegs + col]);
-
-                if (! a.isEmpty()) {
-                  auto it = cache.find(a);
-                  if (it == cache.end()) {
-                    AqlValue b = a.clone();
-                    res->_data[(row - from) * _nrRegs + col] = b;
-                    cache.insert(make_pair(a,b));
-                  }
-                  else {
-                    res->_data[(row - from) * _nrRegs + col] = it->second;
-                  }
-                }
-              }
-            }
-          
-            return res;
-          }
-          catch (...) {
-            delete res;
-            throw;
-          }
-        }
-
-////////////////////////////////////////////////////////////////////////////////
-/// @brief steal for a subset, this does not copy the entries, rather,
-/// it remembers which it has taken. This is stored in the
-/// this AqlItemBlock. It is highly recommended to delete it right
-/// after this operation, because it is unclear, when the values
-/// to which our AqlValues point will vanish.
-////////////////////////////////////////////////////////////////////////////////
-
-        AqlItemBlock* steal (vector<size_t>& chosen, size_t from, size_t to) {
-          TRI_ASSERT(from < to && to <= chosen.size());
-
-          auto cache = new std::unordered_set<AqlValue>;
-
-          AqlItemBlock* res = nullptr;
-          try {
-            res = new AqlItemBlock(to - from, _nrRegs);
-          }
-          catch (...) {
-            delete cache;
-            throw;
-          }
-          try {
-            for (RegisterId col = 0; col < _nrRegs; col++) {
-              res->_docColls[col] = _docColls[col];
-            }
-            for (size_t row = from; row < to; row++) {
-              for (RegisterId col = 0; col < _nrRegs; col++) {
-                AqlValue& a(_data[chosen[row] * _nrRegs + col]);
-
-                if (! a.isEmpty()) {
-                  res->_data[(row - from) * _nrRegs + col] = a;
-                  auto it = cache->find(a);
-                  if (it == cache->end()) {
-                    cache->insert(a);
-                  }
-                }
-              }
-            }
-          }
-          catch (...) {
-            delete res;
-            delete cache;
-            throw;
-          }
-          setHandedOn(cache);
-          return res;
-        }
-
-////////////////////////////////////////////////////////////////////////////////
-/// @brief splice multiple blocks, note that the new block now owns all
-/// AqlValue pointers in the old blocks, therefore, the latter are all
-/// set to nullptr, just to be sure.
-////////////////////////////////////////////////////////////////////////////////
-
-        static AqlItemBlock* splice (std::vector<AqlItemBlock*>& blocks);
-
-=======
         
       int64_t const _low;
       int64_t const _high;
->>>>>>> 8b830974
     };
 
   }

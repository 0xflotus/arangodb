////////////////////////////////////////////////////////////////////////////////
/// DISCLAIMER
///
/// Copyright 2016 ArangoDB GmbH, Cologne, Germany
///
/// Licensed under the Apache License, Version 2.0 (the "License");
/// you may not use this file except in compliance with the License.
/// You may obtain a copy of the License at
///
///     http://www.apache.org/licenses/LICENSE-2.0
///
/// Unless required by applicable law or agreed to in writing, software
/// distributed under the License is distributed on an "AS IS" BASIS,
/// WITHOUT WARRANTIES OR CONDITIONS OF ANY KIND, either express or implied.
/// See the License for the specific language governing permissions and
/// limitations under the License.
///
/// Copyright holder is ArangoDB GmbH, Cologne, Germany
///
/// @author Dr. Frank Celler
/// @author Jan Christoph Uhde
////////////////////////////////////////////////////////////////////////////////

#include "DatabaseFeature.h"

#include "Agency/v8-agency.h"
#include "ApplicationFeatures/ApplicationServer.h"
#include "Aql/PlanCache.h"
#include "Aql/QueryCache.h"
#include "Aql/QueryRegistry.h"
#include "Basics/ArangoGlobalContext.h"
#include "Basics/FileUtils.h"
#include "Basics/MutexLocker.h"
#include "Basics/StringUtils.h"
#include "Basics/files.h"
#include "Cluster/ServerState.h"
#include "Cluster/TraverserEngineRegistry.h"
#include "Cluster/v8-cluster.h"
#include "GeneralServer/AuthenticationFeature.h"
#include "Logger/Logger.h"
#include "ProgramOptions/ProgramOptions.h"
#include "ProgramOptions/Section.h"
#include "RestServer/DatabaseFeature.h"
#include "RestServer/DatabasePathFeature.h"
#include "RestServer/FeatureCacheFeature.h"
#include "RestServer/QueryRegistryFeature.h"
#include "RestServer/TraverserEngineRegistryFeature.h"
#include "StorageEngine/EngineSelectorFeature.h"
#include "StorageEngine/StorageEngine.h"
#include "Utils/CursorRepository.h"
#include "Utils/Events.h"
#include "V8Server/V8DealerFeature.h"
#include "V8Server/v8-query.h"
#include "V8Server/v8-vocbase.h"
#include "VocBase/AuthInfo.h"
#include "VocBase/KeyGenerator.h"
#include "VocBase/LogicalCollection.h"
#include "VocBase/replication-applier.h"
#include "VocBase/vocbase.h"
#include "VocBase/ticks.h"

#include <velocypack/velocypack-aliases.h>

using namespace arangodb;
using namespace arangodb::application_features;
using namespace arangodb::basics;
using namespace arangodb::options;

DatabaseFeature* DatabaseFeature::DATABASE = nullptr;

/// @brief database manager thread main loop
/// the purpose of this thread is to physically remove directories of databases
/// that have been dropped
DatabaseManagerThread::DatabaseManagerThread() : Thread("DatabaseManager") {}

DatabaseManagerThread::~DatabaseManagerThread() { shutdown(); }

void DatabaseManagerThread::run() {
  auto databaseFeature =
      ApplicationServer::getFeature<DatabaseFeature>("Database");
  auto dealer = ApplicationServer::getFeature<V8DealerFeature>("V8Dealer");
  int cleanupCycles = 0;

  StorageEngine* engine = EngineSelectorFeature::ENGINE;

  while (true) {
    try {
      // check if we have to drop some database
      TRI_vocbase_t* database = nullptr;

      {
        auto unuser(databaseFeature->_databasesProtector.use());
        auto theLists = databaseFeature->_databasesLists.load();

        for (TRI_vocbase_t* vocbase : theLists->_droppedDatabases) {
          if (!vocbase->isDangling()) {
            continue;
          }

          // found a database to delete
          database = vocbase;
          break;
        }
      }

      if (database != nullptr) {
        // found a database to delete, now remove it from the struct
        {
          MUTEX_LOCKER(mutexLocker, databaseFeature->_databasesMutex);

          // Build the new value:
          auto oldLists = databaseFeature->_databasesLists.load();
          decltype(oldLists) newLists = nullptr;
          try {
            newLists = new DatabasesLists();
            newLists->_databases = oldLists->_databases;
            newLists->_coordinatorDatabases = oldLists->_coordinatorDatabases;
            for (TRI_vocbase_t* vocbase : oldLists->_droppedDatabases) {
              if (vocbase != database) {
                newLists->_droppedDatabases.insert(vocbase);
              }
            }
          } catch (...) {
            delete newLists;
            continue;  // try again later
          }

          // Replace the old by the new:
          databaseFeature->_databasesLists = newLists;
          databaseFeature->_databasesProtector.scan();
          delete oldLists;

          // From now on no other thread can possibly see the old
          // TRI_vocbase_t*,
          // note that there is only one DatabaseManager thread, so it is
          // not possible that another thread has seen this very database
          // and tries to free it at the same time!
        }

        if (database->type() != TRI_VOCBASE_TYPE_COORDINATOR) {
          // regular database
          // ---------------------------

          TRI_ASSERT(!database->isSystem());

          // remove apps directory for database
          auto appPath = dealer->appPath();

          if (database->isOwnAppsDirectory() && !appPath.empty()) {
            std::string path = arangodb::basics::FileUtils::buildFilename(
                arangodb::basics::FileUtils::buildFilename(appPath, "_db"),
                database->name());

            if (TRI_IsDirectory(path.c_str())) {
              LOG_TOPIC(TRACE, arangodb::Logger::FIXME) << "removing app directory '" << path
                         << "' of database '" << database->name() << "'";

              TRI_RemoveDirectory(path.c_str());
            }
          }

          engine->dropDatabase(database);
        }

        delete database;

        // directly start next iteration
      } else {
        if (isStopping()) {
          // done
          break;
        }

        usleep(waitTime());

        // The following is only necessary after a wait:
        auto queryRegistry = QueryRegistryFeature::QUERY_REGISTRY;
        if (queryRegistry != nullptr) {
          queryRegistry->expireQueries();
        }

        auto engineRegistry
          = TraverserEngineRegistryFeature::TRAVERSER_ENGINE_REGISTRY;
        if (engineRegistry != nullptr) {
          engineRegistry->expireEngines();
        }

        // on a coordinator, we have no cleanup threads for the databases
        // so we have to do cursor cleanup here
        if (++cleanupCycles >= 10 &&
            arangodb::ServerState::instance()->isCoordinator()) {
          // note: if no coordinator then cleanupCycles will increase endlessly,
          // but it's only used for the following part
          cleanupCycles = 0;

          auto unuser(databaseFeature->_databasesProtector.use());
          auto theLists = databaseFeature->_databasesLists.load();

          for (auto& p : theLists->_coordinatorDatabases) {
            TRI_vocbase_t* vocbase = p.second;
            TRI_ASSERT(vocbase != nullptr);
            auto cursorRepository = vocbase->cursorRepository();

            try {
              cursorRepository->garbageCollect(false);
            } catch (...) {
            }
          }
        }
      }

    } catch (...) {
    }

    // next iteration
  }
}

DatabaseFeature::DatabaseFeature(ApplicationServer* server)
    : ApplicationFeature(server, "Database"),
      _maximalJournalSize(TRI_JOURNAL_DEFAULT_SIZE),
      _defaultWaitForSync(false),
      _forceSyncProperties(true),
      _ignoreDatafileErrors(false),
      _check30Revisions("true"),
      _throwCollectionNotLoadedError(false),
      _vocbase(nullptr),
      _databasesLists(new DatabasesLists()),
      _isInitiallyEmpty(false),
      _replicationApplier(true),
      _checkVersion(false),
      _upgrade(false) {
  setOptional(false);
  requiresElevatedPrivileges(false);
  startsAfter("Authentication");
  startsAfter("CacheManager");
  startsAfter("DatabasePath");
  startsAfter("EngineSelector");
  startsAfter("InitDatabase");
  startsAfter("Scheduler");
  startsAfter("StorageEngine");
}

DatabaseFeature::~DatabaseFeature() {
  // clean up
  auto p = _databasesLists.load();
  delete p;
}

void DatabaseFeature::collectOptions(std::shared_ptr<ProgramOptions> options) {
  options->addSection("database", "Configure the database");

  options->addOldOption("server.disable-replication-applier",
                        "database.replication-applier");

  options->addOption("--database.maximal-journal-size",
                     "default maximal journal size, can be overwritten when "
                     "creating a collection",
                     new UInt64Parameter(&_maximalJournalSize));

  options->addHiddenOption("--database.wait-for-sync",
                           "default wait-for-sync behavior, can be overwritten "
                           "when creating a collection",
                           new BooleanParameter(&_defaultWaitForSync));

  options->addHiddenOption("--database.force-sync-properties",
                           "force syncing of collection properties to disk, "
                           "will use waitForSync value of collection when "
                           "turned off",
                           new BooleanParameter(&_forceSyncProperties));

  options->addHiddenOption(
      "--database.ignore-datafile-errors",
      "load collections even if datafiles may contain errors",
      new BooleanParameter(&_ignoreDatafileErrors));

  options->addHiddenOption(
      "--database.throw-collection-not-loaded-error",
      "throw an error when accessing a collection that is still loading",
      new AtomicBooleanParameter(&_throwCollectionNotLoadedError));

  options->addHiddenOption(
      "--database.replication-applier",
      "switch to enable or disable the replication applier",
      new BooleanParameter(&_replicationApplier));

  options->addHiddenOption(
      "--database.check-30-revisions",
      "check _rev values in collections created before 3.1",
      new DiscreteValuesParameter<StringParameter>(
          &_check30Revisions,
          std::unordered_set<std::string>{"true", "false", "fail"}));

  // the following option was removed in 3.2
  // index-creation is now automatically parallelized via the Boost ASIO thread pool
  options->addObsoleteOption(
      "--database.index-threads",
      "threads to start for parallel background index creation", true);

  // the following options were removed in 3.2
  options->addObsoleteOption("--database.revision-cache-chunk-size",
      "chunk size (in bytes) for the document revisions cache", true);
  options->addObsoleteOption("--database.revision-cache-target-size",
      "total target size (in bytes) for the document revisions cache", true);
}

void DatabaseFeature::validateOptions(std::shared_ptr<ProgramOptions> options) {
  if (_maximalJournalSize < TRI_JOURNAL_MINIMAL_SIZE) {
    LOG_TOPIC(FATAL, arangodb::Logger::FIXME) << "invalid value for '--database.maximal-journal-size'. "
                  "expected at least "
               << TRI_JOURNAL_MINIMAL_SIZE;
    FATAL_ERROR_EXIT();
  }

  // sanity check
  if (_checkVersion && _upgrade) {
    LOG_TOPIC(FATAL, arangodb::Logger::FIXME) << "cannot specify both '--database.check-version' and "
                  "'--database.auto-upgrade'";
    FATAL_ERROR_EXIT();
  }
}

void DatabaseFeature::prepare() {}

void DatabaseFeature::start() {
  // set singleton
  DATABASE = this;

  // init key generator
  KeyGenerator::Initialize();

  verifyAppPaths();

  // scan all databases
  VPackBuilder builder;
  StorageEngine* engine = EngineSelectorFeature::ENGINE;
  engine->getDatabases(builder);

  TRI_ASSERT(builder.slice().isArray());

  int res = iterateDatabases(builder.slice());

  if (res != TRI_ERROR_NO_ERROR) {
    LOG_TOPIC(FATAL, arangodb::Logger::FIXME) << "could not iterate over all databases: "
               << TRI_errno_string(res);
    FATAL_ERROR_EXIT();
  }

  if (systemDatabase() == nullptr) {
    LOG_TOPIC(FATAL, arangodb::Logger::FIXME)
        << "No _system database found in database directory. Cannot start!";
    FATAL_ERROR_EXIT();
  }

  // start database manager thread
  _databaseManager.reset(new DatabaseManagerThread);

  if (!_databaseManager->start()) {
    LOG_TOPIC(FATAL, arangodb::Logger::FIXME) << "could not start database manager thread";
    FATAL_ERROR_EXIT();
  }

  // activate deadlock detection in case we're not running in cluster mode
  if (!arangodb::ServerState::instance()->isRunningInCluster()) {
    enableDeadlockDetection();
  }

  // update all v8 contexts
  updateContexts();
}

// signal to all databases that active cursors can be wiped
// this speeds up the actual shutdown because no waiting is necessary
// until the cursors happen to free their underlying transactions
void DatabaseFeature::beginShutdown() {
  auto unuser(_databasesProtector.use());
  auto theLists = _databasesLists.load();

  for (auto& p : theLists->_databases) {
    TRI_vocbase_t* vocbase = p.second;
    // iterate over all databases
    TRI_ASSERT(vocbase != nullptr);
    TRI_ASSERT(vocbase->type() == TRI_VOCBASE_TYPE_NORMAL);

    // throw away all open cursors in order to speed up shutdown
    vocbase->cursorRepository()->garbageCollect(true);
  }
}

void DatabaseFeature::stop() {
  auto unuser(_databasesProtector.use());
  auto theLists = _databasesLists.load();

  for (auto& p : theLists->_databases) {
    TRI_vocbase_t* vocbase = p.second;
    // iterate over all databases
    TRI_ASSERT(vocbase != nullptr);
    TRI_ASSERT(vocbase->type() == TRI_VOCBASE_TYPE_NORMAL);

<<<<<<< HEAD
    vocbase->processCollections([](LogicalCollection* collection) {
      collection->close();
=======
    vocbase->processCollections([](LogicalCollection* collection) { 
      // no one else must modify the collection's status while we are in here
      collection->executeWhileStatusWriteLocked([collection]() {
        collection->close(); 
      });
>>>>>>> e446cff4
    }, true);
  }
}

void DatabaseFeature::unprepare() {
  // close all databases
  closeDatabases();

  // delete the database manager thread
  if (_databaseManager != nullptr) {
    _databaseManager->beginShutdown();

    while (_databaseManager->isRunning()) {
      usleep(5000);
    }
  }

  try {
    closeDroppedDatabases();
  } catch (...) {
    // we're in the shutdown... simply ignore any errors produced here
  }

  _databaseManager.reset();

  try {
    // closeOpenDatabases() can throw, but we're in a dtor
    closeOpenDatabases();
  } catch (...) {
  }

  // clear singleton
  DATABASE = nullptr;
}

/// @brief will be called when the recovery phase has run
/// this will call the engine-specific recoveryDone() procedures
/// and will execute engine-unspecific operations (such as starting
/// the replication appliers) for all databases
void DatabaseFeature::recoveryDone() {
  StorageEngine* engine = EngineSelectorFeature::ENGINE;

  TRI_ASSERT(engine && !engine->inRecovery());

  // '_pendingRecoveryCallbacks' will not change because !StorageEngine.inRecovery()
  for (auto& entry: _pendingRecoveryCallbacks) {
    auto result = entry();

    if (!result.ok()) {
      LOG_TOPIC(ERR, arangodb::Logger::FIXME)
                << "recovery failure due to error from callback, error '"
                << TRI_errno_string(result.errorNumber()) << "' message: "
                << result.errorMessage();

      THROW_ARANGO_EXCEPTION_MESSAGE(result.errorNumber(), result.errorMessage());
    }
  }

  _pendingRecoveryCallbacks.clear();

  auto unuser(_databasesProtector.use());
  auto theLists = _databasesLists.load();

  for (auto& p : theLists->_databases) {
    TRI_vocbase_t* vocbase = p.second;
    // iterate over all databases
    TRI_ASSERT(vocbase != nullptr);
    TRI_ASSERT(vocbase->type() == TRI_VOCBASE_TYPE_NORMAL);

    // execute the engine-specific callbacks on successful recovery
    engine->recoveryDone(vocbase);

    // start the replication applier, which is engine-unspecific
    TRI_ASSERT(vocbase->replicationApplier() != nullptr);

    if (vocbase->replicationApplier()->_configuration._autoStart) {
      if (!_replicationApplier) {
        LOG_TOPIC(INFO, arangodb::Logger::FIXME) << "replication applier explicitly deactivated for database '"
                  << vocbase->name() << "'";
      } else {
        int res = vocbase->replicationApplier()->start(0, false, 0);

        if (res != TRI_ERROR_NO_ERROR) {
          LOG_TOPIC(WARN, arangodb::Logger::FIXME) << "unable to start replication applier for database '"
                    << vocbase->name() << "': " << TRI_errno_string(res);
        }
      }
    }
  }
}

Result DatabaseFeature::registerPostRecoveryCallback(
    std::function<Result()>&& callback
) {
  StorageEngine* engine = EngineSelectorFeature::ENGINE;

  if (!engine || !engine->inRecovery()) {
    return callback(); // if no engine then can't be in recovery
  }

  // do not need a lock since single-thread access during recovery
  _pendingRecoveryCallbacks.emplace_back(std::move(callback));

  return Result();
}

/// @brief create a new database
int DatabaseFeature::createDatabaseCoordinator(TRI_voc_tick_t id,
                                               std::string const& name,
                                               TRI_vocbase_t*& result) {
  result = nullptr;

  if (!TRI_vocbase_t::IsAllowedName(true, name)) {
    events::CreateDatabase(name, TRI_ERROR_ARANGO_DATABASE_NAME_INVALID);
    return TRI_ERROR_ARANGO_DATABASE_NAME_INVALID;
  }

  MUTEX_LOCKER(mutexLocker, _databaseCreateLock);

  {
    auto unuser(_databasesProtector.use());
    auto theLists = _databasesLists.load();

    auto it = theLists->_coordinatorDatabases.find(name);
    if (it != theLists->_coordinatorDatabases.end()) {
      // name already in use
      events::CreateDatabase(name, TRI_ERROR_ARANGO_DUPLICATE_NAME);
      return TRI_ERROR_ARANGO_DUPLICATE_NAME;
    }
  }

  // name not yet in use, release the read lock
  auto vocbase =
      std::make_unique<TRI_vocbase_t>(TRI_VOCBASE_TYPE_COORDINATOR, id, name);

  try {
    vocbase->addReplicationApplier(TRI_CreateReplicationApplier(vocbase.get()));
  } catch (...) {
    return TRI_ERROR_OUT_OF_MEMORY;
  }

  // increase reference counter
  vocbase->use();

  {
    MUTEX_LOCKER(mutexLocker, _databasesMutex);
    auto oldLists = _databasesLists.load();
    decltype(oldLists) newLists = nullptr;
    try {
      newLists = new DatabasesLists(*oldLists);
      newLists->_coordinatorDatabases.emplace(name, vocbase.get());
    } catch (...) {
      delete newLists;
      return TRI_ERROR_OUT_OF_MEMORY;
    }
    _databasesLists = newLists;
    _databasesProtector.scan();
    delete oldLists;
  }

  result = vocbase.release();
  events::CreateDatabase(name, TRI_ERROR_NO_ERROR);
  return TRI_ERROR_NO_ERROR;
}

/// @brief create a new database
int DatabaseFeature::createDatabase(TRI_voc_tick_t id, std::string const& name,
                                    TRI_vocbase_t*& result) {
  result = nullptr;

  if (!TRI_vocbase_t::IsAllowedName(false, name)) {
    events::CreateDatabase(name, TRI_ERROR_ARANGO_DATABASE_NAME_INVALID);
    return TRI_ERROR_ARANGO_DATABASE_NAME_INVALID;
  }

  if (id == 0) {
    id = TRI_NewTickServer();
  }

  std::unique_ptr<TRI_vocbase_t> vocbase;
  VPackBuilder builder;

  // create database in storage engine
  StorageEngine* engine = EngineSelectorFeature::ENGINE;

  // the create lock makes sure no one else is creating a database while we're
  // inside
  // this function
  MUTEX_LOCKER(mutexLocker, _databaseCreateLock);
  {
    {
      auto unuser(_databasesProtector.use());
      auto theLists = _databasesLists.load();

      auto it = theLists->_databases.find(name);
      if (it != theLists->_databases.end()) {
        // name already in use
        events::CreateDatabase(name, TRI_ERROR_ARANGO_DUPLICATE_NAME);
        return TRI_ERROR_ARANGO_DUPLICATE_NAME;
      }
    }

    builder.openObject();
    builder.add("database", VPackValue(id));
    builder.add("id", VPackValue(std::to_string(id)));
    builder.add("name", VPackValue(name));
    builder.close();

    // createDatabase must return a valid database or throw
    vocbase.reset(engine->createDatabase(id, builder.slice()));

    TRI_ASSERT(vocbase != nullptr);

    try {
      vocbase->addReplicationApplier(
          TRI_CreateReplicationApplier(vocbase.get()));
    } catch (std::exception const& ex) {
      LOG_TOPIC(FATAL, arangodb::Logger::FIXME) << "initializing replication applier for database '"
                 << vocbase->name() << "' failed: " << ex.what();
      FATAL_ERROR_EXIT();
    }

    // enable deadlock detection
    vocbase->_deadlockDetector.enabled(
        !arangodb::ServerState::instance()->isRunningInCluster());

    // create application directories
    V8DealerFeature* dealer =
        ApplicationServer::getFeature<V8DealerFeature>("V8Dealer");
    auto appPath = dealer->appPath();

    // create app directory for database if it does not exist
    int res = createApplicationDirectory(name, appPath);

    if (! engine->inRecovery()) {
      // starts compactor etc.
      engine->recoveryDone(vocbase.get());

      // start the replication applier
      if (_replicationApplier &&
          vocbase->replicationApplier()->_configuration._autoStart) {
        res = vocbase->replicationApplier()->start(0, false, 0);

        if (res != TRI_ERROR_NO_ERROR) {
          LOG_TOPIC(WARN, arangodb::Logger::FIXME) << "unable to start replication applier for database '"
                    << name << "': " << TRI_errno_string(res);
        }
      }

      // increase reference counter
      bool result = vocbase->use();
      TRI_ASSERT(result);
    }

    {
      MUTEX_LOCKER(mutexLocker, _databasesMutex);
      auto oldLists = _databasesLists.load();
      decltype(oldLists) newLists = nullptr;
      try {
        newLists = new DatabasesLists(*oldLists);
        newLists->_databases.insert(std::make_pair(name, vocbase.get()));
      } catch (...) {
        LOG_TOPIC(ERR, arangodb::Logger::FIXME) << "Out of memory for putting new database into list!";
        // This is bad, but at least we do not crash!
      }
      if (newLists != nullptr) {
        _databasesLists = newLists;
        _databasesProtector.scan();
        delete oldLists;
      }
    }
  }  // release _databaseCreateLock

  // write marker into log
  int res = TRI_ERROR_NO_ERROR;

  if (!engine->inRecovery()) {
    res = engine->writeCreateDatabaseMarker(id, builder.slice());
  }

  result = vocbase.release();
  events::CreateDatabase(name, res);

  return res;
}

/// @brief drop coordinator database
int DatabaseFeature::dropDatabaseCoordinator(TRI_voc_tick_t id, bool force) {
  int res = TRI_ERROR_ARANGO_DATABASE_NOT_FOUND;

  MUTEX_LOCKER(mutexLocker, _databasesMutex);
  auto oldLists = _databasesLists.load();
  decltype(oldLists) newLists = nullptr;
  TRI_vocbase_t* vocbase = nullptr;
  try {
    newLists = new DatabasesLists(*oldLists);

    for (auto it = newLists->_coordinatorDatabases.begin();
         it != newLists->_coordinatorDatabases.end(); it++) {
      vocbase = it->second;

      if (vocbase->id() == id &&
          (force || vocbase->name() != TRI_VOC_SYSTEM_DATABASE)) {
        newLists->_droppedDatabases.emplace(vocbase);
        newLists->_coordinatorDatabases.erase(it);
        break;
      }
      vocbase = nullptr;
    }
  } catch (...) {
    delete newLists;
    return TRI_ERROR_OUT_OF_MEMORY;
  }
  if (vocbase != nullptr) {
    _databasesLists = newLists;
    _databasesProtector.scan();
    delete oldLists;

    if (vocbase->markAsDropped()) {
      LOG_TOPIC(INFO, arangodb::Logger::FIXME) << "dropping coordinator database '" << vocbase->name() << "'";
      res = TRI_ERROR_NO_ERROR;
    }
  } else {
    delete newLists;
  }

  events::DropDatabase(vocbase == nullptr ? "" : vocbase->name(), res);
  return res;
}

/// @brief drop database
int DatabaseFeature::dropDatabase(std::string const& name, bool waitForDeletion,
                                  bool removeAppsDirectory) {
  if (name == TRI_VOC_SYSTEM_DATABASE) {
    // prevent deletion of system database
    return TRI_ERROR_FORBIDDEN;
  }

  StorageEngine* engine = EngineSelectorFeature::ENGINE;
  TRI_voc_tick_t id = 0;
  int res;
  {
    MUTEX_LOCKER(mutexLocker, _databasesMutex);

    auto oldLists = _databasesLists.load();
    decltype(oldLists) newLists = nullptr;
    TRI_vocbase_t* vocbase = nullptr;
    try {
      newLists = new DatabasesLists(*oldLists);

      auto it = newLists->_databases.find(name);
      if (it == newLists->_databases.end()) {
        // not found
        delete newLists;
        events::DropDatabase(name, TRI_ERROR_ARANGO_DATABASE_NOT_FOUND);
        return TRI_ERROR_ARANGO_DATABASE_NOT_FOUND;
      } else {
        vocbase = it->second;
        id = vocbase->id();
        // mark as deleted
        TRI_ASSERT(vocbase->type() == TRI_VOCBASE_TYPE_NORMAL);

        newLists->_databases.erase(it);
        newLists->_droppedDatabases.insert(vocbase);
      }
    } catch (...) {
      delete newLists;
      return TRI_ERROR_OUT_OF_MEMORY;
    }

    TRI_ASSERT(vocbase != nullptr);
    TRI_ASSERT(id != 0);

    _databasesLists = newLists;
    _databasesProtector.scan();
    delete oldLists;

    TRI_ASSERT(!vocbase->isSystem());
    bool result = vocbase->markAsDropped();
    TRI_ASSERT(result);

    vocbase->setIsOwnAppsDirectory(removeAppsDirectory);

    // invalidate all entries for the database
    arangodb::aql::PlanCache::instance()->invalidate(vocbase);
    arangodb::aql::QueryCache::instance()->invalidate(vocbase);

    engine->prepareDropDatabase(vocbase, !engine->inRecovery(), res);
  }
  // must not use the database after here, as it may now be
  // deleted by the DatabaseManagerThread!

  if (res == TRI_ERROR_NO_ERROR && waitForDeletion) {
    engine->waitUntilDeletion(id, true, res);
  }

  events::DropDatabase(name, res);
  return res;
}

/// @brief drops an existing database
int DatabaseFeature::dropDatabase(TRI_voc_tick_t id, bool waitForDeletion,
                                  bool removeAppsDirectory) {
  std::string name;

  // find database by name
  {
    auto unuser(_databasesProtector.use());
    auto theLists = _databasesLists.load();

    for (auto& p : theLists->_databases) {
      TRI_vocbase_t* vocbase = p.second;

      if (vocbase->id() == id) {
        name = vocbase->name();
        break;
      }
    }
  }

  // and call the regular drop function
  return dropDatabase(name, waitForDeletion, removeAppsDirectory);
}

std::vector<TRI_voc_tick_t> DatabaseFeature::getDatabaseIdsCoordinator(
    bool includeSystem) {
  std::vector<TRI_voc_tick_t> ids;
  {
    auto unuser(_databasesProtector.use());
    auto theLists = _databasesLists.load();

    for (auto& p : theLists->_coordinatorDatabases) {
      TRI_vocbase_t* vocbase = p.second;
      TRI_ASSERT(vocbase != nullptr);

      if (includeSystem || vocbase->name() != TRI_VOC_SYSTEM_DATABASE) {
        ids.emplace_back(vocbase->id());
      }
    }
  }

  return ids;
}

std::vector<TRI_voc_tick_t> DatabaseFeature::getDatabaseIds(
    bool includeSystem) {
  std::vector<TRI_voc_tick_t> ids;

  {
    auto unuser(_databasesProtector.use());
    auto theLists = _databasesLists.load();

    for (auto& p : theLists->_databases) {
      TRI_vocbase_t* vocbase = p.second;
      TRI_ASSERT(vocbase != nullptr);
      if (vocbase->isDropped()) {
        continue;
      }
      if (includeSystem || vocbase->name() != TRI_VOC_SYSTEM_DATABASE) {
        ids.emplace_back(vocbase->id());
      }
    }
  }

  return ids;
}

/// @brief return the list of all database names
std::vector<std::string> DatabaseFeature::getDatabaseNames() {
  std::vector<std::string> names;

  {
    auto unuser(_databasesProtector.use());
    auto theLists = _databasesLists.load();

    for (auto& p : theLists->_databases) {
      TRI_vocbase_t* vocbase = p.second;
      TRI_ASSERT(vocbase != nullptr);
      if (vocbase->isDropped()) {
        continue;
      }
      names.emplace_back(vocbase->name());
    }
  }

  std::sort(
      names.begin(), names.end(),
      [](std::string const& l, std::string const& r) -> bool { return l < r; });

  return names;
}

/// @brief return the list of all database names for a user
std::vector<std::string> DatabaseFeature::getDatabaseNamesForUser(
    std::string const& username) {
  std::vector<std::string> names;

  {
    auto unuser(_databasesProtector.use());
    auto theLists = _databasesLists.load();

    for (auto& p : theLists->_databases) {
      TRI_vocbase_t* vocbase = p.second;
      TRI_ASSERT(vocbase != nullptr);
      if (vocbase->isDropped()) {
        continue;
      }

      auto authentication = FeatureCacheFeature::instance()->authenticationFeature();
      auto level = authentication->canUseDatabase(username, vocbase->name());

      if (level == AuthLevel::NONE) {
        continue;
      }

      names.emplace_back(vocbase->name());
    }
  }

  std::sort(
      names.begin(), names.end(),
      [](std::string const& l, std::string const& r) -> bool { return l < r; });

  return names;
}

void DatabaseFeature::useSystemDatabase() {
  TRI_vocbase_t* result = useDatabase(TRI_VOC_SYSTEM_DATABASE);
  TRI_ASSERT(result != nullptr);
}

/// @brief get a coordinator database by its id
/// this will increase the reference-counter for the database
TRI_vocbase_t* DatabaseFeature::useDatabaseCoordinator(TRI_voc_tick_t id) {
  auto unuser(_databasesProtector.use());
  auto theLists = _databasesLists.load();

  for (auto& p : theLists->_coordinatorDatabases) {
    TRI_vocbase_t* vocbase = p.second;

    if (vocbase->id() == id) {
      bool result = vocbase->use();

      // if we got here, no one else can have deleted the database
      TRI_ASSERT(result == true);
      return vocbase;
    }
  }
  return nullptr;
}

TRI_vocbase_t* DatabaseFeature::useDatabaseCoordinator(
    std::string const& name) {
  auto unuser(_databasesProtector.use());
  auto theLists = _databasesLists.load();

  auto it = theLists->_coordinatorDatabases.find(name);

  if (it != theLists->_coordinatorDatabases.end()) {
    TRI_vocbase_t* vocbase = it->second;
    vocbase->use();
    return vocbase;
  }

  return nullptr;
}

TRI_vocbase_t* DatabaseFeature::useDatabase(std::string const& name) {
  auto unuser(_databasesProtector.use());
  auto theLists = _databasesLists.load();

  auto it = theLists->_databases.find(name);

  if (it != theLists->_databases.end()) {
    TRI_vocbase_t* vocbase = it->second;
    if (vocbase->use()) {
      return vocbase;
    }
  }

  return nullptr;
}

TRI_vocbase_t* DatabaseFeature::useDatabase(TRI_voc_tick_t id) {
  auto unuser(_databasesProtector.use());
  auto theLists = _databasesLists.load();

  for (auto& p : theLists->_databases) {
    TRI_vocbase_t* vocbase = p.second;

    if (vocbase->id() == id) {
      if (vocbase->use()) {
        return vocbase;
      }
      break;
    }
  }

  return nullptr;
}

/// @brief lookup a database by its name, not increasing its reference count
TRI_vocbase_t* DatabaseFeature::lookupDatabaseCoordinator(
    std::string const& name) {
  auto unuser(_databasesProtector.use());
  auto theLists = _databasesLists.load();

  auto it = theLists->_coordinatorDatabases.find(name);

  if (it != theLists->_coordinatorDatabases.end()) {
    TRI_vocbase_t* vocbase = it->second;
    return vocbase;
  }

  return nullptr;
}

/// @brief lookup a database by its name, not increasing its reference count
TRI_vocbase_t* DatabaseFeature::lookupDatabase(std::string const& name) {
  auto unuser(_databasesProtector.use());
  auto theLists = _databasesLists.load();

  for (auto& p : theLists->_databases) {
    TRI_vocbase_t* vocbase = p.second;

    if (name == vocbase->name()) {
      return vocbase;
    }
  }

  return nullptr;
}

void DatabaseFeature::enumerateDatabases(std::function<void(TRI_vocbase_t*)> func) {
  if (ServerState::instance()->isCoordinator()) {
    auto unuser(_databasesProtector.use());
    auto theLists = _databasesLists.load();

    for (auto& p : theLists->_coordinatorDatabases) {
      TRI_vocbase_t* vocbase = p.second;
      // iterate over all databases
      TRI_ASSERT(vocbase != nullptr);
      TRI_ASSERT(vocbase->type() == TRI_VOCBASE_TYPE_COORDINATOR);
      func(vocbase);
    }
  } else {
    auto unuser(_databasesProtector.use());
    auto theLists = _databasesLists.load();

    for (auto& p : theLists->_databases) {
      TRI_vocbase_t* vocbase = p.second;
      // iterate over all databases
      TRI_ASSERT(vocbase != nullptr);
      TRI_ASSERT(vocbase->type() == TRI_VOCBASE_TYPE_NORMAL);
      func(vocbase);
    }
  }
}

void DatabaseFeature::updateContexts() {
  TRI_ASSERT(_vocbase != nullptr);

  useSystemDatabase();

  auto queryRegistry = QueryRegistryFeature::QUERY_REGISTRY;
  TRI_ASSERT(queryRegistry != nullptr);

  auto vocbase = _vocbase;

  V8DealerFeature* dealer =
      ApplicationServer::getFeature<V8DealerFeature>("V8Dealer");

  dealer->defineContextUpdate(
      [queryRegistry, vocbase](v8::Isolate* isolate,
                               v8::Handle<v8::Context> context, size_t i) {
        TRI_InitV8VocBridge(isolate, context, queryRegistry, vocbase, i);
        TRI_InitV8Queries(isolate, context);
        TRI_InitV8Cluster(isolate, context);
        TRI_InitV8Agency(isolate, context);

        StorageEngine* engine = EngineSelectorFeature::ENGINE;
        TRI_ASSERT(engine != nullptr); // Engine not loaded. Startup broken
        engine->addV8Functions();
      },
      vocbase);
}

void DatabaseFeature::closeDatabases() {
  // stop the replication appliers so all replication transactions can end
  if (_replicationApplier) {
    MUTEX_LOCKER(mutexLocker,
                 _databasesMutex);  // Only one should do this at a time
    // No need for the thread protector here, because we have the mutex

    for (auto& p : _databasesLists.load()->_databases) {
      TRI_vocbase_t* vocbase = p.second;
      TRI_ASSERT(vocbase != nullptr);
      TRI_ASSERT(vocbase->type() == TRI_VOCBASE_TYPE_NORMAL);
      if (vocbase->replicationApplier() != nullptr) {
        vocbase->replicationApplier()->stop(false, true);
      }
    }
  }
}

/// @brief close all opened databases
void DatabaseFeature::closeOpenDatabases() {
  MUTEX_LOCKER(mutexLocker,
               _databasesMutex);  // Only one should do this at a time
  // No need for the thread protector here, because we have the mutex
  // Note however, that somebody could still read the lists concurrently,
  // therefore we first install a new value, call scan() on the protector
  // and only then really destroy the vocbases:

  // Build the new value:
  auto oldList = _databasesLists.load();
  decltype(oldList) newList = nullptr;
  try {
    newList = new DatabasesLists();
    newList->_droppedDatabases = _databasesLists.load()->_droppedDatabases;
  } catch (...) {
    delete newList;
    throw;
  }

  // Replace the old by the new:
  _databasesLists = newList;
  _databasesProtector.scan();

  // Now it is safe to destroy the old databases and the old lists struct:
  for (auto& p : oldList->_databases) {
    TRI_vocbase_t* vocbase = p.second;
    TRI_ASSERT(vocbase != nullptr);
    TRI_ASSERT(vocbase->type() == TRI_VOCBASE_TYPE_NORMAL);
    vocbase->shutdown();

    delete vocbase;
  }

  for (auto& p : oldList->_coordinatorDatabases) {
    TRI_vocbase_t* vocbase = p.second;
    TRI_ASSERT(vocbase != nullptr);
    TRI_ASSERT(vocbase->type() == TRI_VOCBASE_TYPE_COORDINATOR);

    delete vocbase;
  }

  delete oldList;  // Note that this does not delete the TRI_vocbase_t pointers!
}

/// @brief create base app directory
int DatabaseFeature::createBaseApplicationDirectory(std::string const& appPath,
                                                    std::string const& type) {
  int res = TRI_ERROR_NO_ERROR;
  std::string path = arangodb::basics::FileUtils::buildFilename(appPath, type);

  if (!TRI_IsDirectory(path.c_str())) {
    std::string errorMessage;
    long systemError;
    res = TRI_CreateDirectory(path.c_str(), systemError, errorMessage);

    if (res == TRI_ERROR_NO_ERROR) {
      LOG_TOPIC(INFO, arangodb::Logger::FIXME) << "created base application directory '" << path << "'";
    } else {
      if ((res != TRI_ERROR_FILE_EXISTS) || (!TRI_IsDirectory(path.c_str()))) {
        LOG_TOPIC(ERR, arangodb::Logger::FIXME) << "unable to create base application directory "
                 << errorMessage;
      } else {
        LOG_TOPIC(INFO, arangodb::Logger::FIXME) << "someone else created base application directory '" << path
                  << "'";
        res = TRI_ERROR_NO_ERROR;
      }
    }
  }

  return res;
}

/// @brief create app subdirectory for a database
int DatabaseFeature::createApplicationDirectory(std::string const& name,
                                                std::string const& basePath) {
  if (basePath.empty()) {
    return TRI_ERROR_NO_ERROR;
  }

  std::string const path = basics::FileUtils::buildFilename(
      basics::FileUtils::buildFilename(basePath, "_db"), name);
  int res = TRI_ERROR_NO_ERROR;
  if (!TRI_IsDirectory(path.c_str())) {
    long systemError;
    std::string errorMessage;
    res = TRI_CreateRecursiveDirectory(path.c_str(), systemError, errorMessage);

    if (res == TRI_ERROR_NO_ERROR) {
      LOG_TOPIC(TRACE, arangodb::Logger::FIXME) << "created application directory '" << path
                 << "' for database '" << name << "'";
    } else if (res == TRI_ERROR_FILE_EXISTS) {
      LOG_TOPIC(INFO, arangodb::Logger::FIXME) << "unable to create application directory '" << path
                << "' for database '" << name << "': " << errorMessage;
      res = TRI_ERROR_NO_ERROR;
    } else {
      LOG_TOPIC(ERR, arangodb::Logger::FIXME) << "unable to create application directory '" << path
               << "' for database '" << name << "': " << errorMessage;
    }
  }

  return res;
}

/// @brief iterate over all databases in the databases directory and open them
int DatabaseFeature::iterateDatabases(VPackSlice const& databases) {
  V8DealerFeature* dealer =
      ApplicationServer::getFeature<V8DealerFeature>("V8Dealer");
  std::string const appPath = dealer->appPath();

  StorageEngine* engine = EngineSelectorFeature::ENGINE;

  int res = TRI_ERROR_NO_ERROR;

  // open databases in defined order
  MUTEX_LOCKER(mutexLocker, _databasesMutex);

  auto oldLists = _databasesLists.load();
  auto newLists = new DatabasesLists(*oldLists);

  try {
    for (auto const& it : VPackArrayIterator(databases)) {
      TRI_ASSERT(it.isObject());

      LOG_TOPIC(TRACE, Logger::FIXME) << "processing database: " << it.toJson();

      VPackSlice deleted = it.get("deleted");
      if (deleted.isBoolean() && deleted.getBoolean()) {
        // ignore deleted databases here
        continue;
      }

      std::string const databaseName = it.get("name").copyString();

      // create app directory for database if it does not exist
      res = createApplicationDirectory(databaseName, appPath);

      if (res != TRI_ERROR_NO_ERROR) {
        break;
      }

      // open the database and scan collections in it

      // try to open this database
      TRI_vocbase_t* database = engine->openDatabase(it, _upgrade);

      try {
        database->addReplicationApplier(TRI_CreateReplicationApplier(database));
      } catch (std::exception const& ex) {
        LOG_TOPIC(FATAL, arangodb::Logger::FIXME) << "initializing replication applier for database '"
                   << database->name() << "' failed: " << ex.what();
        FATAL_ERROR_EXIT();
      }

      if (databaseName == TRI_VOC_SYSTEM_DATABASE) {
        // found the system database
        TRI_ASSERT(_vocbase == nullptr);
        _vocbase = database;
      }

      newLists->_databases.insert(std::make_pair(database->name(), database));
    }
  } catch (std::exception const& ex) {
    delete newLists;

    LOG_TOPIC(FATAL, arangodb::Logger::FIXME) << "cannot start database: " << ex.what();
    FATAL_ERROR_EXIT();
  } catch (...) {
    delete newLists;

    LOG_TOPIC(FATAL, arangodb::Logger::FIXME) << "cannot start database: unknown exception";
    FATAL_ERROR_EXIT();
  }

  _databasesLists = newLists;
  _databasesProtector.scan();
  delete oldLists;

  return res;
}

/// @brief close all dropped databases
void DatabaseFeature::closeDroppedDatabases() {
  MUTEX_LOCKER(mutexLocker, _databasesMutex);

  // No need for the thread protector here, because we have the mutex
  // Note however, that somebody could still read the lists concurrently,
  // therefore we first install a new value, call scan() on the protector
  // and only then really destroy the vocbases:

  // Build the new value:
  auto oldList = _databasesLists.load();
  decltype(oldList) newList = nullptr;
  try {
    newList = new DatabasesLists();
    newList->_databases = _databasesLists.load()->_databases;
    newList->_coordinatorDatabases =
        _databasesLists.load()->_coordinatorDatabases;
  } catch (...) {
    delete newList;
    throw;
  }

  // Replace the old by the new:
  _databasesLists = newList;
  _databasesProtector.scan();

  // Now it is safe to destroy the old dropped databases and the old lists
  // struct:
  for (TRI_vocbase_t* vocbase : oldList->_droppedDatabases) {
    TRI_ASSERT(vocbase != nullptr);

    if (vocbase->type() == TRI_VOCBASE_TYPE_NORMAL) {
      vocbase->shutdown();
      delete vocbase;
    } else if (vocbase->type() == TRI_VOCBASE_TYPE_COORDINATOR) {
      delete vocbase;
    } else {
      LOG_TOPIC(ERR, arangodb::Logger::FIXME) << "unknown database type " << vocbase->type() << " "
               << vocbase->name() << " - close doing nothing.";
    }
  }

  delete oldList;  // Note that this does not delete the TRI_vocbase_t pointers!
}

void DatabaseFeature::verifyAppPaths() {
  // create shared application directory js/apps
  V8DealerFeature* dealer =
      ApplicationServer::getFeature<V8DealerFeature>("V8Dealer");
  auto appPath = dealer->appPath();

  if (!appPath.empty() && !TRI_IsDirectory(appPath.c_str())) {
    long systemError;
    std::string errorMessage;
    int res = TRI_CreateRecursiveDirectory(appPath.c_str(), systemError,
                                           errorMessage);

    if (res == TRI_ERROR_NO_ERROR) {
      LOG_TOPIC(INFO, arangodb::Logger::FIXME) << "created --javascript.app-path directory '" << appPath
                << "'";
    } else {
      LOG_TOPIC(ERR, arangodb::Logger::FIXME) << "unable to create --javascript.app-path directory '"
               << appPath << "': " << errorMessage;
      THROW_ARANGO_EXCEPTION(res);
    }
  }

  // create subdirectory js/apps/_db if not yet present
  int res = createBaseApplicationDirectory(appPath, "_db");

  if (res != TRI_ERROR_NO_ERROR) {
    LOG_TOPIC(ERR, arangodb::Logger::FIXME) << "unable to initialize databases: " << TRI_errno_string(res);
    THROW_ARANGO_EXCEPTION(res);
  }
}

/// @brief activates deadlock detection in all existing databases
void DatabaseFeature::enableDeadlockDetection() {
  auto unuser(_databasesProtector.use());
  auto theLists = _databasesLists.load();

  for (auto& p : theLists->_databases) {
    TRI_vocbase_t* vocbase = p.second;
    TRI_ASSERT(vocbase != nullptr);

    vocbase->_deadlockDetector.enabled(true);
  }
}<|MERGE_RESOLUTION|>--- conflicted
+++ resolved
@@ -397,16 +397,11 @@
     TRI_ASSERT(vocbase != nullptr);
     TRI_ASSERT(vocbase->type() == TRI_VOCBASE_TYPE_NORMAL);
 
-<<<<<<< HEAD
-    vocbase->processCollections([](LogicalCollection* collection) {
-      collection->close();
-=======
     vocbase->processCollections([](LogicalCollection* collection) { 
       // no one else must modify the collection's status while we are in here
       collection->executeWhileStatusWriteLocked([collection]() {
         collection->close(); 
       });
->>>>>>> e446cff4
     }, true);
   }
 }

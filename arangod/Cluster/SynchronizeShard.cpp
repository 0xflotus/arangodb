////////////////////////////////////////////////////////////////////////////////
/// DISCLAIMER
///
/// Copyright 2014-2018 ArangoDB GmbH, Cologne, Germany
/// Copyright 2004-2014 triAGENS GmbH, Cologne, Germany
///
/// Licensed under the Apache License, Version 2.0 (the "License");
/// you may not use this file except in compliance with the License.
/// You may obtain a copy of the License at
///
///     http://www.apache.org/licenses/LICENSE-2.0
///
/// Unless required by applicable law or agreed to in writing, software
/// distributed under the License is distributed on an "AS IS" BASIS,
/// WITHOUT WARRANTIES OR CONDITIONS OF ANY KIND, either express or implied.
/// See the License for the specific language governing permissions and
/// limitations under the License.
///
/// Copyright holder is ArangoDB GmbH, Cologne, Germany
///
/// @author Kaveh Vahedipour
/// @author Matthew Von-Maszewski
////////////////////////////////////////////////////////////////////////////////

#include "SynchronizeShard.h"

#include "Agency/TimeString.h"
#include "Agency/AgencyStrings.h"
#include "ApplicationFeatures/ApplicationServer.h"
#include "Basics/VelocyPackHelper.h"
#include "Cluster/ActionDescription.h"
#include "Cluster/ClusterComm.h"
#include "Cluster/ClusterFeature.h"
#include "Cluster/FollowerInfo.h"
#include "Cluster/MaintenanceFeature.h"
#include "Cluster/ServerState.h"
#include "Replication/DatabaseTailingSyncer.h"
#include "Replication/DatabaseInitialSyncer.h"
#include "Replication/DatabaseReplicationApplier.h"
#include "Replication/GlobalInitialSyncer.h"
#include "Replication/GlobalReplicationApplier.h"
#include "Replication/ReplicationApplierConfiguration.h"
#include "Replication/ReplicationFeature.h"
#include "RestServer/DatabaseFeature.h"
#include "Transaction/StandaloneContext.h"
#include "Utils/SingleCollectionTransaction.h"
#include "VocBase/LogicalCollection.h"
#include "VocBase/Methods/Collections.h"
#include "VocBase/Methods/Databases.h"

#include <velocypack/Compare.h>
#include <velocypack/Iterator.h>
#include <velocypack/Slice.h>
#include <velocypack/velocypack-aliases.h>


using namespace arangodb::application_features;
using namespace arangodb::maintenance;
using namespace arangodb::methods;
using namespace arangodb::transaction;
using namespace arangodb;
using namespace arangodb::consensus;


std::string const ENDPOINT("endpoint");
std::string const INCLUDE("include");
std::string const INCLUDE_SYSTEM("includeSystem");
std::string const INCREMENTAL("incremental");
std::string const KEEP_BARRIER("keepBarrier");
std::string const LEADER_ID("leaderId");
std::string const BARRIER_ID("barrierId");
std::string const LAST_LOG_TICK("lastLogTick");
std::string const API_REPLICATION("/_api/replication/");
std::string const REPL_ADD_FOLLOWER(API_REPLICATION + "addFollower");
std::string const REPL_BARRIER_API(API_REPLICATION + "barrier/");
std::string const REPL_HOLD_READ_LOCK(API_REPLICATION + "holdReadLockCollection");
std::string const REPL_REM_FOLLOWER(API_REPLICATION + "removeFollower");
std::string const RESTRICT_TYPE("restrictType");
std::string const RESTRICT_COLLECTIONS("restrictCollections");
std::string const SKIP_CREATE_DROP("skipCreateDrop");
std::string const TTL("ttl");
using namespace std::chrono;

SynchronizeShard::SynchronizeShard(
  MaintenanceFeature& feature, ActionDescription const& desc) :
  ActionBase(feature, desc) {

  std::stringstream error;

  if (!desc.has(COLLECTION)) {
    error << "collection must be specified";
  }
  TRI_ASSERT(desc.has(COLLECTION));

  if (!desc.has(DATABASE)) {
    error << "database must be specified";
  }
  TRI_ASSERT(desc.has(DATABASE));

  if (!desc.has(SHARD)) {
    error << "SHARD must be specified";
  }
  TRI_ASSERT(desc.has(SHARD));

  if (!desc.has(THE_LEADER)) {
    error << "leader must be stecified";
  }
  TRI_ASSERT(desc.has(THE_LEADER));

  if (!error.str().empty()) {
    LOG_TOPIC(ERR, Logger::MAINTENANCE) << "SynchronizeShard: " << error.str();
    _result.reset(TRI_ERROR_INTERNAL, error.str());
    setState(FAILED);
  }

}

class SynchronizeShardCallback  : public arangodb::ClusterCommCallback {
public:
  explicit SynchronizeShardCallback(SynchronizeShard* callie) {};
  virtual bool operator()(arangodb::ClusterCommResult*) override final {
    return true;
  }
};


arangodb::Result getReadLockId (
  std::string const& endpoint, std::string const& database,
  std::string const& clientId, double timeout, uint64_t& id) {

  std::string error("startReadLockOnLeader: Failed to get read lock - ");

  auto cc = arangodb::ClusterComm::instance();
  if (cc == nullptr) { // nullptr only happens during controlled shutdown
    return arangodb::Result(
      TRI_ERROR_SHUTTING_DOWN, "startReadLockOnLeader: Shutting down");
  }

  auto comres = cc->syncRequest(
    TRI_NewTickServer(), endpoint, rest::RequestType::GET,
    DB + database + REPL_HOLD_READ_LOCK, std::string(),
    std::unordered_map<std::string, std::string>(), timeout);

  auto result = comres->result;

  if (result != nullptr && result->getHttpReturnCode() == 200) {
    auto const idv = comres->result->getBodyVelocyPack();
    auto const& idSlice = idv->slice();
    TRI_ASSERT(idSlice.isObject());
    TRI_ASSERT(idSlice.hasKey(ID));
    try {
      id = std::stoll(idSlice.get(ID).copyString());
    } catch (std::exception const&) {
      error += " expecting id to be int64_t ";
      error += idSlice.toJson();
      return arangodb::Result(TRI_ERROR_INTERNAL, error);
    }
  } else {
    error += result->getHttpReturnMessage();
    return arangodb::Result(TRI_ERROR_INTERNAL, error);
  }

  return arangodb::Result();

}


arangodb::Result count(
  std::shared_ptr<arangodb::LogicalCollection> const& col, uint64_t& c) {

  std::string collectionName(col->name());
  auto ctx = std::make_shared<transaction::StandaloneContext>(col->vocbase());
  SingleCollectionTransaction trx(
    ctx, collectionName, AccessMode::Type::READ);

  Result res = trx.begin();
  if (!res.ok()) {
    LOG_TOPIC(ERR, Logger::MAINTENANCE)
      << "Failed to start count transaction: " << res;
    return res;
  }

  OperationResult opResult = trx.count(collectionName,
      arangodb::transaction::CountType::Normal);
  res = trx.finish(opResult.result);

  if (res.fail()) {
    LOG_TOPIC(ERR, Logger::MAINTENANCE)
      << "Failed to finish count transaction: " << res;
    return res;
  }

  VPackSlice s = opResult.slice();
  TRI_ASSERT(s.isNumber());
  c = s.getNumber<uint64_t>();

  return opResult.result;

}

arangodb::Result addShardFollower (
  std::string const& endpoint, std::string const& database,
  std::string const& shard, uint64_t lockJobId,
  std::string const& clientId, double timeout = 120.0 ) {

  LOG_TOPIC(DEBUG, Logger::MAINTENANCE)
    << "addShardFollower: tell the leader to put us into the follower list...";

  auto cc = arangodb::ClusterComm::instance();
  if (cc == nullptr) { // nullptr only happens during controlled shutdown
    return arangodb::Result(
      TRI_ERROR_SHUTTING_DOWN, "startReadLockOnLeader: Shutting down");
  }

  try {
    DatabaseGuard guard(database);
    auto vocbase = &guard.database();

    auto collection = vocbase->lookupCollection(shard);
    if (collection == nullptr) {
      std::string errorMsg(
        "SynchronizeShard::addShardFollower: Failed to lookup collection ");
      errorMsg += shard;
      LOG_TOPIC(ERR, Logger::MAINTENANCE) << errorMsg;
      return arangodb::Result(TRI_ERROR_ARANGO_DATA_SOURCE_NOT_FOUND, errorMsg);
    }

    uint64_t c;
    count(collection, c);
    VPackBuilder body;
    { VPackObjectBuilder b(&body);
      body.add(FOLLOWER_ID, VPackValue(arangodb::ServerState::instance()->getId()));
      body.add(SHARD, VPackValue(shard));
      body.add("checksum", VPackValue(std::to_string(c)));
      if (lockJobId != 0) {
        body.add("readLockId", VPackValue(lockJobId));
      }}

    auto comres = cc->syncRequest(
      TRI_NewTickServer(), endpoint, rest::RequestType::PUT,
      DB + database + REPL_ADD_FOLLOWER, body.toJson(),
      std::unordered_map<std::string, std::string>(), timeout);

    auto result = comres->result;
    std::string errorMessage (
      "addShardFollower: could not add us to the leader's follower list. ");
    if (result == nullptr || result->getHttpReturnCode() != 200) {
      if (lockJobId != 0) {
        errorMessage += comres->stringifyErrorMessage();
        LOG_TOPIC(ERR, Logger::MAINTENANCE) << errorMessage;
      } else {
        errorMessage += "with shortcut.";
        LOG_TOPIC(ERR, Logger::MAINTENANCE) << errorMessage;
      }
      return arangodb::Result(TRI_ERROR_INTERNAL, errorMessage);
    }

    LOG_TOPIC(DEBUG, Logger::MAINTENANCE) << "cancelReadLockOnLeader: success";
    return arangodb::Result();
  } catch (std::exception const& e) {
    std::string errorMsg(
      "SynchronizeShard::addShardFollower: Failed to lookup database ");
    errorMsg += database;
    errorMsg += " exception: ";
    errorMsg += e.what();
    LOG_TOPIC(ERR, Logger::MAINTENANCE) << errorMsg;
    return arangodb::Result(TRI_ERROR_ARANGO_DATABASE_NOT_FOUND, errorMsg);
  }
}


arangodb::Result removeShardFollower (
  std::string const& endpoint, std::string const& database,
  std::string const& shard, std::string const& clientId, double timeout = 120.0) {


  LOG_TOPIC(WARN, Logger::MAINTENANCE) <<
    "removeShardFollower: tell the leader to take us off the follower list...";

  auto cc = arangodb::ClusterComm::instance();
  if (cc == nullptr) { // nullptr only happens during controlled shutdown
    return arangodb::Result(
      TRI_ERROR_SHUTTING_DOWN, "startReadLockOnLeader: Shutting down");
  }

  VPackBuilder body;
  { VPackObjectBuilder b(&body);
    body.add(SHARD, VPackValue(shard));
    body.add(FOLLOWER_ID,
             VPackValue(arangodb::ServerState::instance()->getId())); }

  // Note that we always use the _system database here because the actual
  // database might be gone already on the leader and we need to cancel
  // the read lock under all circumstances.
  auto comres = cc->syncRequest(
    TRI_NewTickServer(), endpoint, rest::RequestType::PUT,
    DB + database + REPL_REM_FOLLOWER, body.toJson(),
    std::unordered_map<std::string, std::string>(), timeout);

  auto result = comres->result;
  if (result == nullptr || result->getHttpReturnCode() != 200) {
    std::string errorMessage(
      "removeShardFollower: could not remove us from the leader's follower list: ");
    errorMessage += result->getHttpReturnCode();
    errorMessage += comres->stringifyErrorMessage();
    LOG_TOPIC(ERR, Logger::MAINTENANCE) << errorMessage;
    return arangodb::Result(TRI_ERROR_INTERNAL, errorMessage);
  }

  LOG_TOPIC(WARN, Logger::MAINTENANCE) << "removeShardFollower: success" ;
  return arangodb::Result();

}

arangodb::Result cancelReadLockOnLeader (
  std::string const& endpoint, std::string const& database,
  uint64_t lockJobId, std::string const& clientId,
  double timeout = 10.0) {

  auto cc = arangodb::ClusterComm::instance();
  if (cc == nullptr) { // nullptr only happens during controlled shutdown
    return arangodb::Result(
      TRI_ERROR_SHUTTING_DOWN, "startReadLockOnLeader: Shutting down");
  }

  VPackBuilder body;
  { VPackObjectBuilder b(&body);
    body.add(ID, VPackValue(std::to_string(lockJobId))); }

  // Note that we always use the _system database here because the actual
  // database might be gone already on the leader and we need to cancel
  // the read lock under all circumstances.
  auto comres = cc->syncRequest(
<<<<<<< HEAD
    TRI_NewTickServer(), endpoint, rest::RequestType::DELETE_REQ,
    SYSTEM + REPL_HOLD_READ_LOCK, body.toJson(),
=======
    clientId, 1, endpoint, rest::RequestType::DELETE_REQ,
    DB + StaticStrings::SystemDatabase + REPL_HOLD_READ_LOCK, body.toJson(),
>>>>>>> f1456a45
    std::unordered_map<std::string, std::string>(), timeout);

  auto result = comres->result;

  if (result == nullptr || result->getHttpReturnCode() != 200) {
    auto errorMessage = comres->stringifyErrorMessage();
    LOG_TOPIC(ERR, Logger::MAINTENANCE)
      << "cancelReadLockOnLeader: exception caught for " << body.toJson()
      << ": " << errorMessage;
    return arangodb::Result(TRI_ERROR_INTERNAL, errorMessage);
  }

  LOG_TOPIC(DEBUG, Logger::MAINTENANCE) << "cancelReadLockOnLeader: success";
  return arangodb::Result();

}


arangodb::Result cancelBarrier(
  std::string const& endpoint, std::string const& database,
  int64_t barrierId, std::string const& clientId,
  double timeout = 120.0) {

  if (barrierId <= 0) {
    return Result();;
  }

  auto cc = arangodb::ClusterComm::instance();
  if (cc == nullptr) { // nullptr only happens during controlled shutdown
    return arangodb::Result(
      TRI_ERROR_SHUTTING_DOWN, "startReadLockOnLeader: Shutting down");
  }

  auto comres = cc->syncRequest(
    TRI_NewTickServer(), endpoint, rest::RequestType::DELETE_REQ,
    DB + database + REPL_BARRIER_API + std::to_string(barrierId), std::string(),
    std::unordered_map<std::string, std::string>(), timeout);

  if (comres->status == CL_COMM_SENT) {
    auto result = comres->result;
    if (result != nullptr && result->getHttpReturnCode() != 200 &&
        result->getHttpReturnCode() != 204) {
      auto errorMessage = comres->stringifyErrorMessage();
      LOG_TOPIC(ERR, Logger::MAINTENANCE)
        << "CancelBarrier: error" << errorMessage;
      return arangodb::Result(TRI_ERROR_INTERNAL, errorMessage);
    }
  } else {
    std::string error ("CancelBarrier: failed to send message to leader : status ");
    error += comres->status;
    LOG_TOPIC(ERR, Logger::MAINTENANCE) << error;
    return arangodb::Result(TRI_ERROR_INTERNAL, error);
  }

  LOG_TOPIC(DEBUG, Logger::MAINTENANCE) << "cancelBarrier: success";
  return arangodb::Result();

}


arangodb::Result SynchronizeShard::getReadLock(
  std::string const& endpoint, std::string const& database,
  std::string const& collection, std::string const& clientId,
  uint64_t rlid, double timeout) {

  auto cc = arangodb::ClusterComm::instance();
  if (cc == nullptr) { // nullptr only happens during controlled shutdown
    return arangodb::Result(
      TRI_ERROR_SHUTTING_DOWN, "startReadLockOnLeader: Shutting down");
  }

  VPackBuilder body;
  { VPackObjectBuilder o(&body);
    body.add(ID, VPackValue(std::to_string(rlid)));
    body.add(COLLECTION, VPackValue(collection));
    body.add(TTL, VPackValue(timeout)); }

  auto url = DB + database + REPL_HOLD_READ_LOCK;

  cc->asyncRequest(
    TRI_NewTickServer(), endpoint, rest::RequestType::POST, url,
    std::make_shared<std::string>(body.toJson()),
    std::unordered_map<std::string, std::string>(),
    std::make_shared<SynchronizeShardCallback>(this), timeout, true, timeout);

  // Intentionally do not look at the outcome, even in case of an error
  // we must make sure that the read lock on the leader is not active!
  // This is done automatically below.

  size_t count = 0;
  while (++count < 20) { // wait for some time until read lock established:

    // Now check that we hold the read lock:
    auto putres = cc->syncRequest(
      TRI_NewTickServer(), endpoint, rest::RequestType::PUT, url, body.toJson(),
      std::unordered_map<std::string, std::string>(), timeout);

    auto result = putres->result;
    if (result != nullptr && result->getHttpReturnCode() == 200) {
      auto const vp = putres->result->getBodyVelocyPack();
      auto const& slice = vp->slice();
      TRI_ASSERT(slice.isObject());
      if (slice.hasKey("lockHeld") && slice.get("lockHeld").isBoolean() &&
          slice.get("lockHeld").getBool()) {
        return arangodb::Result();
      }
      LOG_TOPIC(DEBUG, Logger::MAINTENANCE)
        << "startReadLockOnLeader: Lock not yet acquired...";
    } else {
      LOG_TOPIC(DEBUG, Logger::MAINTENANCE)
        << "startReadLockOnLeader: Do not see read lock yet:"
        << putres->stringifyErrorMessage();
    }

    std::this_thread::sleep_for(duration<double>(.5));
  }

  LOG_TOPIC(ERR, Logger::MAINTENANCE) << "startReadLockOnLeader: giving up";

  try {
    auto r = cc->syncRequest(
      TRI_NewTickServer(), endpoint, rest::RequestType::DELETE_REQ, url, body.toJson(),
      std::unordered_map<std::string, std::string>(), timeout);
    if (r->result == nullptr && r->result->getHttpReturnCode() != 200) {
      LOG_TOPIC(ERR, Logger::MAINTENANCE)
        << "startReadLockOnLeader: cancelation error for shard - " << collection
        << " " << r->getErrorCode() << ": " << r->stringifyErrorMessage();
    }
  } catch (std::exception const& e) {
    LOG_TOPIC(ERR, Logger::MAINTENANCE)
      << "startReadLockOnLeader: expection in cancel: " << e.what();
  }

  return arangodb::Result(TRI_ERROR_CLUSTER_TIMEOUT, "startReadLockOnLeader: giving up");

}

bool isStopping() {
  return application_features::ApplicationServer::isStopping();
}

arangodb::Result SynchronizeShard::startReadLockOnLeader(
  std::string const& endpoint, std::string const& database,
  std::string const& collection, std::string const& clientId,
  uint64_t& rlid, double timeout) {

  // Read lock id
  rlid = 0;
  arangodb::Result result =
    getReadLockId(endpoint, database, clientId, timeout, rlid);
  if (!result.ok()) {
    LOG_TOPIC(ERR, Logger::MAINTENANCE) << result.errorMessage();
    return result;
  } else {
    LOG_TOPIC(DEBUG, Logger::MAINTENANCE) << "Got read lock id: " << rlid;
  }

  result = getReadLock(endpoint, database, collection, clientId, rlid, timeout);

  return result;

}

enum ApplierType {
  APPLIER_DATABASE,
  APPLIER_GLOBAL
};

arangodb::Result replicationSynchronize(
  std::shared_ptr<arangodb::LogicalCollection> const &col, VPackSlice const& config,
  ApplierType applierType, std::shared_ptr<VPackBuilder> sy) {

  auto& vocbase = col->vocbase();

  auto database = vocbase.name();

  auto shard = col->name();

  bool keepBarrier = config.get(KEEP_BARRIER).getBool();
  std::string leaderId;
  if (config.hasKey(LEADER_ID)) {
    leaderId = config.get(LEADER_ID).copyString();
  }

  ReplicationApplierConfiguration configuration =
    ReplicationApplierConfiguration::fromVelocyPack(config, database);
  configuration.validate();

  std::shared_ptr<InitialSyncer> syncer;

  config.toJson();

  if (applierType == APPLIER_DATABASE) {
    // database-specific synchronization
    syncer.reset(new DatabaseInitialSyncer(vocbase, configuration));

    if (!leaderId.empty()) {
      syncer->setLeaderId(leaderId);
    }
  } else if (applierType == APPLIER_GLOBAL) {
    configuration._skipCreateDrop = false;
    syncer.reset(new GlobalInitialSyncer(configuration));
  } else {
    TRI_ASSERT(false);
  }

  try {
    Result r = syncer->run(configuration._incremental);

    if (r.fail()) {
      LOG_TOPIC(ERR, Logger::REPLICATION)
        << "initial sync failed for database '" << database << "': "
        << r.errorMessage();
      THROW_ARANGO_EXCEPTION_MESSAGE(
        r.errorNumber(), "cannot sync from remote endpoint: " +
        r.errorMessage() + ". last progress message was '" + syncer->progress()
        + "'");
    }

    { VPackObjectBuilder o(sy.get());
      if (keepBarrier) {
        sy->add(BARRIER_ID, VPackValue(syncer->stealBarrier()));
      }
      sy->add(LAST_LOG_TICK, VPackValue(syncer->getLastLogTick()));
      sy->add(VPackValue(COLLECTIONS));
      { VPackArrayBuilder a(sy.get());
        for (auto const& i : syncer->getProcessedCollections()) {
          VPackObjectBuilder e(sy.get());
          sy->add(ID, VPackValue(i.first));
          sy->add(NAME, VPackValue(i.second));
        }}}

  } catch (arangodb::basics::Exception const& ex) {
    std::string s("cannot sync from remote endpoint: ");
    s += ex.what() + std::string(". last progress message was '") + syncer->progress() + "'";
    return Result(ex.code(), s);
  } catch (std::exception const& ex) {
    std::string s("cannot sync from remote endpoint: ");
    s += ex.what() + std::string(". last progress message was '") + syncer->progress() + "'";
    return Result(TRI_ERROR_INTERNAL, s);
  } catch (...) {
    std::string s(
      "cannot sync from remote endpoint: unknown exception. last progress message was '");
      s+= syncer->progress() + "'";
    return Result(TRI_ERROR_INTERNAL, s);
  }

  return arangodb::Result();
}


arangodb::Result replicationSynchronizeFinalize(VPackSlice const& conf) {

  auto const database = conf.get(DATABASE).copyString();
  auto const collection = conf.get(COLLECTION).copyString();
  auto const leaderId = conf.get(LEADER_ID).copyString();
  auto const fromTick = conf.get("from").getNumber<uint64_t>();

  ReplicationApplierConfiguration configuration =
    ReplicationApplierConfiguration::fromVelocyPack(conf, database);
  // will throw if invalid
  configuration.validate();

  DatabaseGuard guard(database);
  DatabaseTailingSyncer syncer(guard.database(), configuration, fromTick, true, 0);

  if (!leaderId.empty()) {
    syncer.setLeaderId(leaderId);
  }

  Result r;
  try {
    r = syncer.syncCollectionFinalize(collection);
  } catch (arangodb::basics::Exception const& ex) {
    r = Result(ex.code(), ex.what());
  } catch (std::exception const& ex) {
    r = Result(TRI_ERROR_INTERNAL, ex.what());
  } catch (...) {
    r = Result(TRI_ERROR_INTERNAL, "unknown exception");
  }

  if (r.fail()) {
    LOG_TOPIC(ERR, Logger::REPLICATION)
      << "syncCollectionFinalize failed: " << r.errorMessage();
  }

  return r;
}


bool SynchronizeShard::first() {

  std::string database = _description.get(DATABASE);
  std::string planId = _description.get(COLLECTION);
  std::string shard = _description.get(SHARD);
  std::string leader = _description.get(THE_LEADER);

  LOG_TOPIC(DEBUG, Logger::MAINTENANCE)
    << "SynchronizeShard: synchronizing shard '" << database << "/" << shard
    << "' for central '" << database << "/" << planId << "'";

  auto* clusterInfo = ClusterInfo::instance();
  auto const ourselves = arangodb::ServerState::instance()->getId();
  auto startTime = system_clock::now();
  auto const startTimeStr = timepointToString(startTime);
  auto const clientId(database + planId + shard + leader);

  // First wait until the leader has created the shard (visible in
  // Current in the Agency) or we or the shard have vanished from
  // the plan:
  while(true) {

    if (isStopping()) {
      _result.reset(TRI_ERROR_INTERNAL, "shutting down");
      return false;
    }

    std::vector<std::string> planned;
    auto result = clusterInfo->getShardServers(shard, planned);

    if (!result.ok() ||
        std::find(planned.begin(), planned.end(), ourselves) == planned.end() ||
        planned.front() != leader) {
      // Things have changed again, simply terminate:
      auto const endTime = system_clock::now();
      std::stringstream error;
      error  << "cancelled, " << database << "/" << shard << ", " << database
             << "/" << planId << ", started " << startTimeStr << ", ended "
             << timepointToString(endTime);
      LOG_TOPIC(DEBUG, Logger::MAINTENANCE) << "SynchronizeOneShard: " << error.str();
      _result.reset(TRI_ERROR_FAILED, error.str());
      return false;
    }

    std::shared_ptr<LogicalCollection> ci =
      clusterInfo->getCollection(database, planId);
    TRI_ASSERT(ci != nullptr);

    std::string const cid = std::to_string(ci->id());
    std::shared_ptr<CollectionInfoCurrent> cic =
      ClusterInfo::instance()->getCollectionCurrent(database, cid);
    std::vector<std::string> current = cic->servers(shard);

    if (current.empty()) {
      Result(TRI_ERROR_FAILED,
             "synchronizeOneShard: cancelled, no servers in 'Current'");
    }
    if (current.front() == leader) {
      if (std::find(current.begin(), current.end(), ourselves) == current.end()) {
        break; // start synchronization work
      }
      // We are already there, this is rather strange, but never mind:
      auto const endTime = system_clock::now();
      std::stringstream error;
      error
        << "already done, " << database << "/" << shard
        << ", " << database << "/" << planId << ", started "
        << startTimeStr << ", ended " << timepointToString(endTime);
      LOG_TOPIC(DEBUG, Logger::MAINTENANCE) << "SynchronizeOneShard: " << error.str();
      _result.reset(TRI_ERROR_FAILED, error.str());
      return false;
    }

    LOG_TOPIC(DEBUG, Logger::MAINTENANCE)
      << "synchronizeOneShard: waiting for leader, " << database
      << "/" << shard << ", " << database << "/" << planId;

    std::this_thread::sleep_for(duration<double>(0.2));

  }

  // Once we get here, we know that the leader is ready for sync, so we give it a try:

  try {

    DatabaseGuard guard(database);
    auto vocbase = &guard.database();

    auto collection = vocbase->lookupCollection(shard);
    if (collection == nullptr) {
      std::stringstream error;
      error << "failed to lookup local shard " << shard;
      LOG_TOPIC(ERR, Logger::MAINTENANCE) << "SynchronizeOneShard: " << error.str();
      _result.reset(TRI_ERROR_ARANGO_DATA_SOURCE_NOT_FOUND, error.str());
      return false;
    }

    auto ep = clusterInfo->getServerEndpoint(leader);
    uint64_t c;
    if (!count(collection, c).ok()) {
      std::stringstream error;
      error << "failed to get a count on leader " << shard;
      LOG_TOPIC(ERR, Logger::MAINTENANCE) << "SynchronizeShard " << error.str();
      _result.reset(TRI_ERROR_INTERNAL, error.str());
      return false;
    }

    if (c == 0) {
      // We have a short cut:
      LOG_TOPIC(DEBUG, Logger::MAINTENANCE) <<
        "synchronizeOneShard: trying short cut to synchronize local shard '" <<
        database << "/" << shard << "' for central '" << database << "/" <<
        planId << "'";
      try {

        auto asResult = addShardFollower(ep, database, shard, 0, clientId, 60.0);

        if (asResult.ok()) {

          auto const endTime = system_clock::now();
          LOG_TOPIC(DEBUG, Logger::MAINTENANCE)
            << "synchronizeOneShard: shortcut worked, done, " << database << "/"
            << shard << ", " << database << "/" << planId <<", started: "
            << startTimeStr << " ended: " << timepointToString(endTime);
          collection->followers()->setTheLeader(leader);
          notify();
          return false;
        }
      } catch (...) {}
    }

    LOG_TOPIC(DEBUG, Logger::MAINTENANCE)
      << "synchronizeOneShard: trying to synchronize local shard '" << database
      << "/" << shard << "' for central '" << database << "/" << planId << "'";

    try {
      // First once without a read transaction:

      if (isStopping()) {
        _result.reset(TRI_ERROR_INTERNAL, "server is shutting down");
      }

      collection->followers()->setTheLeader(leader);

      if (leader.empty()) {
        collection->followers()->clear();
      }

      // do not reset followers when we resign at this time...we are
      // still the only source of truth to trust, in particular, in the
      // planned leader resignation, we will shortly after the call to
      // this function here report the controlled resignation to the
      // agency. This report must still contain the correct follower list
      // or else the supervision is super angry with us.

      startTime = system_clock::now();

      VPackBuilder config;
      { VPackObjectBuilder o(&config);
        config.add(ENDPOINT, VPackValue(ep));
        config.add(INCREMENTAL, VPackValue(true));
        config.add(KEEP_BARRIER, VPackValue(true));
        config.add(LEADER_ID, VPackValue(leader));
        config.add(SKIP_CREATE_DROP, VPackValue(true));
        config.add(RESTRICT_TYPE, VPackValue(INCLUDE));
        config.add(VPackValue(RESTRICT_COLLECTIONS));
        { VPackArrayBuilder a(&config);
          config.add(VPackValue(shard)); }
        config.add(INCLUDE_SYSTEM, VPackValue(true));
        config.add("verbose", VPackValue(false)); }

      auto details = std::make_shared<VPackBuilder>();

      Result syncRes = replicationSynchronize(
        collection, config.slice(), APPLIER_DATABASE, details);

      auto sy = details->slice();
      auto const endTime = system_clock::now();
      bool longSync = false;

      // Long shard sync initialisation
      if (endTime - startTime > seconds(5)) {
        LOG_TOPIC(WARN, Logger::MAINTENANCE)
          << "synchronizeOneShard: long call to syncCollection for shard"
          << shard << " " << syncRes.errorMessage() <<  " start time: "
          << timepointToString(startTime) <<  "end time: "
          << timepointToString(system_clock::now());
        longSync = true;
      }

      //
      if (!syncRes.ok()) {

        std::stringstream error;
        error << "could not initially synchronize shard " << shard
              << syncRes.errorMessage();
        LOG_TOPIC(ERR, Logger::MAINTENANCE) << "SynchronizeOneShard: " << error.str();
        _result.reset(TRI_ERROR_INTERNAL, error.str());
        return false;

      } else {

        VPackSlice collections = sy.get(COLLECTIONS);

        if (collections.length() == 0 ||
            collections[0].get("name").copyString() != shard) {

          if (longSync) {
            LOG_TOPIC(ERR, Logger::MAINTENANCE)
              << "synchronizeOneShard: long sync, before cancelBarrier"
              << timepointToString(system_clock::now());
          }
          cancelBarrier(ep, database, sy.get(BARRIER_ID).getNumber<int64_t>(), clientId);
          if (longSync) {
            LOG_TOPIC(ERR, Logger::MAINTENANCE)
              << "synchronizeOneShard: long sync, after cancelBarrier"
              << timepointToString(system_clock::now());
          }

          std::stringstream error;
          error << "shard " << shard << " seems to be gone from leader!";
          LOG_TOPIC(ERR,  Logger::MAINTENANCE) << "SynchronizeOneShard: " << error.str();
          _result.reset(TRI_ERROR_INTERNAL, error.str());
          return false;

        } else {

          // Now start a read transaction to stop writes:
          uint64_t lockJobId = 0;
          LOG_TOPIC(DEBUG, Logger::MAINTENANCE)
            << "synchronizeOneShard: startReadLockOnLeader: " << ep << ":"
            << database << ":" << collection->name();
          Result result = startReadLockOnLeader(
            ep, database, collection->name(), clientId, lockJobId);
          if (result.ok()) {
            LOG_TOPIC(DEBUG, Logger::FIXME) << "lockJobId: " <<  lockJobId;
          } else {
            LOG_TOPIC(ERR, Logger::MAINTENANCE)
              << "synchronizeOneShard: error in startReadLockOnLeader:"
              << result.errorMessage();
          }

          cancelBarrier(ep, database, sy.get("barrierId").getNumber<int64_t>(), clientId);

          if (lockJobId != 0) {

            VPackBuilder builder;
            { VPackObjectBuilder o(&builder);
              builder.add(ENDPOINT, VPackValue(ep));
              builder.add(DATABASE, VPackValue(database));
              builder.add(COLLECTION, VPackValue(shard));
              builder.add(LEADER_ID, VPackValue(leader));
              builder.add("from", sy.get(LAST_LOG_TICK));
              builder.add("requestTimeout", VPackValue(60.0));
              builder.add("connectTimeout", VPackValue(60.0));
            }

            Result fres = replicationSynchronizeFinalize (builder.slice());

            if (fres.ok()) {
              result = addShardFollower(ep, database, shard, lockJobId, clientId, 60.0);

              if (!result.ok()) {
                LOG_TOPIC(ERR, Logger::MAINTENANCE)
                  << "synchronizeOneShard: failed to add follower"
                  << result.errorMessage();
              }
            } else {
              std::string errorMessage(
                "synchronizeOneshard: error in syncCollectionFinalize: ") ;
              errorMessage += fres.errorMessage();
              result = Result(TRI_ERROR_INTERNAL, errorMessage);
            }

            // This result is unused, only in logs
            Result lockResult = cancelReadLockOnLeader(ep, database, lockJobId, clientId, 60.0);
            if (!lockResult.ok()) {
              LOG_TOPIC(ERR, Logger::MAINTENANCE)
                << "synchronizeOneShard: read lock has timed out for shard " << shard;
            }
          } else {
            LOG_TOPIC(ERR, Logger::MAINTENANCE)
              << "synchronizeOneShard: lockJobId was false for shard" << shard;
          }

          if (result.ok()) {
            LOG_TOPIC(DEBUG, Logger::MAINTENANCE)
              << "synchronizeOneShard: synchronization worked for shard " << shard;
            _result.reset(TRI_ERROR_NO_ERROR);
          } else {
            LOG_TOPIC(ERR, Logger::MAINTENANCE)
              << "synchronizeOneShard: synchronization failed for shard " << shard;
            std::string errorMessage(
              "synchronizeOneShard: synchronization failed for shard "
              + shard + ":" + result.errorMessage());
            _result = Result(TRI_ERROR_INTERNAL, errorMessage);;
          }
        }
      }
    } catch (std::exception const& e) {
      auto const endTime = system_clock::now();
      std::stringstream error;
      error << "synchronization of local shard '" << database << "/" << shard
            << "' for central '" << database << "/" << planId << "' failed: "
            << e.what() << timepointToString(endTime);
      LOG_TOPIC(ERR, Logger::MAINTENANCE) << error.str();
      _result.reset(TRI_ERROR_INTERNAL, e.what());
      return false;
    }
  } catch (std::exception const& e) {
    LOG_TOPIC(WARN, Logger::MAINTENANCE)
      << "action " << _description << " failed with exception " << e.what();
    _result.reset(TRI_ERROR_INTERNAL, e.what());
    return false;
  }

  // Tell others that we are done:
  auto const endTime = system_clock::now();
  LOG_TOPIC(INFO, Logger::MAINTENANCE)
    << "synchronizeOneShard: done, " << database << "/" << shard << ", "
    << database << "/" << planId << ", started: "
    << timepointToString(startTime) << ", ended: " << timepointToString(endTime);

  notify();
  return false;

}

SynchronizeShard::~SynchronizeShard() {}<|MERGE_RESOLUTION|>--- conflicted
+++ resolved
@@ -331,13 +331,8 @@
   // database might be gone already on the leader and we need to cancel
   // the read lock under all circumstances.
   auto comres = cc->syncRequest(
-<<<<<<< HEAD
     TRI_NewTickServer(), endpoint, rest::RequestType::DELETE_REQ,
-    SYSTEM + REPL_HOLD_READ_LOCK, body.toJson(),
-=======
-    clientId, 1, endpoint, rest::RequestType::DELETE_REQ,
     DB + StaticStrings::SystemDatabase + REPL_HOLD_READ_LOCK, body.toJson(),
->>>>>>> f1456a45
     std::unordered_map<std::string, std::string>(), timeout);
 
   auto result = comres->result;

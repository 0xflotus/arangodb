--- conflicted
+++ resolved
@@ -36,18 +36,9 @@
 #include "Basics/VelocyPackHelper.h"
 #include "Basics/WriteLocker.h"
 #include "Cluster/ClusterInfo.h"
-<<<<<<< HEAD
-
-#include <boost/uuid/uuid.hpp>             // uuid class
-#include <boost/uuid/uuid_generators.hpp>  // generators
-#include <boost/uuid/uuid_io.hpp>          // streaming operators etc.
-
-#include <iomanip>
-#include <sstream>
-=======
+
 #include "Logger/Logger.h"
 #include "RestServer/DatabasePathFeature.h"
->>>>>>> 4a95e82f
 
 using namespace arangodb;
 using namespace arangodb::basics;
@@ -367,14 +358,7 @@
   typedef std::pair<AgencyOperation,AgencyPrecondition> operationType;
   std::string const agencyKey = roleToAgencyKey(role);
   
-<<<<<<< HEAD
-  std::string id;
-
-=======
-  std::string const serverIdPrefix =
-    agencyKey.substr(0, agencyKey.length() - 1);
-  
->>>>>>> 4a95e82f
+
   VPackBuilder builder;
   builder.add(VPackValue("none"));
   
@@ -450,48 +434,25 @@
       {AgencyCommManager::path(), "Target",
           (role == ROLE_COORDINATOR) ?
           "LatestCoordinatorId" : "LatestDBServerId"}));
-
-
-<<<<<<< HEAD
-    VPackSlice entry;
-    do {
-
-      id = to_string(boost::uuids::random_generator()());
-      entry = servers.get(id);
-
-      LOG_TOPIC(TRACE, Logger::STARTUP) << id << " found in existing keys: " 
-          << (!entry.isNone());
-    } while (!entry.isNone());
-
-    createResult =
-      comm.casValue("Plan/" + agencyKey + "/" + id, idValue, false, 0.0, 0.0);
-  } while(!createResult.successful());
-  
-=======
->>>>>>> 4a95e82f
+  
+  
   VPackBuilder localIdBuilder;
   {
     VPackObjectBuilder b(&localIdBuilder);
-
     localIdBuilder.add("TransactionID", latestId);
-
     std::stringstream ss;
-
     ss << ((role == ROLE_COORDINATOR) ? "Coordinator" : "DBServer")
        << std::setw(4) << std::setfill('0') << latestId.getNumber<uint32_t>();
-
     std::string shortName = ss.str();
-
     localIdBuilder.add("ShortName", VPackValue(shortName));
-
-  }
-
+  }
+  
   AgencyWriteTransaction shortId (
     {AgencyOperation(
         targetUrl, AgencyValueOperationType::SET, localIdBuilder.slice())},
     AgencyPrecondition(targetUrl, AgencyPrecondition::Type::EMPTY, true)
     );
-
+  
   result = comm.sendTransactionWithFailover(shortId, 0.0);
   
   return id;

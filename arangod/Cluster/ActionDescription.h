--- conflicted
+++ resolved
@@ -69,13 +69,8 @@
    */
   explicit ActionDescription(
     std::map<std::string, std::string> const& desc,
-<<<<<<< HEAD
     std::shared_ptr<VPackBuilder> const& suppl = std::make_shared<VPackBuilder>());
-
-=======
-    std::shared_ptr<VPackBuilder> const suppl = std::make_shared<VPackBuilder>());
   
->>>>>>> 6b32d2d9
   /**
    * @brief Clean up
    */

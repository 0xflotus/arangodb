--- conflicted
+++ resolved
@@ -2586,21 +2586,3 @@
   //   Casvalue
   // } until geklappt
 }
-<<<<<<< HEAD
-=======
-
-////////////////////////////////////////////////////////////////////////////////
-/// @brief drop information about current followers of a shard,
-////////////////////////////////////////////////////////////////////////////////
-
-void ClusterInfo::dropFollowerInfo(ShardID& c) {
-  std::lock_guard<std::mutex> lock(_followerInfoMutex);
-  auto it = _followerInfoTable.find(c);
-  if (it == _followerInfoTable.end()) {
-    LOG_ERROR("Did not find expected followerInfo for shard %s.", c.c_str());
-    return;
-  }
-  _followerInfos[static_cast<size_t>(it->second)].reset();
-  _followerInfoTable.erase(it);
-}
->>>>>>> a93979f9

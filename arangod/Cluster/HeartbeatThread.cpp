--- conflicted
+++ resolved
@@ -407,15 +407,8 @@
       if (--currentCount == 0) {
         currentCount = currentCountStart;
 
-<<<<<<< HEAD
-=======
-        // send an initial GET request to Sync/Commands/my-id
-        LOG_TOPIC(TRACE, Logger::HEARTBEAT)
-            << "Looking at Sync/Commands/" + _myId;
-
         // DBServers disregard the ReadOnly flag, otherwise (without authentication and JWT)
         // we are not able to identify valid requests from other cluster servers
->>>>>>> 0041d120
         AgencyReadTransaction trx(
           std::vector<std::string>({
               AgencyCommManager::path("Shutdown"),

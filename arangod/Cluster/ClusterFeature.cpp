--- conflicted
+++ resolved
@@ -282,17 +282,8 @@
 
   ServerState::instance()->setLocalInfo(_myLocalInfo);
 
-<<<<<<< HEAD
   if (!ServerState::instance()->integrateIntoCluster(_requestedRole, _myAddress, _myId)) {
-    LOG(FATAL) << "Couldn't integrate into cluster.";
-=======
-  if (!_myId.empty()) {
-    ServerState::instance()->setId(_myId);
-  }
-
-  if (!ServerState::instance()->registerWithRole(_requestedRole, _myAddress)) {
-    LOG_TOPIC(FATAL, arangodb::Logger::FIXME) << "Couldn't register at agency.";
->>>>>>> 3b42a397
+    LOG_TOPIC(FATAL, Logger::STARTUP) << "Couldn't integrate into cluster.";
     FATAL_ERROR_EXIT();
   }
 

--- conflicted
+++ resolved
@@ -1,15 +1,13 @@
 v3.4.0-rc.2 (XXXX-XX-XX)
 ------------------------
 
-<<<<<<< HEAD
 * added nesting support for `aql` template strings
 
 * added support for `undefined` and AQL literals to `aql.literal`
 
 * added `aql.join` function
-=======
+
 * fixed issue #6601: Context cancelled (never ending query)
->>>>>>> 64dad40e
 
 * added more AQL query results cache inspection and control functionality
 

devel
-----

<<<<<<< HEAD
* make arangod start with less V8 JavaScript contexts

  This speeds up the server start (a little bit) and makes it use less memory.
  Whenever a V8 context is needed by a Foxx action or some other operation and
  there is no usable V8 context, a new one will be created dynamically now.

  Up to `--javascript.v8-contexts` V8 contexts will be created, so this option 
  will change its meaning. Previously as many V8 contexts as specified by this 
  option were created at server start, and the number of V8 contexts did not
  change at runtime. Now up to this number of V8 contexts will be in use at the 
  same time, but the actual number of V8 contexts is dynamic.

  The garbage collector thread will automatically delete unused V8 contexts after 
  a while. The number of spare contexts will go down to as few as configured in 
  the new option `--javascript.v8-contexts-minimum`. Actually that many V8 contexts 
  are also created at server start.

  The first few requests in new V8 contexts will take longer than in contexts 
  that have been there already. Performance may therefore suffer a bit for the
  initial requests sent to ArangoDB or when there are only few but performance-
  critical situations in which new V8 contexts will be created. If this is a 
  concern, it can easily be fixed by setting `--javascipt.v8-contexts-minimum`
  and `--javascript.v8-contexts` to a relatively high value, which will guarantee
  that many number of V8 contexts to be created at startup and kept around even
  when unused.
=======
* improved diagnostic messages written to logfiles by supervisor process
>>>>>>> 454d5838

* fixed issue #2367

* added "bindVars" to attributes of currently running and slow queries

* added "jsonl" as input file type for arangoimp

* upgraded version of bundled zlib library from 1.2.8 to 1.2.11

* added input file type `auto` for arangoimp so it can automatically detect the 
  type of the input file from the filename extension

* fixed variables parsing in GraphQL

* added `--translate` option for arangoimp to translate attribute names from
  the input files to attriubte names expected by ArangoDB

  The `--translate` option can be specified multiple times (once per translation
  to be executed). The following example renames the "id" column from the input
  file to "_key", and the "from" column to "_from", and the "to" column to "_to":

      arangoimp --type csv --file data.csv --translate "id=_key" --translate "from=_from" --translate "to=_to"

  `--translate` works for CSV and TSV inputs only.

* changed default value for `--server.max-packet-size` from 128 MB to 256 MB

* fixed issue #2350

* fixed issue #2349

* fixed issue #2346

* fixed issue #2342

* change default string truncation length from 80 characters to 256 characters for
  `print`/`printShell` functions in ArangoShell and arangod. This will emit longer
  prefixes of string values before truncating them with `...`, which is helpful
  for debugging.

* always validate incoming JSON HTTP requests for duplicate attribute names

  Incoming JSON data with duplicate attribute names will now be rejected as
  invalid. Previous versions of ArangoDB only validated the uniqueness of
  attribute names inside incoming JSON for some API endpoints, but not
  consistently for all APIs.

* don't let read-only transactions block the WAL collector

* allow passing own `graphql-sync` module instance to Foxx GraphQL router

* arangoexport can now export to csv format

* arangoimp: fixed issue #2214

v3.2.alpha2 (2017-02-20)
------------------------

* ui: fixed issue #2065

* ui: fixed a dashboard related memory issue

* Internal javascript rest actions will now hide their stack traces to the client
  unless maintainer mode is activated. Instead they will always log to the logfile

* Removed undocumented internal HTTP API:
  * PUT _api/edges

  The documented GET _api/edges and the undocumented POST _api/edges remains unmodified.

* moved V8 code into a git submodule
  this requires running the command

      git submodule update --init --recursive

  once after a source code update or fresh checkout

* updated V8 version to 5.7.0.0

* change undocumented behaviour in case of invalid revision ids in
  If-Match and If-None-Match headers from 400 (BAD) to 412 (PRECONDITION
  FAILED).

* change undocumented behaviour in case of invalid revision ids in
  JavaScript document operations from 1239 ("illegal document revision")
  to 1200 ("conflict").

* added data export tool, arangoexport.

  arangoexport can be used to export collections to json, jsonl or xml
  and export a graph or collections to xgmml.

* fixed a race condition when closing a connection

* raised default hard limit on threads for very small to 64

* fixed negative counting of http connection in UI


v3.2.alpha1 (2017-02-05)
------------------------

* added figure `httpRequests` to AQL query statistics

* removed revisions cache intermediate layer implementation

* obsoleted startup options `--database.revision-cache-chunk-size` and
  `--database.revision-cache-target-size`

* fix potential port number over-/underruns

* added startup option `--log.shorten-filenames` for controlling whether filenames
  in log message should be shortened to just the filename with the absolute path

* removed IndexThreadFeature, made `--database.index-threads` option obsolete

* changed index filling to make it more parallel, dispatch tasks to boost::asio

* more detailed stacktraces in Foxx apps

* generated Foxx services now use swagger tags


v3.1.14 (2017-03-13)
--------------------

* ui - fixed wrong merge of statistics information from different coordinators

* ui - fixed issue #2316

* ui - fixed wrong protocol usage within encrypted environment

* fixed compile error on Mac Yosemite

* minor UI fixes


v3.1.13 (2017-03-06)
--------------------

* fixed variables parsing in GraphQL

* fixed issue #2214

* fixed issue #2342

* changed thread handling to queue only user requests on coordinator

* use exponential backoff when waiting for collection locks

* repair short name server lookup in cluster in the case of a removed
  server


v3.1.12 (2017-02-28)
--------------------

* disable shell color escape sequences on Windows

* fixed issue #2326

* fixed issue #2320

* fixed issue #2315

* fixed a race condition when closing a connection

* raised default hard limit on threads for very small to 64

* fixed negative counting of http connection in UI

* fixed a race when renaming collections

* fixed a race when dropping databases


v3.1.11 (2017-02-17)
--------------------

* fixed a race between connection closing and sending out last chunks of data to clients
  when the "Connection: close" HTTP header was set in requests

* ui: optimized smart graph creation usability

* ui: fixed #2308

* fixed a race in async task cancellation via `require("@arangodb/tasks").unregisterTask()`

* fixed spuriously hanging threads in cluster AQL that could sit idle for a few minutes

* fixed potential numeric overflow for big index ids in index deletion API

* fixed sort issue in cluster, occurring when one of the local sort buffers of a
  GatherNode was empty

* reduce number of HTTP requests made for certain kinds of join queries in cluster,
  leading to speedup of some join queries

* supervision deals with demised coordinators correctly again

* implement a timeout in TraverserEngineRegistry

* agent communication reduced in large batches of append entries RPCs

* inception no longer estimates RAFT timings

* compaction in agents has been moved to a separate thread

* replicated logs hold local timestamps

* supervision jobs failed leader and failed follower revisited for
  function in precarious stability situations

* fixed bug in random number generator for 64bit int


v3.1.10 (2017-02-02)
--------------------

* updated versions of bundled node modules:
  - joi: from 8.4.2 to 9.2.0
  - joi-to-json-schema: from 2.2.0 to 2.3.0
  - sinon: from 1.17.4 to 1.17.6
  - lodash: from 4.13.1 to 4.16.6

* added shortcut for AQL ternary operator
  instead of `condition ? true-part : false-part` it is now possible to also use a
  shortcut variant `condition ? : false-part`, e.g.

      FOR doc IN docs RETURN doc.value ?: 'not present'

  instead of

      FOR doc IN docs RETURN doc.value ? doc.value : 'not present'

* fixed wrong sorting order in cluster, if an index was used to sort with many
shards.

* added --replication-factor, --number-of-shards and --wait-for-sync to arangobench

* turn on UTF-8 string validation for VelocyPack values received via VST connections

* fixed issue #2257

* upgraded Boost version to 1.62.0

* added optional detail flag for db.<collection>.count()
  setting the flag to `true` will make the count operation returned the per-shard
  counts for the collection:

      db._create("test", { numberOfShards: 10 });
      for (i = 0; i < 1000; ++i) {
        db.test.insert({value: i});
      }
      db.test.count(true);

      {
	"s100058" : 99,
	"s100057" : 103,
	"s100056" : 100,
	"s100050" : 94,
	"s100055" : 90,
	"s100054" : 122,
	"s100051" : 109,
	"s100059" : 99,
	"s100053" : 95,
	"s100052" : 89
      }

* added optional memory limit for AQL queries:

      db._query("FOR i IN 1..100000 SORT i RETURN i", {}, { options: { memoryLimit: 100000 } });

  This option limits the default maximum amount of memory (in bytes) that a single
  AQL query can use.
  When a single AQL query reaches the specified limit value, the query will be
  aborted with a *resource limit exceeded* exception. In a cluster, the memory
  accounting is done per shard, so the limit value is effectively a memory limit per
  query per shard.

  The global limit value can be overriden per query by setting the *memoryLimit*
  option value for individual queries when running an AQL query.

* added server startup option `--query.memory-limit`

* added convenience function to create vertex-centric indexes.

  Usage: `db.collection.ensureVertexCentricIndex("label", {type: "hash", direction: "outbound"})`
  That will create an index that can be used on OUTBOUND with filtering on the
  edge attribute `label`.

* change default log output for tools to stdout (instead of stderr)

* added option -D to define a configuration file environment key=value

* changed encoding behavior for URLs encoded in the C++ code of ArangoDB:
  previously the special characters `-`, `_`, `~` and `.` were returned as-is 
  after URL-encoding, now `.` will be encoded to be `%2e`. 
  This also changes the behavior of how incoming URIs are processed: previously
  occurrences of `..` in incoming request URIs were collapsed (e.g. `a/../b/` was 
  collapsed to a plain `b/`). Now `..` in incoming request URIs are not collapsed.

* Foxx request URL suffix is no longer unescaped

* @arangodb/request option json now defaults to `true` if the response body is not empty and encoding is not explicitly set to `null` (binary).
  The option can still be set to `false` to avoid unnecessary attempts at parsing the response as JSON.

* Foxx configuration values for unknown options will be discarded when saving the configuration in production mode using the web interface

* module.context.dependencies is now immutable

* process.stdout.isTTY now returns `true` in arangosh and when running arangod with the `--console` flag

* add support for Swagger tags in Foxx


v3.1.9 (XXXX-XX-XX)
-------------------

* macos CLI package: store databases and apps in the users home directory

* ui: fixed re-login issue within a non system db, when tab was closed

* fixed a race in the VelocyStream Commtask implementation

* fixed issue #2256


v3.1.8 (2017-01-09)
-------------------

* add Windows silent installer

* add handling of debug symbols during Linux & windows release builds.

* fixed issue #2181

* fixed issue #2248: reduce V8 max old space size from 3 GB to 1 GB on 32 bit systems

* upgraded Boost version to 1.62.0

* fixed issue #2238

* fixed issue #2234

* agents announce new endpoints in inception phase to leader

* agency leadership accepts updatet endpoints to given uuid

* unified endpoints replace localhost with 127.0.0.1

* fix several problems within an authenticated cluster


v3.1.7 (2016-12-29)
-------------------

* fixed one too many elections in RAFT

* new agency comm backported from devel


v3.1.6 (2016-12-20)
-------------------

* fixed issue #2227

* fixed issue #2220

* agency constituent/agent bug fixes in race conditions picking up
  leadership

* supervision does not need waking up anymore as it is running
  regardless

* agents challenge their leadership more rigorously


v3.1.5 (2016-12-16)
-------------------

* lowered default value of `--database.revision-cache-target-size` from 75% of
  RAM to less than 40% of RAM

* fixed issue #2218

* fixed issue #2217

* Foxx router.get/post/etc handler argument can no longer accidentally omitted

* fixed issue #2223


v3.1.4 (2016-12-08)
-------------------

* fixed issue #2211

* fixed issue #2204

* at cluster start, coordinators wait until at least one DBserver is there,
  and either at least two DBservers are there or 15s have passed, before they
  initiate the bootstrap of system collections.

* more robust agency startup from devel

* supervision's AddFollower adds many followers at once

* supervision has new FailedFollower job

* agency's Node has new method getArray

* agency RAFT timing estimates more conservative in waitForSync
  scenario

* agency RAFT timing estimates capped at maximum 2.0/10.0 for low/high


v3.1.3 (2016-12-02)
-------------------

* fix a traversal bug when using skiplist indexes:
  if we have a skiplist of ["a", "unused", "_from"] and a traversal like:
  FOR v,e,p IN OUTBOUND @start @@edges
    FILTER p.edges[0].a == 'foo'
    RETURN v
  And the above index applied on "a" is considered better than EdgeIndex, than
  the executor got into undefined behaviour.

* fix endless loop when trying to create a collection with replicationFactor: -1


v3.1.2 (2016-11-24)
-------------------

* added support for descriptions field in Foxx dependencies

* (Enterprise only) fixed a bug in the statistic report for SmartGraph traversals.
Now they state correctly how many documents were fetched from the index and how many
have been filtered.

* Prevent uniform shard distribution when replicationFactor == numServers

v3.1.1 (2016-11-15)
-------------------

* fixed issue #2176

* fixed issue #2168

* display index usage of traversals in AQL explainer output (previously missing)

* fixed isuse #2163

* preserve last-used HLC value across server starts

* allow more control over handling of pre-3.1 _rev values

  this changes the server startup option `--database.check-30-revisions` from a boolean (true/false)
  parameter to a string parameter with the following possible values:

  - "fail":
    will validate _rev values of 3.0 collections on collection loading and throw an exception when invalid _rev values are found.
    in this case collections with invalid _rev values are marked as corrupted and cannot be used in the ArangoDB 3.1 instance.
    the fix procedure for such collections is to export the collections from 3.0 database with arangodump and restore them in 3.1 with arangorestore.
    collections that do not contain invalid _rev values are marked as ok and will not be re-checked on following loads.
    collections that contain invalid _rev values will be re-checked on following loads.

  - "true":
    will validate _rev values of 3.0 collections on collection loading and print a warning when invalid _rev values are found.
    in this case collections with invalid _rev values can be used in the ArangoDB 3.1 instance.
    however, subsequent operations on documents with invalid _rev values may silently fail or fail with explicit errors.
    the fix procedure for such collections is to export the collections from 3.0 database with arangodump and restore them in 3.1 with arangorestore.
    collections that do not contain invalid _rev values are marked as ok and will not be re-checked on following loads.
    collections that contain invalid _rev values will be re-checked on following loads.

  - "false":
    will not validate _rev values on collection loading and not print warnings.
    no hint is given when invalid _rev values are found.
    subsequent operations on documents with invalid _rev values may silently fail or fail with explicit errors.
    this setting does not affect whether collections are re-checked later.
    collections will be re-checked on following loads if `--database.check-30-revisions` is later set to either `true` or `fail`.

  The change also suppresses warnings that were printed when collections were restored using arangorestore, and the restore
  data contained invalid _rev values. Now these warnings are suppressed, and new HLC _rev values are generated for these documents
  as before.

* added missing functions to AQL syntax highlighter in web interface

* fixed display of `ANY` direction in traversal explainer output (direction `ANY` was shown as either
  `INBOUND` or `OUTBOUND`)

* changed behavior of toJSON() function when serializing an object before saving it in the database

  if an object provides a toJSON() function, this function is still called for serializing it.
  the change is that the result of toJSON() is not stringified anymore, but saved as is. previous
  versions of ArangoDB called toJSON() and after that additionally stringified its result.

  This change will affect the saving of JS Buffer objects, which will now be saved as arrays of
  bytes instead of a comma-separated string of the Buffer's byte contents.

* allow creating unique indexes on more attributes than present in shardKeys

  The following combinations of shardKeys and indexKeys are allowed/not allowed:

  shardKeys     indexKeys
      a             a        ok
      a             b    not ok
      a           a b        ok
    a b             a    not ok
    a b             b    not ok
    a b           a b        ok
    a b         a b c        ok
  a b c           a b    not ok
  a b c         a b c        ok

* fixed wrong version in web interface login screen (EE only)

* make web interface not display an exclamation mark next to ArangoDB version number 3.1

* fixed search for arbitrary document attributes in web interface in case multiple
  search values were used on different attribute names. in this case, the search always
  produced an empty result

* disallow updating `_from` and `_to` values of edges in Smart Graphs. Updating these
  attributes would lead to potential redistribution of edges to other shards, which must be
  avoided.

* fixed issue #2148

* updated graphql-sync dependency to 0.6.2

* fixed issue #2156

* fixed CRC4 assembly linkage


v3.1.0 (2016-10-29)
-------------------

* added AQL function `DISTANCE` to calculate the distance between two arbitrary
  coordinates (haversine formula)

* fixed issue #2110

* added Auto-aptation of RAFT timings as calculations only


v3.1.rc2 (2016-10-10)
---------------------

* second release candidate


v3.1.rc1 (2016-09-30)
---------------------

* first release candidate


v3.1.alpha2 (2016-09-01)
------------------------

* added module.context.createDocumentationRouter to replace module.context.apiDocumentation

* bug in RAFT implementation of reads. dethroned leader still answered requests in isolation

* ui: added new graph viewer

* ui: aql-editor added tabular & graph display

* ui: aql-editor improved usability

* ui: aql-editor: query profiling support

* fixed issue #2109

* fixed issue #2111

* fixed issue #2075

* added AQL function `DISTANCE` to calculate the distance between two arbitrary
  coordinates (haversine formula)

* rewrote scheduler and dispatcher based on boost::asio

  parameters changed:
    `--scheduler.threads` and `--server.threads` are now merged into a single one: `--server.threads`

    hidden `--server.extra-threads` has been removed

    hidden `--server.aql-threads` has been removed

    hidden `--server.backend` has been removed

    hidden `--server.show-backends` has been removed

    hidden `--server.thread-affinity` has been removed

* fixed issue #2086

* fixed issue #2079

* fixed issue #2071

  make the AQL query optimizer inject filter condition expressions referred to
  by variables during filter condition aggregation.
  For example, in the following query

      FOR doc IN collection
        LET cond1 = (doc.value == 1)
        LET cond2 = (doc.value == 2)
        FILTER cond1 || cond2
        RETURN { doc, cond1, cond2 }

  the optimizer will now inject the conditions for `cond1` and `cond2` into the filter
  condition `cond1 || cond2`, expanding it to `(doc.value == 1) || (doc.value == 2)`
  and making these conditions available for index searching.

  Note that the optimizer previously already injected some conditions into other
  conditions, but only if the variable that defined the condition was not used
  elsewhere. For example, the filter condition in the query

      FOR doc IN collection
        LET cond = (doc.value == 1)
        FILTER cond
        RETURN { doc }

  already got optimized before because `cond` was only used once in the query and
  the optimizer decided to inject it into the place where it was used.

  This only worked for variables that were referred to once in the query.
  When a variable was used multiple times, the condition was not injected as
  in the following query:

      FOR doc IN collection
        LET cond = (doc.value == 1)
        FILTER cond
        RETURN { doc, cond }

  The fix for #2070 now will enable this optimization so that the query can
  use an index on `doc.value` if available.

* changed behavior of AQL array comparison operators for empty arrays:
  * `ALL` and `ANY` now always return `false` when the left-hand operand is an
    empty array. The behavior for non-empty arrays does not change:
    * `[] ALL == 1` will return `false`
    * `[1] ALL == 1` will return `true`
    * `[1, 2] ALL == 1` will return `false`
    * `[2, 2] ALL == 1` will return `false`
    * `[] ANY == 1` will return `false`
    * `[1] ANY == 1` will return `true`
    * `[1, 2] ANY == 1` will return `true`
    * `[2, 2] ANY == 1` will return `false`
  * `NONE` now always returns `true` when the left-hand operand is an empty array.
    The behavior for non-empty arrays does not change:
    * `[] NONE == 1` will return `true`
    * `[1] NONE == 1` will return `false`
    * `[1, 2] NONE == 1` will return `false`
    * `[2, 2] NONE == 1` will return `true`

* added experimental AQL functions `JSON_STRINGIFY` and `JSON_PARSE`

* added experimental support for incoming gzip-compressed requests

* added HTTP REST APIs for online loglevel adjustments:

  - GET `/_admin/log/level` returns the current loglevel settings
  - PUT `/_admin/log/level` modifies the current loglevel settings

* PATCH /_api/gharial/{graph-name}/vertex/{collection-name}/{vertex-key}
  - changed default value for keepNull to true

* PATCH /_api/gharial/{graph-name}/edge/{collection-name}/{edge-key}
  - changed default value for keepNull to true

* renamed `maximalSize` attribute in parameter.json files to `journalSize`

  The `maximalSize` attribute will still be picked up from collections that
  have not been adjusted. Responses from the replication API will now also use
  `journalSize` instead of `maximalSize`.

* added `--cluster.system-replication-factor` in order to adjust the
  replication factor for new system collections

* fixed issue #2012

* added a memory expection in case V8 memory gets too low

* added Optimizer Rule for other indexes in Traversals
  this allows AQL traversals to use other indexes than the edge index.
  So traversals with filters on edges can now make use of more specific
  indexes, e.g.

      FOR v, e, p IN 2 OUTBOUND @start @@edge FILTER p.edges[0].foo == "bar"

  will prefer a Hash Index on [_from, foo] above the EdgeIndex.

* fixed epoch computation in hybrid logical clock

* fixed thread affinity

* replaced require("internal").db by require("@arangodb").db

* added option `--skip-lines` for arangoimp
  this allows skipping the first few lines from the import file in case the
  CSV or TSV import are used

* fixed periodic jobs: there should be only one instance running - even if it
  runs longer than the period

* improved performance of primary index and edge index lookups

* optimizations for AQL `[*]` operator in case no filter, no projection and
  no offset/limit are used

* added AQL function `OUTERSECTION` to return the symmetric difference of its
  input arguments

* Foxx manifests of installed services are now saved to disk with indentation

* Foxx tests and scripts in development mode should now always respect updated
  files instead of loading stale modules

* When disabling Foxx development mode the setup script is now re-run

* Foxx now provides an easy way to directly serve GraphQL requests using the
  `@arangodb/foxx/graphql` module and the bundled `graphql-sync` dependency

* Foxx OAuth2 module now correctly passes the `access_token` to the OAuth2 server

* added iconv-lite and timezone modules

* web interface now allows installing GitHub and zip services in legacy mode

* added module.context.createDocumentationRouter to replace module.context.apiDocumentation

* bug in RAFT implementation of reads. dethroned leader still answered
  requests in isolation

* all lambdas in ClusterInfo might have been left with dangling references.

* Agency bug fix for handling of empty json objects as values.

* Foxx tests no longer support the Mocha QUnit interface as this resulted in weird
  inconsistencies in the BDD and TDD interfaces. This fixes the TDD interface
  as well as out-of-sequence problems when using the BDD before/after functions.

* updated bundled JavaScript modules to latest versions; joi has been updated from 8.4 to 9.2
  (see [joi 9.0.0 release notes](https://github.com/hapijs/joi/issues/920) for information on
  breaking changes and new features)

* fixed issue #2139

* updated graphql-sync dependency to 0.6.2

* fixed issue #2156


v3.0.13 (XXXX-XX-XX)
--------------------

* fixed issue #2315

* fixed issue #2210


v3.0.12 (2016-11-23)
--------------------

* fixed issue #2176

* fixed issue #2168

* fixed issues #2149, #2159

* fixed error reporting for issue #2158

* fixed assembly linkage bug in CRC4 module

* added support for descriptions field in Foxx dependencies


v3.0.11 (2016-11-08)
--------------------

* fixed issue #2140: supervisor dies instead of respawning child

* fixed issue #2131: use shard key value entered by user in web interface

* fixed issue #2129: cannot kill a long-run query

* fixed issue #2110

* fixed issue #2081

* fixed issue #2038

* changes to Foxx service configuration or dependencies should now be
  stored correctly when options are cleared or omitted

* Foxx tests no longer support the Mocha QUnit interface as this resulted in weird
  inconsistencies in the BDD and TDD interfaces. This fixes the TDD interface
  as well as out-of-sequence problems when using the BDD before/after functions.

* fixed issue #2148


v3.0.10 (2016-09-26)
--------------------

* fixed issue #2072

* fixed issue #2070

* fixed slow cluster starup issues. supervision will demonstrate more
  patience with db servers


v3.0.9 (2016-09-21)
-------------------

* fixed issue #2064

* fixed issue #2060

* speed up `collection.any()` and skiplist index creation

* fixed multiple issues where ClusterInfo bug hung agency in limbo
  timeouting on multiple collection and database callbacks


v3.0.8 (2016-09-14)
-------------------

* fixed issue #2052

* fixed issue #2005

* fixed issue #2039

* fixed multiple issues where ClusterInfo bug hung agency in limbo
  timeouting on multiple collection and database callbacks


v3.0.7 (2016-09-05)
-------------------

* new supervision job handles db server failure during collection creation.


v3.0.6 (2016-09-02)
-------------------

* fixed issue #2026

* slightly better error diagnostics for AQL query compilation and replication

* fixed issue #2018

* fixed issue #2015

* fixed issue #2012

* fixed wrong default value for arangoimp's `--on-duplicate` value

* fix execution of AQL traversal expressions when there are multiple
  conditions that refer to variables set outside the traversal

* properly return HTTP 503 in JS actions when backend is gone

* supervision creates new key in agency for failed servers

* new shards will not be allocated on failed or cleaned servers


v3.0.5 (2016-08-18)
-------------------

* execute AQL ternary operator via C++ if possible

* fixed issue #1977

* fixed extraction of _id attribute in AQL traversal conditions

* fix SSL agency endpoint

* Minimum RAFT timeout was one order of magnitude to short.

* Optimized RAFT RPCs from leader to followers for efficiency.

* Optimized RAFT RPC handling on followers with respect to compaction.

* Fixed bug in handling of duplicates and overlapping logs

* Fixed bug in supervision take over after leadership change.

v3.0.4 (2016-08-01)
-------------------

* added missing lock for periodic jobs access

* fix multiple foxx related cluster issues

* fix handling of empty AQL query strings

* fixed issue in `INTERSECTION` AQL function with duplicate elements
  in the source arrays

* fixed issue #1970

* fixed issue #1968

* fixed issue #1967

* fixed issue #1962

* fixed issue #1959

* replaced require("internal").db by require("@arangodb").db

* fixed issue #1954

* fixed issue #1953

* fixed issue #1950

* fixed issue #1949

* fixed issue #1943

* fixed segfault in V8, by backporting https://bugs.chromium.org/p/v8/issues/detail?id=5033

* Foxx OAuth2 module now correctly passes the `access_token` to the OAuth2 server

* fixed credentialed CORS requests properly respecting --http.trusted-origin

* fixed a crash in V8Periodic task (forgotten lock)

* fixed two bugs in synchronous replication (syncCollectionFinalize)


v3.0.3 (2016-07-17)
-------------------

* fixed issue #1942

* fixed issue #1941

* fixed array index batch insertion issues for hash indexes that caused problems when
  no elements remained for insertion

* fixed AQL MERGE() function with External objects originating from traversals

* fixed some logfile recovery errors with error message "document not found"

* fixed issue #1937

* fixed issue #1936

* improved performance of arangorestore in clusters with synchronous
  replication

* Foxx tests and scripts in development mode should now always respect updated
  files instead of loading stale modules

* When disabling Foxx development mode the setup script is now re-run

* Foxx manifests of installed services are now saved to disk with indentation


v3.0.2 (2016-07-09)
-------------------

* fixed assertion failure in case multiple remove operations were used in the same query

* fixed upsert behavior in case upsert was used in a loop with the same document example

* fixed issue #1930

* don't expose local file paths in Foxx error messages.

* fixed issue #1929

* make arangodump dump the attribute `isSystem` when dumping the structure
  of a collection, additionally make arangorestore not fail when the attribute
  is missing

* fixed "Could not extract custom attribute" issue when using COLLECT with
  MIN/MAX functions in some contexts

* honor presence of persistent index for sorting

* make AQL query optimizer not skip "use-indexes-rule", even if enough
  plans have been created already

* make AQL optimizer not skip "use-indexes-rule", even if enough execution plans
  have been created already

* fix double precision value loss in VelocyPack JSON parser

* added missing SSL support for arangorestore

* improved cluster import performance

* fix Foxx thumbnails on DC/OS

* fix Foxx configuration not being saved

* fix Foxx app access from within the frontend on DC/OS

* add option --default-replication-factor to arangorestore and simplify
  the control over the number of shards when restoring

* fix a bug in the VPack -> V8 conversion if special attributes _key,
  _id, _rev, _from and _to had non-string values, which is allowed
  below the top level

* fix malloc_usable_size for darwin


v3.0.1 (2016-06-30)
-------------------

* fixed periodic jobs: there should be only one instance running - even if it
  runs longer than the period

* increase max. number of collections in AQL queries from 32 to 256

* fixed issue #1916: header "authorization" is required" when opening
  services page

* fixed issue #1915: Explain: member out of range

* fixed issue #1914: fix unterminated buffer

* don't remove lockfile if we are the same (now stale) pid
  fixes docker setups (our pid will always be 1)

* do not use revision id comparisons in compaction for determining whether a
  revision is obsolete, but marker memory addresses
  this ensures revision ids don't matter when compacting documents

* escape Unicode characters in JSON HTTP responses
  this converts UTF-8 characters in HTTP responses of arangod into `\uXXXX`
  escape sequences. This makes the HTTP responses fit into the 7 bit ASCII
  character range, which speeds up HTTP response parsing for some clients,
  namely node.js/v8

* add write before read collections when starting a user transaction
  this allows specifying the same collection in both read and write mode without
  unintended side effects

* fixed buffer overrun that occurred when building very large result sets

* index lookup optimizations for primary index and edge index

* fixed "collection is a nullptr" issue when starting a traversal from a transaction

* enable /_api/import on coordinator servers


v3.0.0 (2016-06-22)
-------------------

* minor GUI fixxes

* fix for replication and nonces


v3.0.0-rc3 (2016-06-19)
-----------------------

* renamed various Foxx errors to no longer refer to Foxx services as apps

* adjusted various error messages in Foxx to be more informative

* specifying "files" in a Foxx manifest to be mounted at the service root
  no longer results in 404s when trying to access non-file routes

* undeclared path parameters in Foxx no longer break the service

* trusted reverse proxy support is now handled more consistently

* ArangoDB request compatibility and user are now exposed in Foxx

* all bundled NPM modules have been upgraded to their latest versions


v3.0.0-rc2 (2016-06-12)
-----------------------

* added option `--server.max-packet-size` for client tools

* renamed option `--server.ssl-protocol` to `--ssl.protocol` in client tools
  (was already done for arangod, but overlooked for client tools)

* fix handling of `--ssl.protocol` value 5 (TLS v1.2) in client tools, which
  claimed to support it but didn't

* config file can use '@include' to include a different config file as base


v3.0.0-rc1 (2016-06-10)
-----------------------

* the user management has changed: it now has users that are independent of
  databases. A user can have one or more database assigned to the user.

* forward ported V8 Comparator bugfix for inline heuristics from
  https://github.com/v8/v8/commit/5ff7901e24c2c6029114567de5a08ed0f1494c81

* changed to-string conversion for AQL objects and arrays, used by the AQL
  function `TO_STRING()` and implicit to-string casts in AQL

  - arrays are now converted into their JSON-stringify equivalents, e.g.

    - `[ ]` is now converted to `[]`
    - `[ 1, 2, 3 ]` is now converted to `[1,2,3]`
    - `[ "test", 1, 2 ] is now converted to `["test",1,2]`

    Previous versions of ArangoDB converted arrays with no members into the
    empty string, and non-empty arrays into a comma-separated list of member
    values, without the surrounding angular brackets. Additionally, string
    array members were not enclosed in quotes in the result string:

    - `[ ]` was converted to ``
    - `[ 1, 2, 3 ]` was converted to `1,2,3`
    - `[ "test", 1, 2 ] was converted to `test,1,2`

  - objects are now converted to their JSON-stringify equivalents, e.g.

    - `{ }` is converted to `{}`
    - `{ a: 1, b: 2 }` is converted to `{"a":1,"b":2}`
    - `{ "test" : "foobar" }` is converted to `{"test":"foobar"}`

    Previous versions of ArangoDB always converted objects into the string
    `[object Object]`

  This change affects also the AQL functions `CONCAT()` and `CONCAT_SEPARATOR()`
  which treated array values differently in previous versions. Previous versions
  of ArangoDB automatically flattened array values on the first level of the array,
  e.g. `CONCAT([1, 2, 3, [ 4, 5, 6 ]])` produced `1,2,3,4,5,6`. Now this will produce
  `[1,2,3,[4,5,6]]`. To flatten array members on the top level, you can now use
  the more explicit `CONCAT(FLATTEN([1, 2, 3, [4, 5, 6]], 1))`.

* added C++ implementations for AQL functions `SLICE()`, `CONTAINS()` and
  `RANDOM_TOKEN()`

* as a consequence of the upgrade to V8 version 5, the implementation of the
  JavaScript `Buffer` object had to be changed. JavaScript `Buffer` objects in
  ArangoDB now always store their data on the heap. There is no shared pool
  for small Buffer values, and no pointing into existing Buffer data when
  extracting slices. This change may increase the cost of creating Buffers with
  short contents or when peeking into existing Buffers, but was required for
  safer memory management and to prevent leaks.

* the `db` object's function `_listDatabases()` was renamed to just `_databases()`
  in order to make it more consistent with the existing `_collections()` function.
  Additionally the `db` object's `_listEndpoints()` function was renamed to just
  `_endpoints()`.

* changed default value of `--server.authentication` from `false` to `true` in
  configuration files etc/relative/arangod.conf and etc/arangodb/arangod.conf.in.
  This means the server will be started with authentication enabled by default,
  requiring all client connections to provide authentication data when connecting
  to ArangoDB. Authentication can still be turned off via setting the value of
  `--server.authentication` to `false` in ArangoDB's configuration files or by
  specifying the option on the command-line.

* Changed result format for querying all collections via the API GET `/_api/collection`.

  Previous versions of ArangoDB returned an object with an attribute named `collections`
  and an attribute named `names`. Both contained all available collections, but
  `collections` contained the collections as an array, and `names` contained the
  collections again, contained in an object in which the attribute names were the
  collection names, e.g.

  ```
  {
    "collections": [
      {"id":"5874437","name":"test","isSystem":false,"status":3,"type":2},
      {"id":"17343237","name":"something","isSystem":false,"status":3,"type":2},
      ...
    ],
    "names": {
      "test": {"id":"5874437","name":"test","isSystem":false,"status":3,"type":2},
      "something": {"id":"17343237","name":"something","isSystem":false,"status":3,"type":2},
      ...
    }
  }
  ```
  This result structure was redundant, and therefore has been simplified to just

  ```
  {
    "result": [
      {"id":"5874437","name":"test","isSystem":false,"status":3,"type":2},
      {"id":"17343237","name":"something","isSystem":false,"status":3,"type":2},
      ...
    ]
  }
  ```

  in ArangoDB 3.0.

* added AQL functions `TYPENAME()` and `HASH()`

* renamed arangob tool to arangobench

* added AQL string comparison operator `LIKE`

  The operator can be used to compare strings like this:

      value LIKE search

  The operator is currently implemented by calling the already existing AQL
  function `LIKE`.

  This change also makes `LIKE` an AQL keyword. Using `LIKE` in either case as
  an attribute or collection name in AQL thus requires quoting.

* make AQL optimizer rule "remove-unnecessary-calculations" fire in more cases

  The rule will now remove calculations that are used exactly once in other
  expressions (e.g. `LET a = doc RETURN a.value`) and calculations,
  or calculations that are just references (e.g. `LET a = b`).

* renamed AQL optimizer rule "merge-traversal-filter" to "optimize-traversals"
  Additionally, the optimizer rule will remove unused edge and path result variables
  from the traversal in case they are specified in the `FOR` section of the traversal,
  but not referenced later in the query. This saves constructing edges and paths
  results.

* added AQL optimizer rule "inline-subqueries"

  This rule can pull out certain subqueries that are used as an operand to a `FOR`
  loop one level higher, eliminating the subquery completely. For example, the query

      FOR i IN (FOR j IN [1,2,3] RETURN j) RETURN i

  will be transformed by the rule to:

      FOR i IN [1,2,3] RETURN i

  The query

      FOR name IN (FOR doc IN _users FILTER doc.status == 1 RETURN doc.name) LIMIT 2 RETURN name

  will be transformed into

      FOR tmp IN _users FILTER tmp.status == 1 LIMIT 2 RETURN tmp.name

  The rule will only fire when the subquery is used as an operand to a `FOR` loop, and
  if the subquery does not contain a `COLLECT` with an `INTO` variable.

* added new endpoint "srv://" for DNS service records

* The result order of the AQL functions VALUES and ATTRIBUTES has never been
  guaranteed and it only had the "correct" ordering by accident when iterating
  over objects that were not loaded from the database. This accidental behavior
  is now changed by introduction of VelocyPack. No ordering is guaranteed unless
  you specify the sort parameter.

* removed configure option `--enable-logger`

* added AQL array comparison operators

  All AQL comparison operators now also exist in an array variant. In the
  array variant, the operator is preceded with one of the keywords *ALL*, *ANY*
  or *NONE*. Using one of these keywords changes the operator behavior to
  execute the comparison operation for all, any, or none of its left hand
  argument values. It is therefore expected that the left hand argument
  of an array operator is an array.

  Examples:

      [ 1, 2, 3 ] ALL IN [ 2, 3, 4 ]   // false
      [ 1, 2, 3 ] ALL IN [ 1, 2, 3 ]   // true
      [ 1, 2, 3 ] NONE IN [ 3 ]        // false
      [ 1, 2, 3 ] NONE IN [ 23, 42 ]   // true
      [ 1, 2, 3 ] ANY IN [ 4, 5, 6 ]   // false
      [ 1, 2, 3 ] ANY IN [ 1, 42 ]     // true
      [ 1, 2, 3 ] ANY == 2             // true
      [ 1, 2, 3 ] ANY == 4             // false
      [ 1, 2, 3 ] ANY > 0              // true
      [ 1, 2, 3 ] ANY <= 1             // true
      [ 1, 2, 3 ] NONE < 99            // false
      [ 1, 2, 3 ] NONE > 10            // true
      [ 1, 2, 3 ] ALL > 2              // false
      [ 1, 2, 3 ] ALL > 0              // true
      [ 1, 2, 3 ] ALL >= 3             // false
      ["foo", "bar"] ALL != "moo"      // true
      ["foo", "bar"] NONE == "bar"     // false
      ["foo", "bar"] ANY == "foo"      // true

* improved AQL optimizer to remove unnecessary sort operations in more cases

* allow enclosing AQL identifiers in forward ticks in addition to using
  backward ticks

  This allows for convenient writing of AQL queries in JavaScript template strings
  (which are delimited with backticks themselves), e.g.

      var q = `FOR doc IN ´collection´ RETURN doc.´name´`;

* allow to set `print.limitString` to configure the number of characters
  to output before truncating

* make logging configurable per log "topic"

  `--log.level <level>` sets the global log level to <level>, e.g. `info`,
  `debug`, `trace`.

  `--log.level topic=<level>` sets the log level for a specific topic.
  Currently, the following topics exist: `collector`, `compactor`, `mmap`,
  `performance`, `queries`, and `requests`. `performance` and `requests` are
  set to FATAL by default. `queries` is set to info. All others are
  set to the global level by default.

  The new log option `--log.output <definition>` allows directing the global
  or per-topic log output to different outputs. The output definition
  "<definition>" can be one of

    "-" for stdin
    "+" for stderr
    "syslog://<syslog-facility>"
    "syslog://<syslog-facility>/<application-name>"
    "file://<relative-path>"

  The option can be specified multiple times in order to configure the output
  for different log topics. To set up a per-topic output configuration, use
  `--log.output <topic>=<definition>`, e.g.

    queries=file://queries.txt

  logs all queries to the file "queries.txt".

* the option `--log.requests-file` is now deprecated. Instead use

    `--log.level requests=info`
    `--log.output requests=file://requests.txt`

* the option `--log.facility` is now deprecated. Instead use

    `--log.output requests=syslog://facility`

* the option `--log.performance` is now deprecated. Instead use

    `--log.level performance=trace`

* removed option `--log.source-filter`

* removed configure option `--enable-logger`

* change collection directory names to include a random id component at the end

  The new pattern is `collection-<id>-<random>`, where `<id>` is the collection
  id and `<random>` is a random number. Previous versions of ArangoDB used a
  pattern `collection-<id>` without the random number.

  ArangoDB 3.0 understands both the old and name directory name patterns.

* removed mostly unused internal spin-lock implementation

* removed support for pre-Windows 7-style locks. This removes compatibility for
  Windows versions older than Windows 7 (e.g. Windows Vista, Windows XP) and
  Windows 2008R2 (e.g. Windows 2008).

* changed names of sub-threads started by arangod

* added option `--default-number-of-shards` to arangorestore, allowing creating
  collections with a specifiable number of shards from a non-cluster dump

* removed support for CoffeeScript source files

* removed undocumented SleepAndRequeue

* added WorkMonitor to inspect server threads

* when downloading a Foxx service from the web interface the suggested filename
  is now based on the service's mount path instead of simply "app.zip"

* the `@arangodb/request` response object now stores the parsed JSON response
  body in a property `json` instead of `body` when the request was made using the
  `json` option. The `body` instead contains the response body as a string.

* the Foxx API has changed significantly, 2.8 services are still supported
  using a backwards-compatible "legacy mode"


v2.8.12 (XXXX-XX-XX)
--------------------

* issue #2091: decrease connect timeout to 5 seconds on startup

* fixed issue #2072

* slightly better error diagnostics for some replication errors

* fixed issue #1977

* fixed issue in `INTERSECTION` AQL function with duplicate elements
  in the source arrays

* fixed issue #1962

* fixed issue #1959

* export aqlQuery template handler as require('org/arangodb').aql for forwards-compatibility


v2.8.11 (2016-07-13)
--------------------

* fixed array index batch insertion issues for hash indexes that caused problems when
  no elements remained for insertion

* fixed issue #1937


v2.8.10 (2016-07-01)
--------------------

* make sure next local _rev value used for a document is at least as high as the
  _rev value supplied by external sources such as replication

* make adding a collection in both read- and write-mode to a transaction behave as
  expected (write includes read). This prevents the `unregister collection used in
  transaction` error

* fixed sometimes invalid result for `byExample(...).count()` when an index plus
  post-filtering was used

* fixed "collection is a nullptr" issue when starting a traversal from a transaction

* honor the value of startup option `--database.wait-for-sync` (that is used to control
  whether new collections are created with `waitForSync` set to `true` by default) also
  when creating collections via the HTTP API (and thus the ArangoShell). When creating
  a collection via these mechanisms, the option was ignored so far, which was inconsistent.

* fixed issue #1826: arangosh --javascript.execute: internal error (geo index issue)

* fixed issue #1823: Arango crashed hard executing very simple query on windows


v2.8.9 (2016-05-13)
-------------------

* fixed escaping and quoting of extra parameters for executables in Mac OS X App

* added "waiting for" status variable to web interface collection figures view

* fixed undefined behavior in query cache invaldation

* fixed access to /_admin/statistics API in case statistics are disable via option
  `--server.disable-statistics`

* Foxx manager will no longer fail hard when Foxx store is unreachable unless installing
  a service from the Foxx store (e.g. when behind a firewall or GitHub is unreachable).


v2.8.8 (2016-04-19)
-------------------

* fixed issue #1805: Query: internal error (location: arangod/Aql/AqlValue.cpp:182).
  Please report this error to arangodb.com (while executing)

* allow specifying collection name prefixes for `_from` and `_to` in arangoimp:

  To avoid specifying complete document ids (consisting of collection names and document
  keys) for *_from* and *_to* values when importing edges with arangoimp, there are now
  the options *--from-collection-prefix* and *--to-collection-prefix*.

  If specified, these values will be automatically prepended to each value in *_from*
  (or *_to* resp.). This allows specifying only document keys inside *_from* and/or *_to*.

  *Example*

      > arangoimp --from-collection-prefix users --to-collection-prefix products ...

  Importing the following document will then create an edge between *users/1234* and
  *products/4321*:

  ```js
  { "_from" : "1234", "_to" : "4321", "desc" : "users/1234 is connected to products/4321" }
  ```

* requests made with the interactive system API documentation in the web interface
  (Swagger) will now respect the active database instead of always using `_system`


v2.8.7 (2016-04-07)
-------------------

* optimized primary=>secondary failover

* fix to-boolean conversion for documents in AQL

* expose the User-Agent HTTP header from the ArangoShell since Github seems to
  require it now, and we use the ArangoShell for fetching Foxx repositories from Github

* work with http servers that only send

* fixed potential race condition between compactor and collector threads

* fix removal of temporary directories on arangosh exit

* javadoc-style comments in Foxx services are no longer interpreted as
  Foxx comments outside of controller/script/exports files (#1748)

* removed remaining references to class syntax for Foxx Model and Repository
  from the documentation

* added a safe-guard for corrupted master-pointer


v2.8.6 (2016-03-23)
-------------------

* arangosh can now execute JavaScript script files that contain a shebang
  in the first line of the file. This allows executing script files directly.

  Provided there is a script file `/path/to/script.js` with the shebang
  `#!arangosh --javascript.execute`:

      > cat /path/to/script.js
      #!arangosh --javascript.execute
      print("hello from script.js");

  If the script file is made executable

      > chmod a+x /path/to/script.js

  it can be invoked on the shell directly and use arangosh for its execution:

      > /path/to/script.js
      hello from script.js

  This did not work in previous versions of ArangoDB, as the whole script contents
  (including the shebang) were treated as JavaScript code.
  Now shebangs in script files will now be ignored for all files passed to arangosh's
  `--javascript.execute` parameter.

  The alternative way of executing a JavaScript file with arangosh still works:

      > arangosh --javascript.execute /path/to/script.js
      hello from script.js

* added missing reset of traversal state for nested traversals.
  The state of nested traversals (a traversal in an AQL query that was
  located in a repeatedly executed subquery or inside another FOR loop)
  was not reset properly, so that multiple invocations of the same nested
  traversal with different start vertices led to the nested traversal
  always using the start vertex provided on the first invocation.

* fixed issue #1781: ArangoDB startup time increased tremendously

* fixed issue #1783: SIGHUP should rotate the log


v2.8.5 (2016-03-11)
-------------------

* Add OpenSSL handler for TLS V1.2 as sugested by kurtkincaid in #1771

* fixed issue #1765 (The webinterface should display the correct query time)
  and #1770 (Display ACTUAL query time in aardvark's AQL editor)

* Windows: the unhandled exception handler now calls the windows logging
  facilities directly without locks.
  This fixes lockups on crashes from the logging framework.

* improve nullptr handling in logger.

* added new endpoint "srv://" for DNS service records

* `org/arangodb/request` no longer sets the content-type header to the
  string "undefined" when no content-type header should be sent (issue #1776)


v2.8.4 (2016-03-01)
-------------------

* global modules are no longer incorrectly resolved outside the ArangoDB
  JavaScript directory or the Foxx service's root directory (issue #1577)

* improved error messages from Foxx and JavaScript (issues #1564, #1565, #1744)


v2.8.3 (2016-02-22)
-------------------

* fixed AQL filter condition collapsing for deeply-nested cases, potentially
  enabling usage of indexes in some dedicated cases

* added parentheses in AQL explain command output to correctly display precedence
  of logical and arithmetic operators

* Foxx Model event listeners defined on the model are now correctly invoked by
  the Repository methods (issue #1665)

* Deleting a Foxx service in the frontend should now always succeed even if the
  files no longer exist on the file system (issue #1358)

* Routing actions loaded from the database no longer throw exceptions when
  trying to load other modules using "require"

* The `org/arangodb/request` response object now sets a property `json` to the
  parsed JSON response body in addition to overwriting the `body` property when
  the request was made using the `json` option.

* Improved Windows stability

* Fixed a bug in the interactive API documentation that would escape slashes
  in document-handle fields. Document handles are now provided as separate
  fields for collection name and document key.


v2.8.2 (2016-02-09)
-------------------

* the continuous replication applier will now prevent the master's WAL logfiles
  from being removed if they are still needed by the applier on the slave. This
  should help slaves that suffered from masters garbage collection WAL logfiles
  which would have been needed by the slave later.

  The initial synchronization will block removal of still needed WAL logfiles
  on the master for 10 minutes initially, and will extend this period when further
  requests are made to the master. Initial synchronization hands over its handle
  for blocking logfile removal to the continuous replication when started via
  the *setupReplication* function. In this case, continuous replication will
  extend the logfile removal blocking period for the required WAL logfiles when
  the slave makes additional requests.

  All handles that block logfile removal will time out automatically after at
  most 5 minutes should a master not be contacted by the slave anymore (e.g. in
  case the slave's replication is turned off, the slaves loses the connection
  to the master or the slave goes down).

* added all-in-one function *setupReplication* to synchronize data from master
  to slave and start the continuous replication:

      require("@arangodb/replication").setupReplication(configuration);

  The command will return when the initial synchronization is finished and the
  continuous replication has been started, or in case the initial synchronization
  has failed.

  If the initial synchronization is successful, the command will store the given
  configuration on the slave. It also configures the continuous replication to start
  automatically if the slave is restarted, i.e. *autoStart* is set to *true*.

  If the command is run while the slave's replication applier is already running,
  it will first stop the running applier, drop its configuration and do a
  resynchronization of data with the master. It will then use the provided configration,
  overwriting any previously existing replication configuration on the slave.

  The following example demonstrates how to use the command for setting up replication
  for the *_system* database. Note that it should be run on the slave and not the
  master:

      db._useDatabase("_system");
      require("@arangodb/replication").setupReplication({
        endpoint: "tcp://master.domain.org:8529",
        username: "myuser",
        password: "mypasswd",
        verbose: false,
        includeSystem: false,
        incremental: true,
        autoResync: true
      });

* the *sync* and *syncCollection* functions now always start the data synchronization
  as an asynchronous server job. The call to *sync* or *syncCollection* will block
  until synchronization is either complete or has failed with an error. The functions
  will automatically poll the slave periodically for status updates.

  The main benefit is that the connection to the slave does not need to stay open
  permanently and is thus not affected by timeout issues. Additionally the caller does
  not need to query the synchronization status from the slave manually as this is
  now performed automatically by these functions.

* fixed undefined behavior when explaining some types of AQL traversals, fixed
  display of some types of traversals in AQL explain output


v2.8.1 (2016-01-29)
-------------------

* Improved AQL Pattern matching by allowing to specify a different traversal
  direction for one or many of the edge collections.

      FOR v, e, p IN OUTBOUND @start @@ec1, INBOUND @@ec2, @@ec3

  will traverse *ec1* and *ec3* in the OUTBOUND direction and for *ec2* it will use
  the INBOUND direction. These directions can be combined in arbitrary ways, the
  direction defined after *IN [steps]* will we used as default direction and can
  be overriden for specific collections.
  This feature is only available for collection lists, it is not possible to
  combine it with graph names.

* detect more types of transaction deadlocks early

* fixed display of relational operators in traversal explain output

* fixed undefined behavior in AQL function `PARSE_IDENTIFIER`

* added "engines" field to Foxx services generated in the admin interface

* added AQL function `IS_SAME_COLLECTION`:

  *IS_SAME_COLLECTION(collection, document)*: Return true if *document* has the same
  collection id as the collection specified in *collection*. *document* can either be
  a [document handle](../Glossary/README.md#document-handle) string, or a document with
  an *_id* attribute. The function does not validate whether the collection actually
  contains the specified document, but only compares the name of the specified collection
  with the collection name part of the specified document.
  If *document* is neither an object with an *id* attribute nor a *string* value,
  the function will return *null* and raise a warning.

      /* true */
      IS_SAME_COLLECTION('_users', '_users/my-user')
      IS_SAME_COLLECTION('_users', { _id: '_users/my-user' })

      /* false */
      IS_SAME_COLLECTION('_users', 'foobar/baz')
      IS_SAME_COLLECTION('_users', { _id: 'something/else' })


v2.8.0 (2016-01-25)
-------------------

* avoid recursive locking


v2.8.0-beta8 (2016-01-19)
-------------------------

* improved internal datafile statistics for compaction and compaction triggering
  conditions, preventing excessive growth of collection datafiles under some
  workloads. This should also fix issue #1596.

* renamed AQL optimizer rule `remove-collect-into` to `remove-collect-variables`

* fixed primary and edge index lookups prematurely aborting searches when the
  specified id search value contained a different collection than the collection
  the index was created for


v2.8.0-beta7 (2016-01-06)
-------------------------

* added vm.runInThisContext

* added AQL keyword `AGGREGATE` for use in AQL `COLLECT` statement

  Using `AGGREGATE` allows more efficient aggregation (incrementally while building
  the groups) than previous versions of AQL, which built group aggregates afterwards
  from the total of all group values.

  `AGGREGATE` can be used inside a `COLLECT` statement only. If used, it must follow
  the declaration of grouping keys:

      FOR doc IN collection
        COLLECT gender = doc.gender AGGREGATE minAge = MIN(doc.age), maxAge = MAX(doc.age)
        RETURN { gender, minAge, maxAge }

  or, if no grouping keys are used, it can follow the `COLLECT` keyword:

      FOR doc IN collection
        COLLECT AGGREGATE minAge = MIN(doc.age), maxAge = MAX(doc.age)
        RETURN {
  minAge, maxAge
}

  Only specific expressions are allowed on the right-hand side of each `AGGREGATE`
  assignment:

  - on the top level the expression must be a call to one of the supported aggregation
    functions `LENGTH`, `MIN`, `MAX`, `SUM`, `AVERAGE`, `STDDEV_POPULATION`, `STDDEV_SAMPLE`,
    `VARIANCE_POPULATION`, or `VARIANCE_SAMPLE`

  - the expression must not refer to variables introduced in the `COLLECT` itself

* Foxx: mocha test paths with wildcard characters (asterisks) now work on Windows

* reserved AQL keyword `NONE` for future use

* web interface: fixed a graph display bug concerning dashboard view

* web interface: fixed several bugs during the dashboard initialize process

* web interface: included several bugfixes: #1597, #1611, #1623

* AQL query optimizer now converts `LENGTH(collection-name)` to an optimized
  expression that returns the number of documents in a collection

* adjusted the behavior of the expansion (`[*]`) operator in AQL for non-array values

  In ArangoDB 2.8, calling the expansion operator on a non-array value will always
  return an empty array. Previous versions of ArangoDB expanded non-array values by
  calling the `TO_ARRAY()` function for the value, which for example returned an
  array with a single value for boolean, numeric and string input values, and an array
  with the object's values for an object input value. This behavior was inconsistent
  with how the expansion operator works for the array indexes in 2.8, so the behavior
  is now unified:

  - if the left-hand side operand of `[*]` is an array, the array will be returned as
    is when calling `[*]` on it
  - if the left-hand side operand of `[*]` is not an array, an empty array will be
    returned by `[*]`

  AQL queries that rely on the old behavior can be changed by either calling `TO_ARRAY`
  explicitly or by using the `[*]` at the correct position.

  The following example query will change its result in 2.8 compared to 2.7:

      LET values = "foo" RETURN values[*]

  In 2.7 the query has returned the array `[ "foo" ]`, but in 2.8 it will return an
  empty array `[ ]`. To make it return the array `[ "foo" ]` again, an explicit
  `TO_ARRAY` function call is needed in 2.8 (which in this case allows the removal
  of the `[*]` operator altogether). This also works in 2.7:

      LET values = "foo" RETURN TO_ARRAY(values)

  Another example:

      LET values = [ { name: "foo" }, { name: "bar" } ]
      RETURN values[*].name[*]

  The above returned `[ [ "foo" ], [ "bar" ] ] in 2.7. In 2.8 it will return
  `[ [ ], [ ] ]`, because the value of `name` is not an array. To change the results
  to the 2.7 style, the query can be changed to

      LET values = [ { name: "foo" }, { name: "bar" } ]
      RETURN values[* RETURN TO_ARRAY(CURRENT.name)]

  The above also works in 2.7.
  The following types of queries won't change:

      LET values = [ 1, 2, 3 ] RETURN values[*]
      LET values = [ { name: "foo" }, { name: "bar" } ] RETURN values[*].name
      LET values = [ { names: [ "foo", "bar" ] }, { names: [ "baz" ] } ] RETURN values[*].names[*]
      LET values = [ { names: [ "foo", "bar" ] }, { names: [ "baz" ] } ] RETURN values[*].names[**]

* slightly adjusted V8 garbage collection strategy so that collection eventually
  happens in all contexts that hold V8 external references to documents and
  collections.

  also adjusted default value of `--javascript.gc-frequency` from 10 seconds to
  15 seconds, as less internal operations are carried out in JavaScript.

* fixes for AQL optimizer and traversal

* added `--create-collection-type` option to arangoimp

  This allows specifying the type of the collection to be created when
  `--create-collection` is set to `true`.

* Foxx export cache should no longer break if a broken app is loaded in the
  web admin interface.


v2.8.0-beta2 (2015-12-16)
-------------------------

* added AQL query optimizer rule "sort-in-values"

  This rule pre-sorts the right-hand side operand of the `IN` and `NOT IN`
  operators so the operation can use a binary search with logarithmic complexity
  instead of a linear search. The rule is applied when the right-hand side
  operand of an `IN` or `NOT IN` operator in a filter condition is a variable that
  is defined in a different loop/scope than the operator itself. Additionally,
  the filter condition must consist of solely the `IN` or `NOT IN` operation
  in order to avoid any side-effects.

* changed collection status terminology in web interface for collections for
  which an unload request has been issued from `in the process of being unloaded`
  to `will be unloaded`.

* unloading a collection via the web interface will now trigger garbage collection
  in all v8 contexts and force a WAL flush. This increases the chances of perfoming
  the unload faster.

* added the following attributes to the result of `collection.figures()` and the
  corresponding HTTP API at `PUT /_api/collection/<name>/figures`:

  - `documentReferences`: The number of references to documents in datafiles
    that JavaScript code currently holds. This information can be used for
    debugging compaction and unload issues.
  - `waitingFor`: An optional string value that contains information about
    which object type is at the head of the collection's cleanup queue. This
    information can be used for debugging compaction and unload issues.
  - `compactionStatus.time`: The point in time the compaction for the collection
    was last executed. This information can be used for debugging compaction
    issues.
  - `compactionStatus.message`: The action that was performed when the compaction
    was last run for the collection. This information can be used for debugging
    compaction issues.

  Note: `waitingFor` and `compactionStatus` may be empty when called on a coordinator
  in a cluster.

* the compaction will now provide queryable status info that can be used to track
  its progress. The compaction status is displayed in the web interface, too.

* better error reporting for arangodump and arangorestore

* arangodump will now fail by default when trying to dump edges that
  refer to already dropped collections. This can be circumvented by
  specifying the option `--force true` when invoking arangodump

* fixed cluster upgrade procedure

* the AQL functions `NEAR` and `WITHIN` now have stricter validations
  for their input parameters `limit`, `radius` and `distance`. They may now throw
  exceptions when invalid parameters are passed that may have not led
  to exceptions in previous versions.

* deprecation warnings now log stack traces

* Foxx: improved backwards compatibility with 2.5 and 2.6

  - reverted Model and Repository back to non-ES6 "classes" because of
    compatibility issues when using the extend method with a constructor

  - removed deprecation warnings for extend and controller.del

  - restored deprecated method Model.toJSONSchema

  - restored deprecated `type`, `jwt` and `sessionStorageApp` options
    in Controller#activateSessions

* Fixed a deadlock problem in the cluster


v2.8.0-beta1 (2015-12-06)
-------------------------

* added AQL function `IS_DATESTRING(value)`

  Returns true if *value* is a string that can be used in a date function.
  This includes partial dates such as *2015* or *2015-10* and strings containing
  invalid dates such as *2015-02-31*. The function will return false for all
  non-string values, even if some of them may be usable in date functions.


v2.8.0-alpha1 (2015-12-03)
--------------------------

* added AQL keywords `GRAPH`, `OUTBOUND`, `INBOUND` and `ANY` for use in graph
  traversals, reserved AQL keyword `ALL` for future use

  Usage of these keywords as collection names, variable names or attribute names
  in AQL queries will not be possible without quoting. For example, the following
  AQL query will still work as it uses a quoted collection name and a quoted
  attribute name:

      FOR doc IN `OUTBOUND`
        RETURN doc.`any`

* issue #1593: added AQL `POW` function for exponentation

* added cluster execution site info in explain output for AQL queries

* replication improvements:

  - added `autoResync` configuration parameter for continuous replication.

    When set to `true`, a replication slave will automatically trigger a full data
    re-synchronization with the master when the master cannot provide the log data
    the slave had asked for. Note that `autoResync` will only work when the option
    `requireFromPresent` is also set to `true` for the continuous replication, or
    when the continuous syncer is started and detects that no start tick is present.

    Automatic re-synchronization may transfer a lot of data from the master to the
    slave and may be expensive. It is therefore turned off by default.
    When turned off, the slave will never perform an automatic re-synchronization
    with the master.

  - added `idleMinWaitTime` and `idleMaxWaitTime` configuration parameters for
    continuous replication.

    These parameters can be used to control the minimum and maximum wait time the
    slave will (intentionally) idle and not poll for master log changes in case the
    master had sent the full logs already.
    The `idleMaxWaitTime` value will only be used when `adapativePolling` is set
    to `true`. When `adaptivePolling` is disable, only `idleMinWaitTime` will be
    used as a constant time span in which the slave will not poll the master for
    further changes. The default values are 0.5 seconds for `idleMinWaitTime` and
    2.5 seconds for `idleMaxWaitTime`, which correspond to the hard-coded values
    used in previous versions of ArangoDB.

  - added `initialSyncMaxWaitTime` configuration parameter for initial and continuous
    replication

    This option controls the maximum wait time (in seconds) that the initial
    synchronization will wait for a response from the master when fetching initial
    collection data. If no response is received within this time period, the initial
    synchronization will give up and fail. This option is also relevant for
    continuous replication in case *autoResync* is set to *true*, as then the
    continuous replication may trigger a full data re-synchronization in case
    the master cannot the log data the slave had asked for.

  - HTTP requests sent from the slave to the master during initial synchronization
    will now be retried if they fail with connection problems.

  - the initial synchronization now logs its progress so it can be queried using
    the regular replication status check APIs.

  - added `async` attribute for `sync` and `syncCollection` operations called from
    the ArangoShell. Setthing this attribute to `true` will make the synchronization
    job on the server go into the background, so that the shell does not block. The
    status of the started asynchronous synchronization job can be queried from the
    ArangoShell like this:

        /* starts initial synchronization */
        var replication = require("@arangodb/replication");
        var id = replication.sync({
          endpoint: "tcp://master.domain.org:8529",
          username: "myuser",
          password: "mypasswd",
          async: true
       });

       /* now query the id of the returned async job and print the status */
       print(replication.getSyncResult(id));

    The result of `getSyncResult()` will be `false` while the server-side job
    has not completed, and different to `false` if it has completed. When it has
    completed, all job result details will be returned by the call to `getSyncResult()`.


* fixed non-deterministic query results in some cluster queries

* fixed issue #1589

* return HTTP status code 410 (gone) instead of HTTP 408 (request timeout) for
  server-side operations that are canceled / killed. Sending 410 instead of 408
  prevents clients from re-starting the same (canceled) operation. Google Chrome
  for example sends the HTTP request again in case it is responded with an HTTP
  408, and this is exactly the opposite of the desired behavior when an operation
  is canceled / killed by the user.

* web interface: queries in AQL editor now cancelable

* web interface: dashboard - added replication information

* web interface: AQL editor now supports bind parameters

* added startup option `--server.hide-product-header` to make the server not send
  the HTTP response header `"Server: ArangoDB"` in its HTTP responses. By default,
  the option is turned off so the header is still sent as usual.

* added new AQL function `UNSET_RECURSIVE` to recursively unset attritutes from
  objects/documents

* switched command-line editor in ArangoShell and arangod to linenoise-ng

* added automatic deadlock detection for transactions

  In case a deadlock is detected, a multi-collection operation may be rolled back
  automatically and fail with error 29 (`deadlock detected`). Client code for
  operations containing more than one collection should be aware of this potential
  error and handle it accordingly, either by giving up or retrying the transaction.

* Added C++ implementations for the AQL arithmetic operations and the following
  AQL functions:
  - ABS
  - APPEND
  - COLLECTIONS
  - CURRENT_DATABASE
  - DOCUMENT
  - EDGES
  - FIRST
  - FIRST_DOCUMENT
  - FIRST_LIST
  - FLATTEN
  - FLOOR
  - FULLTEXT
  - LAST
  - MEDIAN
  - MERGE_RECURSIVE
  - MINUS
  - NEAR
  - NOT_NULL
  - NTH
  - PARSE_IDENTIFIER
  - PERCENTILE
  - POP
  - POSITION
  - PUSH
  - RAND
  - RANGE
  - REMOVE_NTH
  - REMOVE_VALUE
  - REMOVE_VALUES
  - ROUND
  - SHIFT
  - SQRT
  - STDDEV_POPULATION
  - STDDEV_SAMPLE
  - UNSHIFT
  - VARIANCE_POPULATION
  - VARIANCE_SAMPLE
  - WITHIN
  - ZIP

* improved performance of skipping over many documents in an AQL query when no
  indexes and no filters are used, e.g.

      FOR doc IN collection
        LIMIT 1000000, 10
        RETURN doc

* Added array indexes

  Hash indexes and skiplist indexes can now optionally be defined for array values
  so they index individual array members.

  To define an index for array values, the attribute name is extended with the
  expansion operator `[*]` in the index definition:

      arangosh> db.colName.ensureHashIndex("tags[*]");

  When given the following document

      { tags: [ "AQL", "ArangoDB", "Index" ] }

  the index will now contain the individual values `"AQL"`, `"ArangoDB"` and `"Index"`.

  Now the index can be used for finding all documents having `"ArangoDB"` somewhere in their
  tags array using the following AQL query:

      FOR doc IN colName
        FILTER "ArangoDB" IN doc.tags[*]
        RETURN doc

* rewrote AQL query optimizer rule `use-index-range` and renamed it to `use-indexes`.
  The name change affects rule names in the optimizer's output.

* rewrote AQL execution node `IndexRangeNode` and renamed it to `IndexNode`. The name
  change affects node names in the optimizer's explain output.

* added convenience function `db._explain(query)` for human-readable explanation
  of AQL queries

* module resolution as used by `require` now behaves more like in node.js

* the `org/arangodb/request` module now returns response bodies for error responses
  by default. The old behavior of not returning bodies for error responses can be
  re-enabled by explicitly setting the option `returnBodyOnError` to `false` (#1437)


v2.7.6 (2016-01-30)
-------------------

* detect more types of transaction deadlocks early


v2.7.5 (2016-01-22)
-------------------

* backported added automatic deadlock detection for transactions

  In case a deadlock is detected, a multi-collection operation may be rolled back
  automatically and fail with error 29 (`deadlock detected`). Client code for
  operations containing more than one collection should be aware of this potential
  error and handle it accordingly, either by giving up or retrying the transaction.

* improved internal datafile statistics for compaction and compaction triggering
  conditions, preventing excessive growth of collection datafiles under some
  workloads. This should also fix issue #1596.

* Foxx export cache should no longer break if a broken app is loaded in the
  web admin interface.

* Foxx: removed some incorrect deprecation warnings.

* Foxx: mocha test paths with wildcard characters (asterisks) now work on Windows


v2.7.4 (2015-12-21)
-------------------

* slightly adjusted V8 garbage collection strategy so that collection eventually
  happens in all contexts that hold V8 external references to documents and
  collections.

* added the following attributes to the result of `collection.figures()` and the
  corresponding HTTP API at `PUT /_api/collection/<name>/figures`:

  - `documentReferences`: The number of references to documents in datafiles
    that JavaScript code currently holds. This information can be used for
    debugging compaction and unload issues.
  - `waitingFor`: An optional string value that contains information about
    which object type is at the head of the collection's cleanup queue. This
    information can be used for debugging compaction and unload issues.
  - `compactionStatus.time`: The point in time the compaction for the collection
    was last executed. This information can be used for debugging compaction
    issues.
  - `compactionStatus.message`: The action that was performed when the compaction
    was last run for the collection. This information can be used for debugging
    compaction issues.

  Note: `waitingFor` and `compactionStatus` may be empty when called on a coordinator
  in a cluster.

* the compaction will now provide queryable status info that can be used to track
  its progress. The compaction status is displayed in the web interface, too.


v2.7.3 (2015-12-17)
-------------------

* fixed some replication value conversion issues when replication applier properties
  were set via ArangoShell

* fixed disappearing of documents for collections transferred via `sync` or
  `syncCollection` if the collection was dropped right before synchronization
  and drop and (re-)create collection markers were located in the same WAL file


* fixed an issue where overwriting the system sessions collection would break
  the web interface when authentication is enabled

v2.7.2 (2015-12-01)
-------------------

* replication improvements:

  - added `autoResync` configuration parameter for continuous replication.

    When set to `true`, a replication slave will automatically trigger a full data
    re-synchronization with the master when the master cannot provide the log data
    the slave had asked for. Note that `autoResync` will only work when the option
    `requireFromPresent` is also set to `true` for the continuous replication, or
    when the continuous syncer is started and detects that no start tick is present.

    Automatic re-synchronization may transfer a lot of data from the master to the
    slave and may be expensive. It is therefore turned off by default.
    When turned off, the slave will never perform an automatic re-synchronization
    with the master.

  - added `idleMinWaitTime` and `idleMaxWaitTime` configuration parameters for
    continuous replication.

    These parameters can be used to control the minimum and maximum wait time the
    slave will (intentionally) idle and not poll for master log changes in case the
    master had sent the full logs already.
    The `idleMaxWaitTime` value will only be used when `adapativePolling` is set
    to `true`. When `adaptivePolling` is disable, only `idleMinWaitTime` will be
    used as a constant time span in which the slave will not poll the master for
    further changes. The default values are 0.5 seconds for `idleMinWaitTime` and
    2.5 seconds for `idleMaxWaitTime`, which correspond to the hard-coded values
    used in previous versions of ArangoDB.

  - added `initialSyncMaxWaitTime` configuration parameter for initial and continuous
    replication

    This option controls the maximum wait time (in seconds) that the initial
    synchronization will wait for a response from the master when fetching initial
    collection data. If no response is received within this time period, the initial
    synchronization will give up and fail. This option is also relevant for
    continuous replication in case *autoResync* is set to *true*, as then the
    continuous replication may trigger a full data re-synchronization in case
    the master cannot the log data the slave had asked for.

  - HTTP requests sent from the slave to the master during initial synchronization
    will now be retried if they fail with connection problems.

  - the initial synchronization now logs its progress so it can be queried using
    the regular replication status check APIs.

* fixed non-deterministic query results in some cluster queries

* added missing lock instruction for primary index in compactor size calculation

* fixed issue #1589

* fixed issue #1583

* fixed undefined behavior when accessing the top level of a document with the `[*]`
  operator

* fixed potentially invalid pointer access in shaper when the currently accessed
  document got re-located by the WAL collector at the very same time

* Foxx: optional configuration options no longer log validation errors when assigned
  empty values (#1495)

* Foxx: constructors provided to Repository and Model sub-classes via extend are
  now correctly called (#1592)


v2.7.1 (2015-11-07)
-------------------

* switch to linenoise next generation

* exclude `_apps` collection from replication

  The slave has its own `_apps` collection which it populates on server start.
  When replicating data from the master to the slave, the data from the master may
  clash with the slave's own data in the `_apps` collection. Excluding the `_apps`
  collection from replication avoids this.

* disable replication appliers when starting in modes `--upgrade`, `--no-server`
  and `--check-upgrade`

* more detailed output in arango-dfdb

* fixed "no start tick" issue in replication applier

  This error could occur after restarting a slave server after a shutdown
  when no data was ever transferred from the master to the slave via the
  continuous replication

* fixed problem during SSL client connection abort that led to scheduler thread
  staying at 100% CPU saturation

* fixed potential segfault in AQL `NEIGHBORS` function implementation when C++ function
  variant was used and collection names were passed as strings

* removed duplicate target for some frontend JavaScript files from the Makefile

* make AQL function `MERGE()` work on a single array parameter, too.
  This allows combining the attributes of multiple objects from an array into
  a single object, e.g.

      RETURN MERGE([
        { foo: 'bar' },
        { quux: 'quetzalcoatl', ruled: true },
        { bar: 'baz', foo: 'done' }
      ])

  will now return:

      {
        "foo": "done",
        "quux": "quetzalcoatl",
        "ruled": true,
        "bar": "baz"
      }

* fixed potential deadlock in collection status changing on Windows

* fixed hard-coded `incremental` parameter in shell implementation of
  `syncCollection` function in replication module

* fix for GCC5: added check for '-stdlib' option


v2.7.0 (2015-10-09)
-------------------

* fixed request statistics aggregation
  When arangod was started in supervisor mode, the request statistics always showed
  0 requests, as the statistics aggregation thread did not run then.

* read server configuration files before dropping privileges. this ensures that
  the SSL keyfile specified in the configuration can be read with the server's start
  privileges (i.e. root when using a standard ArangoDB package).

* fixed replication with a 2.6 replication configuration and issues with a 2.6 master

* raised default value of `--server.descriptors-minimum` to 1024

* allow Foxx apps to be installed underneath URL path `/_open/`, so they can be
  (intentionally) accessed without authentication.

* added *allowImplicit* sub-attribute in collections declaration of transactions.
  The *allowImplicit* attributes allows making transactions fail should they
  read-access a collection that was not explicitly declared in the *collections*
  array of the transaction.

* added "special" password ARANGODB_DEFAULT_ROOT_PASSWORD. If you pass
  ARANGODB_DEFAULT_ROOT_PASSWORD as password, it will read the password
  from the environment variable ARANGODB_DEFAULT_ROOT_PASSWORD


v2.7.0-rc2 (2015-09-22)
-----------------------

* fix over-eager datafile compaction

  This should reduce the need to compact directly after loading a collection when a
  collection datafile contained many insertions and updates for the same documents. It
  should also prevent from re-compacting already merged datafiles in case not many
  changes were made. Compaction will also make fewer index lookups than before.

* added `syncCollection()` function in module `org/arangodb/replication`

  This allows synchronizing the data of a single collection from a master to a slave
  server. Synchronization can either restore the whole collection by transferring all
  documents from the master to the slave, or incrementally by only transferring documents
  that differ. This is done by partitioning the collection's entire key space into smaller
  chunks and comparing the data chunk-wise between master and slave. Only chunks that are
  different will be re-transferred.

  The `syncCollection()` function can be used as follows:

      require("org/arangodb/replication").syncCollection(collectionName, options);

  e.g.

      require("org/arangodb/replication").syncCollection("myCollection", {
        endpoint: "tcp://127.0.0.1:8529",  /* master */
        username: "root",                  /* username for master */
        password: "secret",                /* password for master */
        incremental: true                  /* use incremental mode */
      });


* additionally allow the following characters in document keys:

  `(` `)` `+` `,` `=` `;` `$` `!` `*` `'` `%`


v2.7.0-rc1 (2015-09-17)
-----------------------

* removed undocumented server-side-only collection functions:
  * collection.OFFSET()
  * collection.NTH()
  * collection.NTH2()
  * collection.NTH3()

* upgraded Swagger to version 2.0 for the Documentation

  This gives the user better prepared test request structures.
  More conversions will follow so finally client libraries can be auto-generated.

* added extra AQL functions for date and time calculation and manipulation.
  These functions were contributed by GitHub users @CoDEmanX and @friday.
  A big thanks for their work!

  The following extra date functions are available from 2.7 on:

  * `DATE_DAYOFYEAR(date)`: Returns the day of year number of *date*.
    The return values range from 1 to 365, or 366 in a leap year respectively.

  * `DATE_ISOWEEK(date)`: Returns the ISO week date of *date*.
    The return values range from 1 to 53. Monday is considered the first day of the week.
    There are no fractional weeks, thus the last days in December may belong to the first
    week of the next year, and the first days in January may be part of the previous year's
    last week.

  * `DATE_LEAPYEAR(date)`: Returns whether the year of *date* is a leap year.

  * `DATE_QUARTER(date)`: Returns the quarter of the given date (1-based):
    * 1: January, February, March
    * 2: April, May, June
    * 3: July, August, September
    * 4: October, November, December

  - *DATE_DAYS_IN_MONTH(date)*: Returns the number of days in *date*'s month (28..31).

  * `DATE_ADD(date, amount, unit)`: Adds *amount* given in *unit* to *date* and
    returns the calculated date.

    *unit* can be either of the following to specify the time unit to add or
    subtract (case-insensitive):
    - y, year, years
    - m, month, months
    - w, week, weeks
    - d, day, days
    - h, hour, hours
    - i, minute, minutes
    - s, second, seconds
    - f, millisecond, milliseconds

    *amount* is the number of *unit*s to add (positive value) or subtract
    (negative value).

  * `DATE_SUBTRACT(date, amount, unit)`: Subtracts *amount* given in *unit* from
    *date* and returns the calculated date.

    It works the same as `DATE_ADD()`, except that it subtracts. It is equivalent
    to calling `DATE_ADD()` with a negative amount, except that `DATE_SUBTRACT()`
    can also subtract ISO durations. Note that negative ISO durations are not
    supported (i.e. starting with `-P`, like `-P1Y`).

  * `DATE_DIFF(date1, date2, unit, asFloat)`: Calculate the difference
    between two dates in given time *unit*, optionally with decimal places.
    Returns a negative value if *date1* is greater than *date2*.

  * `DATE_COMPARE(date1, date2, unitRangeStart, unitRangeEnd)`: Compare two
    partial dates and return true if they match, false otherwise. The parts to
    compare are defined by a range of time units.

    The full range is: years, months, days, hours, minutes, seconds, milliseconds.
    Pass the unit to start from as *unitRangeStart*, and the unit to end with as
    *unitRangeEnd*. All units in between will be compared. Leave out *unitRangeEnd*
    to only compare *unitRangeStart*.

  * `DATE_FORMAT(date, format)`: Format a date according to the given format string.
    It supports the following placeholders (case-insensitive):
    - %t: timestamp, in milliseconds since midnight 1970-01-01
    - %z: ISO date (0000-00-00T00:00:00.000Z)
    - %w: day of week (0..6)
    - %y: year (0..9999)
    - %yy: year (00..99), abbreviated (last two digits)
    - %yyyy: year (0000..9999), padded to length of 4
    - %yyyyyy: year (-009999 .. +009999), with sign prefix and padded to length of 6
    - %m: month (1..12)
    - %mm: month (01..12), padded to length of 2
    - %d: day (1..31)
    - %dd: day (01..31), padded to length of 2
    - %h: hour (0..23)
    - %hh: hour (00..23), padded to length of 2
    - %i: minute (0..59)
    - %ii: minute (00..59), padded to length of 2
    - %s: second (0..59)
    - %ss: second (00..59), padded to length of 2
    - %f: millisecond (0..999)
    - %fff: millisecond (000..999), padded to length of 3
    - %x: day of year (1..366)
    - %xxx: day of year (001..366), padded to length of 3
    - %k: ISO week date (1..53)
    - %kk: ISO week date (01..53), padded to length of 2
    - %l: leap year (0 or 1)
    - %q: quarter (1..4)
    - %a: days in month (28..31)
    - %mmm: abbreviated English name of month (Jan..Dec)
    - %mmmm: English name of month (January..December)
    - %www: abbreviated English name of weekday (Sun..Sat)
    - %wwww: English name of weekday (Sunday..Saturday)
    - %&: special escape sequence for rare occasions
    - %%: literal %
    - %: ignored

* new WAL logfiles and datafiles are now created non-sparse

  This prevents SIGBUS signals being raised when memory of a sparse datafile is accessed
  and the disk is full and the accessed file part is not actually disk-backed. In
  this case the mapped memory region is not necessarily backed by physical memory, and
  accessing the memory may raise SIGBUS and crash arangod.

* the `internal.download()` function and the module `org/arangodb/request` used some
  internal library function that handled the sending of HTTP requests from inside of
  ArangoDB. This library unconditionally set an HTTP header `Accept-Encoding: gzip`
  in all outgoing HTTP requests.

  This has been fixed in 2.7, so `Accept-Encoding: gzip` is not set automatically anymore.
  Additionally, the header `User-Agent: ArangoDB` is not set automatically either. If
  client applications desire to send these headers, they are free to add it when
  constructing the requests using the `download` function or the request module.

* fixed issue #1436: org/arangodb/request advertises deflate without supporting it

* added template string generator function `aqlQuery` for generating AQL queries

  This can be used to generate safe AQL queries with JavaScript parameter
  variables or expressions easily:

      var name = 'test';
      var attributeName = '_key';
      var query = aqlQuery`FOR u IN users FILTER u.name == ${name} RETURN u.${attributeName}`;
      db._query(query);

* report memory usage for document header data (revision id, pointer to data etc.)
  in `db.collection.figures()`. The memory used for document headers will now
  show up in the already existing attribute `indexes.size`. Due to that, the index
  sizes reported by `figures()` in 2.7 will be higher than those reported by 2.6,
  but the 2.7 values are more accurate.

* IMPORTANT CHANGE: the filenames in dumps created by arangodump now contain
  not only the name of the dumped collection, but also an additional 32-digit hash
  value. This is done to prevent overwriting dump files in case-insensitive file
  systems when there exist multiple collections with the same name (but with
  different cases).

  For example, if a database has two collections: `test` and `Test`, previous
  versions of ArangoDB created the files

  * `test.structure.json` and `test.data.json` for collection `test`
  * `Test.structure.json` and `Test.data.json` for collection `Test`

  This did not work for case-insensitive filesystems, because the files for the
  second collection would have overwritten the files of the first. arangodump in
  2.7 will create the following filenames instead:

  * `test_098f6bcd4621d373cade4e832627b4f6.structure.json` and `test_098f6bcd4621d373cade4e832627b4f6.data.json`
  * `Test_0cbc6611f5540bd0809a388dc95a615b.structure.json` and `Test_0cbc6611f5540bd0809a388dc95a615b.data.json`

  These filenames will be unambiguous even in case-insensitive filesystems.

* IMPORTANT CHANGE: make arangod actually close lingering client connections
  when idle for at least the duration specified via `--server.keep-alive-timeout`.
  In previous versions of ArangoDB, connections were not closed by the server
  when the timeout was reached and the client was still connected. Now the
  connection is properly closed by the server in case of timeout. Client
  applications relying on the old behavior may now need to reconnect to the
  server when their idle connections time out and get closed (note: connections
  being idle for a long time may be closed by the OS or firewalls anyway -
  client applications should be aware of that and try to reconnect).

* IMPORTANT CHANGE: when starting arangod, the server will drop the process
  privileges to the specified values in options `--server.uid` and `--server.gid`
  instantly after parsing the startup options.

  That means when either `--server.uid` or `--server.gid` are set, the privilege
  change will happen earlier. This may prevent binding the server to an endpoint
  with a port number lower than 1024 if the arangodb user has no privileges
  for that. Previous versions of ArangoDB changed the privileges later, so some
  startup actions were still carried out under the invoking user (i.e. likely
  *root* when started via init.d or system scripts) and especially binding to
  low port numbers was still possible there.

  The default privileges for user *arangodb* will not be sufficient for binding
  to port numbers lower than 1024. To have an ArangoDB 2.7 bind to a port number
  lower than 1024, it needs to be started with either a different privileged user,
  or the privileges of the *arangodb* user have to raised manually beforehand.

* added AQL optimizer rule `patch-update-statements`

* Linux startup scripts and systemd configuration for arangod now try to
  adjust the NOFILE (number of open files) limits for the process. The limit
  value is set to 131072 (128k) when ArangoDB is started via start/stop
  commands

* When ArangoDB is started/stopped manually via the start/stop commands, the
  main process will wait for up to 10 seconds after it forks the supervisor
  and arangod child processes. If the startup fails within that period, the
  start/stop script will fail with an exit code other than zero. If the
  startup of the supervisor or arangod is still ongoing after 10 seconds,
  the main program will still return with exit code 0. The limit of 10 seconds
  is arbitrary because the time required for a startup is not known in advance.

* added startup option `--database.throw-collection-not-loaded-error`

  Accessing a not-yet loaded collection will automatically load a collection
  on first access. This flag controls what happens in case an operation
  would need to wait for another thread to finalize loading a collection. If
  set to *true*, then the first operation that accesses an unloaded collection
  will load it. Further threads that try to access the same collection while
  it is still loading immediately fail with an error (1238, *collection not loaded*).
  This is to prevent all server threads from being blocked while waiting on the
  same collection to finish loading. When the first thread has completed loading
  the collection, the collection becomes regularly available, and all operations
  from that point on can be carried out normally, and error 1238 will not be
  thrown anymore for that collection.

  If set to *false*, the first thread that accesses a not-yet loaded collection
  will still load it. Other threads that try to access the collection while
  loading will not fail with error 1238 but instead block until the collection
  is fully loaded. This configuration might lead to all server threads being
  blocked because they are all waiting for the same collection to complete
  loading. Setting the option to *true* will prevent this from happening, but
  requires clients to catch error 1238 and react on it (maybe by scheduling
  a retry for later).

  The default value is *false*.

* added better control-C support in arangosh

  When CTRL-C is pressed in arangosh, it will now print a `^C` first. Pressing
  CTRL-C again will reset the prompt if something was entered before, or quit
  arangosh if no command was entered directly before.

  This affects the arangosh version build with Readline-support only (Linux
  and MacOS).

  The MacOS version of ArangoDB for Homebrew now depends on Readline, too. The
  Homebrew formula has been changed accordingly.
  When self-compiling ArangoDB on MacOS without Homebrew, Readline now is a
  prerequisite.

* increased default value for collection-specific `indexBuckets` value from 1 to 8

  Collections created from 2.7 on will use the new default value of `8` if not
  overridden on collection creation or later using
  `collection.properties({ indexBuckets: ... })`.

  The `indexBuckets` value determines the number of buckets to use for indexes of
  type `primary`, `hash` and `edge`. Having multiple index buckets allows splitting
  an index into smaller components, which can be filled in parallel when a collection
  is loading. Additionally, resizing and reallocation of indexes are faster and
  less intrusive if the index uses multiple buckets, because resize and reallocation
  will affect only data in a single bucket instead of all index values.

  The index buckets will be filled in parallel when loading a collection if the collection
  has an `indexBuckets` value greater than 1 and the collection contains a significant
  amount of documents/edges (the current threshold is 256K documents but this value
  may change in future versions of ArangoDB).

* changed HTTP client to use poll instead of select on Linux and MacOS

  This affects the ArangoShell and user-defined JavaScript code running inside
  arangod that initiates its own HTTP calls.

  Using poll instead of select allows using arbitrary high file descriptors
  (bigger than the compiled in FD_SETSIZE). Server connections are still handled using
  epoll, which has never been affected by FD_SETSIZE.

* implemented AQL `LIKE` function using ICU regexes

* added `RETURN DISTINCT` for AQL queries to return unique results:

      FOR doc IN collection
        RETURN DISTINCT doc.status

  This change also introduces `DISTINCT` as an AQL keyword.

* removed `createNamedQueue()` and `addJob()` functions from org/arangodb/tasks

* use less locks and more atomic variables in the internal dispatcher
  and V8 context handling implementations. This leads to improved throughput in
  some ArangoDB internals and allows for higher HTTP request throughput for
  many operations.

  A short overview of the improvements can be found here:

  https://www.arangodb.com/2015/08/throughput-enhancements/

* added shorthand notation for attribute names in AQL object literals:

      LET name = "Peter"
      LET age = 42
      RETURN { name, age }

  The above is the shorthand equivalent of the generic form

      LET name = "Peter"
      LET age = 42
      RETURN { name : name, age : age }

* removed configure option `--enable-timings`

  This option did not have any effect.

* removed configure option `--enable-figures`

  This option previously controlled whether HTTP request statistics code was
  compiled into ArangoDB or not. The previous default value was `true` so
  statistics code was available in official packages. Setting the option to
  `false` led to compile errors so it is doubtful the default value was
  ever changed. By removing the option some internal statistics code was also
  simplified.

* removed run-time manipulation methods for server endpoints:

  * `db._removeEndpoint()`
  * `db._configureEndpoint()`
  * HTTP POST `/_api/endpoint`
  * HTTP DELETE `/_api/endpoint`

* AQL query result cache

  The query result cache can optionally cache the complete results of all or selected AQL queries.
  It can be operated in the following modes:

  * `off`: the cache is disabled. No query results will be stored
  * `on`: the cache will store the results of all AQL queries unless their `cache`
    attribute flag is set to `false`
  * `demand`: the cache will store the results of AQL queries that have their
    `cache` attribute set to `true`, but will ignore all others

  The mode can be set at server startup using the `--database.query-cache-mode` configuration
  option and later changed at runtime.

  The following HTTP REST APIs have been added for controlling the query cache:

  * HTTP GET `/_api/query-cache/properties`: returns the global query cache configuration
  * HTTP PUT `/_api/query-cache/properties`: modifies the global query cache configuration
  * HTTP DELETE `/_api/query-cache`: invalidates all results in the query cache

  The following JavaScript functions have been added for controlling the query cache:

  * `require("org/arangodb/aql/cache").properties()`: returns the global query cache configuration
  * `require("org/arangodb/aql/cache").properties(properties)`: modifies the global query cache configuration
  * `require("org/arangodb/aql/cache").clear()`: invalidates all results in the query cache

* do not link arangoimp against V8

* AQL function call arguments optimization

  This will lead to arguments in function calls inside AQL queries not being copied but passed
  by reference. This may speed up calls to functions with bigger argument values or queries that
  call functions a lot of times.

* upgraded V8 version to 4.3.61

* removed deprecated AQL `SKIPLIST` function.

  This function was introduced in older versions of ArangoDB with a less powerful query optimizer to
  retrieve data from a skiplist index using a `LIMIT` clause. It was marked as deprecated in ArangoDB
  2.6.

  Since ArangoDB 2.3 the behavior of the `SKIPLIST` function can be emulated using regular AQL
  constructs, e.g.

      FOR doc IN @@collection
        FILTER doc.value >= @value
        SORT doc.value DESC
        LIMIT 1
        RETURN doc

* the `skip()` function for simple queries does not accept negative input any longer.
  This feature was deprecated in 2.6.0.

* fix exception handling

  In some cases JavaScript exceptions would re-throw without information of the original problem.
  Now the original exception is logged for failure analysis.

* based REST API method PUT `/_api/simple/all` on the cursor API and make it use AQL internally.

  The change speeds up this REST API method and will lead to additional query information being
  returned by the REST API. Clients can use this extra information or ignore it.

* Foxx Queue job success/failure handlers arguments have changed from `(jobId, jobData, result, jobFailures)` to `(result, jobData, job)`.

* added Foxx Queue job options `repeatTimes`, `repeatUntil` and `repeatDelay` to automatically re-schedule jobs when they are completed.

* added Foxx manifest configuration type `password` to mask values in the web interface.

* fixed default values in Foxx manifest configurations sometimes not being used as defaults.

* fixed optional parameters in Foxx manifest configurations sometimes not being cleared correctly.

* Foxx dependencies can now be marked as optional using a slightly more verbose syntax in your manifest file.

* converted Foxx constructors to ES6 classes so you can extend them using class syntax.

* updated aqb to 2.0.

* updated chai to 3.0.

* Use more madvise calls to speed up things when memory is tight, in particular
  at load time but also for random accesses later.

* Overhauled web interface

  The web interface now has a new design.

  The API documentation for ArangoDB has been moved from "Tools" to "Links" in the web interface.

  The "Applications" tab in the web interfaces has been renamed to "Services".


v2.6.12 (2015-12-02)
--------------------

* fixed disappearing of documents for collections transferred via `sync` if the
  the collection was dropped right before synchronization and drop and (re-)create
  collection markers were located in the same WAL file

* added missing lock instruction for primary index in compactor size calculation

* fixed issue #1589

* fixed issue #1583

* Foxx: optional configuration options no longer log validation errors when assigned
  empty values (#1495)


v2.6.11 (2015-11-18)
--------------------

* fixed potentially invalid pointer access in shaper when the currently accessed
  document got re-located by the WAL collector at the very same time


v2.6.10 (2015-11-10)
--------------------

* disable replication appliers when starting in modes `--upgrade`, `--no-server`
  and `--check-upgrade`

* more detailed output in arango-dfdb

* fixed potential deadlock in collection status changing on Windows

* issue #1521: Can't dump/restore with user and password


v2.6.9 (2015-09-29)
-------------------

* added "special" password ARANGODB_DEFAULT_ROOT_PASSWORD. If you pass
  ARANGODB_DEFAULT_ROOT_PASSWORD as password, it will read the password
  from the environment variable ARANGODB_DEFAULT_ROOT_PASSWORD

* fixed failing AQL skiplist, sort and limit combination

  When using a Skiplist index on an attribute (say "a") and then using sort
  and skip on this attribute caused the result to be empty e.g.:

    require("internal").db.test.ensureSkiplist("a");
    require("internal").db._query("FOR x IN test SORT x.a LIMIT 10, 10");

  Was always empty no matter how many documents are stored in test.
  This is now fixed.

v2.6.8 (2015-09-09)
-------------------

* ARM only:

  The ArangoDB packages for ARM require the kernel to allow unaligned memory access.
  How the kernel handles unaligned memory access is configurable at runtime by
  checking and adjusting the contents `/proc/cpu/alignment`.

  In order to operate on ARM, ArangoDB requires the bit 1 to be set. This will
  make the kernel trap and adjust unaligned memory accesses. If this bit is not
  set, the kernel may send a SIGBUS signal to ArangoDB and terminate it.

  To set bit 1 in `/proc/cpu/alignment` use the following command as a privileged
  user (e.g. root):

      echo "2" > /proc/cpu/alignment

  Note that this setting affects all user processes and not just ArangoDB. Setting
  the alignment with the above command will also not make the setting permanent,
  so it will be lost after a restart of the system. In order to make the setting
  permanent, it should be executed during system startup or before starting arangod.

  The ArangoDB start/stop scripts do not adjust the alignment setting, but rely on
  the environment to have the correct alignment setting already. The reason for this
  is that the alignment settings also affect all other user processes (which ArangoDB
  is not aware of) and thus may have side-effects outside of ArangoDB. It is therefore
  more reasonable to have the system administrator carry out the change.


v2.6.7 (2015-08-25)
-------------------

* improved AssocMulti index performance when resizing.

  This makes the edge index perform less I/O when under memory pressure.


v2.6.6 (2015-08-23)
-------------------

* added startup option `--server.additional-threads` to create separate queues
  for slow requests.


v2.6.5 (2015-08-17)
-------------------

* added startup option `--database.throw-collection-not-loaded-error`

  Accessing a not-yet loaded collection will automatically load a collection
  on first access. This flag controls what happens in case an operation
  would need to wait for another thread to finalize loading a collection. If
  set to *true*, then the first operation that accesses an unloaded collection
  will load it. Further threads that try to access the same collection while
  it is still loading immediately fail with an error (1238, *collection not loaded*).
  This is to prevent all server threads from being blocked while waiting on the
  same collection to finish loading. When the first thread has completed loading
  the collection, the collection becomes regularly available, and all operations
  from that point on can be carried out normally, and error 1238 will not be
  thrown anymore for that collection.

  If set to *false*, the first thread that accesses a not-yet loaded collection
  will still load it. Other threads that try to access the collection while
  loading will not fail with error 1238 but instead block until the collection
  is fully loaded. This configuration might lead to all server threads being
  blocked because they are all waiting for the same collection to complete
  loading. Setting the option to *true* will prevent this from happening, but
  requires clients to catch error 1238 and react on it (maybe by scheduling
  a retry for later).

  The default value is *false*.

* fixed busy wait loop in scheduler threads that sometimes consumed 100% CPU while
  waiting for events on connections closed unexpectedly by the client side

* handle attribute `indexBuckets` when restoring collections via arangorestore.
  Previously the `indexBuckets` attribute value from the dump was ignored, and the
   server default value for `indexBuckets` was used when restoring a collection.

* fixed "EscapeValue already set error" crash in V8 actions that might have occurred when
  canceling V8-based operations.


v2.6.4 (2015-08-01)
-------------------

* V8: Upgrade to version 4.1.0.27 - this is intended to be the stable V8 version.

* fixed issue #1424: Arango shell should not processing arrows pushing on keyboard


v2.6.3 (2015-07-21)
-------------------

* issue #1409: Document values with null character truncated


v2.6.2 (2015-07-04)
-------------------

* fixed issue #1383: bindVars for HTTP API doesn't work with empty string

* fixed handling of default values in Foxx manifest configurations

* fixed handling of optional parameters in Foxx manifest configurations

* fixed a reference error being thrown in Foxx queues when a function-based job type is used that is not available and no options object is passed to queue.push


v2.6.1 (2015-06-24)
-------------------

* Add missing swagger files to cmake build. fixes #1368

* fixed documentation errors


v2.6.0 (2015-06-20)
-------------------

* using negative values for `SimpleQuery.skip()` is deprecated.
  This functionality will be removed in future versions of ArangoDB.

* The following simple query functions are now deprecated:

  * collection.near
  * collection.within
  * collection.geo
  * collection.fulltext
  * collection.range
  * collection.closedRange

  This also lead to the following REST API methods being deprecated from now on:

  * PUT /_api/simple/near
  * PUT /_api/simple/within
  * PUT /_api/simple/fulltext
  * PUT /_api/simple/range

  It is recommended to replace calls to these functions or APIs with equivalent AQL queries,
  which are more flexible because they can be combined with other operations:

      FOR doc IN NEAR(@@collection, @latitude, @longitude, @limit)
        RETURN doc

      FOR doc IN WITHIN(@@collection, @latitude, @longitude, @radius, @distanceAttributeName)
        RETURN doc

      FOR doc IN FULLTEXT(@@collection, @attributeName, @queryString, @limit)
        RETURN doc

      FOR doc IN @@collection
        FILTER doc.value >= @left && doc.value < @right
        LIMIT @skip, @limit
        RETURN doc`

  The above simple query functions and REST API methods may be removed in future versions
  of ArangoDB.

* deprecated now-obsolete AQL `SKIPLIST` function

  The function was introduced in older versions of ArangoDB with a less powerful query optimizer to
  retrieve data from a skiplist index using a `LIMIT` clause.

  Since 2.3 the same goal can be achieved by using regular AQL constructs, e.g.

      FOR doc IN collection FILTER doc.value >= @value SORT doc.value DESC LIMIT 1 RETURN doc

* fixed issues when switching the database inside tasks and during shutdown of database cursors

  These features were added during 2.6 alpha stage so the fixes affect devel/2.6-alpha builds only

* issue #1360: improved foxx-manager help

* added `--enable-tcmalloc` configure option.

  When this option is set, arangod and the client tools will be linked against tcmalloc, which replaces
  the system allocator. When the option is set, a tcmalloc library must be present on the system under
  one of the names `libtcmalloc`, `libtcmalloc_minimal` or `libtcmalloc_debug`.

  As this is a configure option, it is supported for manual builds on Linux-like systems only. tcmalloc
  support is currently experimental.

* issue #1353: Windows: HTTP API - incorrect path in errorMessage

* issue #1347: added option `--create-database` for arangorestore.

  Setting this option to `true` will now create the target database if it does not exist. When creating
  the target database, the username and passwords passed to arangorestore will be used to create an
  initial user for the new database.

* issue #1345: advanced debug information for User Functions

* issue #1341: Can't use bindvars in UPSERT

* fixed vulnerability in JWT implementation.

* changed default value of option `--database.ignore-datafile-errors` from `true` to `false`

  If the new default value of `false` is used, then arangod will refuse loading collections that contain
  datafiles with CRC mismatches or other errors. A collection with datafile errors will then become
  unavailable. This prevents follow up errors from happening.

  The only way to access such collection is to use the datafile debugger (arango-dfdb) and try to repair
  or truncate the datafile with it.

  If `--database.ignore-datafile-errors` is set to `true`, then collections will become available
  even if parts of their data cannot be loaded. This helps availability, but may cause (partial) data
  loss and follow up errors.

* added server startup option `--server.session-timeout` for controlling the timeout of user sessions
  in the web interface

* add sessions and cookie authentication for ArangoDB's web interface

  ArangoDB's built-in web interface now uses sessions. Session information ids are stored in cookies,
  so clients using the web interface must accept cookies in order to use it

* web interface: display query execution time in AQL editor

* web interface: renamed AQL query *submit* button to *execute*

* web interface: added query explain feature in AQL editor

* web interface: demo page added. only working if demo data is available, hidden otherwise

* web interface: added support for custom app scripts with optional arguments and results

* web interface: mounted apps that need to be configured are now indicated in the app overview

* web interface: added button for running tests to app details

* web interface: added button for configuring app dependencies to app details

* web interface: upgraded API documentation to use Swagger 2

* INCOMPATIBLE CHANGE

  removed startup option `--log.severity`

  The docs for `--log.severity` mentioned lots of severities (e.g. `exception`, `technical`, `functional`, `development`)
  but only a few severities (e.g. `all`, `human`) were actually used, with `human` being the default and `all` enabling the
  additional logging of requests. So the option pretended to control a lot of things which it actually didn't. Additionally,
  the option `--log.requests-file` was around for a long time already, also controlling request logging.

  Because the `--log.severity` option effectively did not control that much, it was removed. A side effect of removing the
  option is that 2.5 installations which used `--log.severity all` will not log requests after the upgrade to 2.6. This can
  be adjusted by setting the `--log.requests-file` option.

* add backtrace to fatal log events

* added optional `limit` parameter for AQL function `FULLTEXT`

* make fulltext index also index text values contained in direct sub-objects of the indexed
  attribute.

  Previous versions of ArangoDB only indexed the attribute value if it was a string. Sub-attributes
  of the index attribute were ignored when fulltext indexing.

  Now, if the index attribute value is an object, the object's values will each be included in the
  fulltext index if they are strings. If the index attribute value is an array, the array's values
  will each be included in the fulltext index if they are strings.

  For example, with a fulltext index present on the `translations` attribute, the following text
  values will now be indexed:

      var c = db._create("example");
      c.ensureFulltextIndex("translations");
      c.insert({ translations: { en: "fox", de: "Fuchs", fr: "renard", ru: "лиса" } });
      c.insert({ translations: "Fox is the English translation of the German word Fuchs" });
      c.insert({ translations: [ "ArangoDB", "document", "database", "Foxx" ] });

      c.fulltext("translations", "лиса").toArray();       // returns only first document
      c.fulltext("translations", "Fox").toArray();        // returns first and second documents
      c.fulltext("translations", "prefix:Fox").toArray(); // returns all three documents

* added batch document removal and lookup commands:

      collection.lookupByKeys(keys)
      collection.removeByKeys(keys)

  These commands can be used to perform multi-document lookup and removal operations efficiently
  from the ArangoShell. The argument to these operations is an array of document keys.

  Also added HTTP APIs for batch document commands:

  * PUT /_api/simple/lookup-by-keys
  * PUT /_api/simple/remove-by-keys

* properly prefix document address URLs with the current database name for calls to the REST
  API method GET `/_api/document?collection=...` (that method will return partial URLs to all
  documents in the collection).

  Previous versions of ArangoDB returned the URLs starting with `/_api/` but without the current
  database name, e.g. `/_api/document/mycollection/mykey`. Starting with 2.6, the response URLs
  will include the database name as well, e.g. `/_db/_system/_api/document/mycollection/mykey`.

* added dedicated collection export HTTP REST API

  ArangoDB now provides a dedicated collection export API, which can take snapshots of entire
  collections more efficiently than the general-purpose cursor API. The export API is useful
  to transfer the contents of an entire collection to a client application. It provides optional
  filtering on specific attributes.

  The export API is available at endpoint `POST /_api/export?collection=...`. The API has the
  same return value structure as the already established cursor API (`POST /_api/cursor`).

  An introduction to the export API is given in this blog post:
  http://jsteemann.github.io/blog/2015/04/04/more-efficient-data-exports/

* subquery optimizations for AQL queries

  This optimization avoids copying intermediate results into subqueries that are not required
  by the subquery.

  A brief description can be found here:
  http://jsteemann.github.io/blog/2015/05/04/subquery-optimizations/

* return value optimization for AQL queries

  This optimization avoids copying the final query result inside the query's main `ReturnNode`.

  A brief description can be found here:
  http://jsteemann.github.io/blog/2015/05/04/return-value-optimization-for-aql/

* speed up AQL queries containing big `IN` lists for index lookups

  `IN` lists used for index lookups had performance issues in previous versions of ArangoDB.
  These issues have been addressed in 2.6 so using bigger `IN` lists for filtering is much
  faster.

  A brief description can be found here:
  http://jsteemann.github.io/blog/2015/05/07/in-list-improvements/

* allow `@` and `.` characters in document keys, too

  This change also leads to document keys being URL-encoded when returned in HTTP `location`
  response headers.

* added alternative implementation for AQL COLLECT

  The alternative method uses a hash table for grouping and does not require its input elements
  to be sorted. It will be taken into account by the optimizer for `COLLECT` statements that do
  not use an `INTO` clause.

  In case a `COLLECT` statement can use the hash table variant, the optimizer will create an extra
  plan for it at the beginning of the planning phase. In this plan, no extra `SORT` node will be
  added in front of the `COLLECT` because the hash table variant of `COLLECT` does not require
  sorted input. Instead, a `SORT` node will be added after it to sort its output. This `SORT` node
  may be optimized away again in later stages. If the sort order of the result is irrelevant to
  the user, adding an extra `SORT null` after a hash `COLLECT` operation will allow the optimizer to
  remove the sorts altogether.

  In addition to the hash table variant of `COLLECT`, the optimizer will modify the original plan
  to use the regular `COLLECT` implementation. As this implementation requires sorted input, the
  optimizer will insert a `SORT` node in front of the `COLLECT`. This `SORT` node may be optimized
  away in later stages.

  The created plans will then be shipped through the regular optimization pipeline. In the end,
  the optimizer will pick the plan with the lowest estimated total cost as usual. The hash table
  variant does not require an up-front sort of the input, and will thus be preferred over the
  regular `COLLECT` if the optimizer estimates many input elements for the `COLLECT` node and
  cannot use an index to sort them.

  The optimizer can be explicitly told to use the regular *sorted* variant of `COLLECT` by
  suffixing a `COLLECT` statement with `OPTIONS { "method" : "sorted" }`. This will override the
  optimizer guesswork and only produce the *sorted* variant of `COLLECT`.

  A blog post on the new `COLLECT` implementation can be found here:
  http://jsteemann.github.io/blog/2015/04/22/collecting-with-a-hash-table/

* refactored HTTP REST API for cursors

  The HTTP REST API for cursors (`/_api/cursor`) has been refactored to improve its performance
  and use less memory.

  A post showing some of the performance improvements can be found here:
  http://jsteemann.github.io/blog/2015/04/01/improvements-for-the-cursor-api/

* simplified return value syntax for data-modification AQL queries

  ArangoDB 2.4 since version allows to return results from data-modification AQL queries. The
  syntax for this was quite limited and verbose:

      FOR i IN 1..10
        INSERT { value: i } IN test
        LET inserted = NEW
        RETURN inserted

  The `LET inserted = NEW RETURN inserted` was required literally to return the inserted
  documents. No calculations could be made using the inserted documents.

  This is now more flexible. After a data-modification clause (e.g. `INSERT`, `UPDATE`, `REPLACE`,
  `REMOVE`, `UPSERT`) there can follow any number of `LET` calculations. These calculations can
  refer to the pseudo-values `OLD` and `NEW` that are created by the data-modification statements.

  This allows returning projections of inserted or updated documents, e.g.:

      FOR i IN 1..10
        INSERT { value: i } IN test
        RETURN { _key: NEW._key, value: i }

  Still not every construct is allowed after a data-modification clause. For example, no functions
  can be called that may access documents.

  More information can be found here:
  http://jsteemann.github.io/blog/2015/03/27/improvements-for-data-modification-queries/

* added AQL `UPSERT` statement

  This adds an `UPSERT` statement to AQL that is a combination of both `INSERT` and `UPDATE` /
  `REPLACE`. The `UPSERT` will search for a matching document using a user-provided example.
  If no document matches the example, the *insert* part of the `UPSERT` statement will be
  executed. If there is a match, the *update* / *replace* part will be carried out:

      UPSERT { page: 'index.html' }                 /* search example */
        INSERT { page: 'index.html', pageViews: 1 } /* insert part */
        UPDATE { pageViews: OLD.pageViews + 1 }     /* update part */
        IN pageViews

  `UPSERT` can be used with an `UPDATE` or `REPLACE` clause. The `UPDATE` clause will perform
  a partial update of the found document, whereas the `REPLACE` clause will replace the found
  document entirely. The `UPDATE` or `REPLACE` parts can refer to the pseudo-value `OLD`, which
  contains all attributes of the found document.

  `UPSERT` statements can optionally return values. In the following query, the return
  attribute `found` will return the found document before the `UPDATE` was applied. If no
  document was found, `found` will contain a value of `null`. The `updated` result attribute will
  contain the inserted / updated document:

      UPSERT { page: 'index.html' }                 /* search example */
        INSERT { page: 'index.html', pageViews: 1 } /* insert part */
        UPDATE { pageViews: OLD.pageViews + 1 }     /* update part */
        IN pageViews
        RETURN { found: OLD, updated: NEW }

  A more detailed description of `UPSERT` can be found here:
  http://jsteemann.github.io/blog/2015/03/27/preview-of-the-upsert-command/

* adjusted default configuration value for `--server.backlog-size` from 10 to 64.

* issue #1231: bug xor feature in AQL: LENGTH(null) == 4

  This changes the behavior of the AQL `LENGTH` function as follows:

  - if the single argument to `LENGTH()` is `null`, then the result will now be `0`. In previous
    versions of ArangoDB, the result of `LENGTH(null)` was `4`.

  - if the single argument to `LENGTH()` is `true`, then the result will now be `1`. In previous
    versions of ArangoDB, the result of `LENGTH(true)` was `4`.

  - if the single argument to `LENGTH()` is `false`, then the result will now be `0`. In previous
    versions of ArangoDB, the result of `LENGTH(false)` was `5`.

  The results of `LENGTH()` with string, numeric, array object argument values do not change.

* issue #1298: Bulk import if data already exists (#1298)

  This change extends the HTTP REST API for bulk imports as follows:

  When documents are imported and the `_key` attribute is specified for them, the import can be
  used for inserting and updating/replacing documents. Previously, the import could be used for
  inserting new documents only, and re-inserting a document with an existing key would have failed
  with a *unique key constraint violated* error.

  The above behavior is still the default. However, the API now allows controlling the behavior
  in case of a unique key constraint error via the optional URL parameter `onDuplicate`.

  This parameter can have one of the following values:

  - `error`: when a unique key constraint error occurs, do not import or update the document but
    report an error. This is the default.

  - `update`: when a unique key constraint error occurs, try to (partially) update the existing
    document with the data specified in the import. This may still fail if the document would
    violate secondary unique indexes. Only the attributes present in the import data will be
    updated and other attributes already present will be preserved. The number of updated documents
    will be reported in the `updated` attribute of the HTTP API result.

  - `replace`: when a unique key constraint error occurs, try to fully replace the existing
    document with the data specified in the import. This may still fail if the document would
    violate secondary unique indexes. The number of replaced documents will be reported in the
    `updated` attribute of the HTTP API result.

  - `ignore`: when a unique key constraint error occurs, ignore this error. There will be no
    insert, update or replace for the particular document. Ignored documents will be reported
    separately in the `ignored` attribute of the HTTP API result.

  The result of the HTTP import API will now contain the attributes `ignored` and `updated`, which
  contain the number of ignored and updated documents respectively. These attributes will contain a
  value of zero unless the `onDuplicate` URL parameter is set to either `update` or `replace`
  (in this case the `updated` attribute may contain non-zero values) or `ignore` (in this case the
  `ignored` attribute may contain a non-zero value).

  To support the feature, arangoimp also has a new command line option `--on-duplicate` which can
  have one of the values `error`, `update`, `replace`, `ignore`. The default value is `error`.

  A few examples for using arangoimp with the `--on-duplicate` option can be found here:
  http://jsteemann.github.io/blog/2015/04/14/updating-documents-with-arangoimp/

* changed behavior of `db._query()` in the ArangoShell:

  if the command's result is printed in the shell, the first 10 results will be printed. Previously
  only a basic description of the underlying query result cursor was printed. Additionally, if the
  cursor result contains more than 10 results, the cursor is assigned to a global variable `more`,
  which can be used to iterate over the cursor result.

  Example:

      arangosh [_system]> db._query("FOR i IN 1..15 RETURN i")
      [object ArangoQueryCursor, count: 15, hasMore: true]

      [
        1,
        2,
        3,
        4,
        5,
        6,
        7,
        8,
        9,
        10
      ]

      type 'more' to show more documents


      arangosh [_system]> more
      [object ArangoQueryCursor, count: 15, hasMore: false]

      [
        11,
        12,
        13,
        14,
        15
      ]

* Disallow batchSize value 0 in HTTP `POST /_api/cursor`:

  The HTTP REST API `POST /_api/cursor` does not accept a `batchSize` parameter value of
  `0` any longer. A batch size of 0 never made much sense, but previous versions of ArangoDB
  did not check for this value. Now creating a cursor using a `batchSize` value 0 will
  result in an HTTP 400 error response

* REST Server: fix memory leaks when failing to add jobs

* 'EDGES' AQL Function

  The AQL function `EDGES` got a new fifth option parameter.
  Right now only one option is available: 'includeVertices'. This is a boolean parameter
  that allows to modify the result of the `EDGES` function.
  Default is 'includeVertices: false' which does not have any effect.
  'includeVertices: true' modifies the result, such that
  {vertex: <vertexDocument>, edge: <edgeDocument>} is returned.

* INCOMPATIBLE CHANGE:

  The result format of the AQL function `NEIGHBORS` has been changed.
  Before it has returned an array of objects containing 'vertex' and 'edge'.
  Now it will only contain the vertex directly.
  Also an additional option 'includeData' has been added.
  This is used to define if only the 'vertex._id' value should be returned (false, default),
  or if the vertex should be looked up in the collection and the complete JSON should be returned
  (true).
  Using only the id values can lead to significantly improved performance if this is the only information
  required.

  In order to get the old result format prior to ArangoDB 2.6, please use the function EDGES instead.
  Edges allows for a new option 'includeVertices' which, set to true, returns exactly the format of NEIGHBORS.
  Example:

      NEIGHBORS(<vertexCollection>, <edgeCollection>, <vertex>, <direction>, <example>)

  This can now be achieved by:

      EDGES(<edgeCollection>, <vertex>, <direction>, <example>, {includeVertices: true})

  If you are nesting several NEIGHBORS steps you can speed up their performance in the following way:

  Old Example:

  FOR va IN NEIGHBORS(Users, relations, 'Users/123', 'outbound') FOR vc IN NEIGHBORS(Products, relations, va.vertex._id, 'outbound') RETURN vc

  This can now be achieved by:

  FOR va IN NEIGHBORS(Users, relations, 'Users/123', 'outbound') FOR vc IN NEIGHBORS(Products, relations, va, 'outbound', null, {includeData: true}) RETURN vc
                                                                                                          ^^^^                  ^^^^^^^^^^^^^^^^^^^
                                                                                                  Use intermediate directly     include Data for final

* INCOMPATIBLE CHANGE:

  The AQL function `GRAPH_NEIGHBORS` now provides an additional option `includeData`.
  This option allows controlling whether the function should return the complete vertices
  or just their IDs. Returning only the IDs instead of the full vertices can lead to
  improved performance .

  If provided, `includeData` is set to `true`, all vertices in the result will be returned
  with all their attributes. The default value of `includeData` is `false`.
  This makes the default function results incompatible with previous versions of ArangoDB.

  To get the old result style in ArangoDB 2.6, please set the options as follows in calls
  to `GRAPH_NEIGHBORS`:

      GRAPH_NEIGHBORS(<graph>, <vertex>, { includeData: true })

* INCOMPATIBLE CHANGE:

  The AQL function `GRAPH_COMMON_NEIGHBORS` now provides an additional option `includeData`.
  This option allows controlling whether the function should return the complete vertices
  or just their IDs. Returning only the IDs instead of the full vertices can lead to
  improved performance .

  If provided, `includeData` is set to `true`, all vertices in the result will be returned
  with all their attributes. The default value of `includeData` is `false`.
  This makes the default function results incompatible with previous versions of ArangoDB.

  To get the old result style in ArangoDB 2.6, please set the options as follows in calls
  to `GRAPH_COMMON_NEIGHBORS`:

      GRAPH_COMMON_NEIGHBORS(<graph>, <vertexExamples1>, <vertexExamples2>, { includeData: true }, { includeData: true })

* INCOMPATIBLE CHANGE:

  The AQL function `GRAPH_SHORTEST_PATH` now provides an additional option `includeData`.
  This option allows controlling whether the function should return the complete vertices
  and edges or just their IDs. Returning only the IDs instead of full vertices and edges
  can lead to improved performance .

  If provided, `includeData` is set to `true`, all vertices and edges in the result will
  be returned with all their attributes. There is also an optional parameter `includePath` of
  type object.
  It has two optional sub-attributes `vertices` and `edges`, both of type boolean.
  Both can be set individually and the result will include all vertices on the path if
  `includePath.vertices == true` and all edges if `includePath.edges == true` respectively.

  The default value of `includeData` is `false`, and paths are now excluded by default.
  This makes the default function results incompatible with previous versions of ArangoDB.

  To get the old result style in ArangoDB 2.6, please set the options as follows in calls
  to `GRAPH_SHORTEST_PATH`:

      GRAPH_SHORTEST_PATH(<graph>, <source>, <target>, { includeData: true, includePath: { edges: true, vertices: true } })

  The attributes `startVertex` and `vertex` that were present in the results of `GRAPH_SHORTEST_PATH`
  in previous versions of ArangoDB will not be produced in 2.6. To calculate these attributes in 2.6,
  please extract the first and last elements from the `vertices` result attribute.

* INCOMPATIBLE CHANGE:

  The AQL function `GRAPH_DISTANCE_TO` will now return only the id the destination vertex
  in the `vertex` attribute, and not the full vertex data with all vertex attributes.

* INCOMPATIBLE CHANGE:

  All graph measurements functions in JavaScript module `general-graph` that calculated a
  single figure previously returned an array containing just the figure. Now these functions
  will return the figure directly and not put it inside an array.

  The affected functions are:

  * `graph._absoluteEccentricity`
  * `graph._eccentricity`
  * `graph._absoluteCloseness`
  * `graph._closeness`
  * `graph._absoluteBetweenness`
  * `graph._betweenness`
  * `graph._radius`
  * `graph._diameter`

* Create the `_graphs` collection in new databases with `waitForSync` attribute set to `false`

  The previous `waitForSync` value was `true`, so default the behavior when creating and dropping
  graphs via the HTTP REST API changes as follows if the new settings are in effect:

  * `POST /_api/graph` by default returns `HTTP 202` instead of `HTTP 201`
  * `DELETE /_api/graph/graph-name` by default returns `HTTP 202` instead of `HTTP 201`

  If the `_graphs` collection still has its `waitForSync` value set to `true`, then the HTTP status
  code will not change.

* Upgraded ICU to version 54; this increases performance in many places.
  based on https://code.google.com/p/chromium/issues/detail?id=428145

* added support for HTTP push aka chunked encoding

* issue #1051: add info whether server is running in service or user mode?

  This will add a "mode" attribute to the result of the result of HTTP GET `/_api/version?details=true`

  "mode" can have the following values:

  - `standalone`: server was started manually (e.g. on command-line)
  - `service`: service is running as Windows service, in daemon mode or under the supervisor

* improve system error messages in Windows port

* increased default value of `--server.request-timeout` from 300 to 1200 seconds for client tools
  (arangosh, arangoimp, arangodump, arangorestore)

* increased default value of `--server.connect-timeout` from 3 to 5 seconds for client tools
  (arangosh, arangoimp, arangodump, arangorestore)

* added startup option `--server.foxx-queues-poll-interval`

  This startup option controls the frequency with which the Foxx queues manager is checking
  the queue (or queues) for jobs to be executed.

  The default value is `1` second. Lowering this value will result in the queue manager waking
  up and checking the queues more frequently, which may increase CPU usage of the server.
  When not using Foxx queues, this value can be raised to save some CPU time.

* added startup option `--server.foxx-queues`

  This startup option controls whether the Foxx queue manager will check queue and job entries.
  Disabling this option can reduce server load but will prevent jobs added to Foxx queues from
  being processed at all.

  The default value is `true`, enabling the Foxx queues feature.

* make Foxx queues really database-specific.

  Foxx queues were and are stored in a database-specific collection `_queues`. However, a global
  cache variable for the queues led to the queue names being treated database-independently, which
  was wrong.

  Since 2.6, Foxx queues names are truly database-specific, so the same queue name can be used in
  two different databases for two different queues. Until then, it is advisable to think of queues
  as already being database-specific, and using the database name as a queue name prefix to be
  avoid name conflicts, e.g.:

      var queueName = "myQueue";
      var Foxx = require("org/arangodb/foxx");
      Foxx.queues.create(db._name() + ":" + queueName);

* added support for Foxx queue job types defined as app scripts.

  The old job types introduced in 2.4 are still supported but are known to cause issues in 2.5
  and later when the server is restarted or the job types are not defined in every thread.

  The new job types avoid this issue by storing an explicit mount path and script name rather
  than an assuming the job type is defined globally. It is strongly recommended to convert your
  job types to the new script-based system.

* renamed Foxx sessions option "sessionStorageApp" to "sessionStorage". The option now also accepts session storages directly.

* Added the following JavaScript methods for file access:
  * fs.copyFile() to copy single files
  * fs.copyRecursive() to copy directory trees
  * fs.chmod() to set the file permissions (non-Windows only)

* Added process.env for accessing the process environment from JavaScript code

* Cluster: kickstarter shutdown routines will more precisely follow the shutdown of its nodes.

* Cluster: don't delete agency connection objects that are currently in use.

* Cluster: improve passing along of HTTP errors

* fixed issue #1247: debian init script problems

* multi-threaded index creation on collection load

  When a collection contains more than one secondary index, they can be built in memory in
  parallel when the collection is loaded. How many threads are used for parallel index creation
  is determined by the new configuration parameter `--database.index-threads`. If this is set
  to 0, indexes are built by the opening thread only and sequentially. This is equivalent to
  the behavior in 2.5 and before.

* speed up building up primary index when loading collections

* added `count` attribute to `parameters.json` files of collections. This attribute indicates
  the number of live documents in the collection on unload. It is read when the collection is
  (re)loaded to determine the initial size for the collection's primary index

* removed remainders of MRuby integration, removed arangoirb

* simplified `controllers` property in Foxx manifests. You can now specify a filename directly
  if you only want to use a single file mounted at the base URL of your Foxx app.

* simplified `exports` property in Foxx manifests. You can now specify a filename directly if
  you only want to export variables from a single file in your Foxx app.

* added support for node.js-style exports in Foxx exports. Your Foxx exports file can now export
  arbitrary values using the `module.exports` property instead of adding properties to the
  `exports` object.

* added `scripts` property to Foxx manifests. You should now specify the `setup` and `teardown`
  files as properties of the `scripts` object in your manifests and can define custom,
  app-specific scripts that can be executed from the web interface or the CLI.

* added `tests` property to Foxx manifests. You can now define test cases using the `mocha`
  framework which can then be executed inside ArangoDB.

* updated `joi` package to 6.0.8.

* added `extendible` package.

* added Foxx model lifecycle events to repositories. See #1257.

* speed up resizing of edge index.

* allow to split an edge index into buckets which are resized individually.
  This is controlled by the `indexBuckets` attribute in the `properties`
  of the collection.

* fix a cluster deadlock bug in larger clusters by marking a thread waiting
  for a lock on a DBserver as blocked


v2.5.7 (2015-08-02)
-------------------

* V8: Upgrade to version 4.1.0.27 - this is intended to be the stable V8 version.


v2.5.6 (2015-07-21)
-------------------

* alter Windows build infrastructure so we can properly store pdb files.

* potentially fixed issue #1313: Wrong metric calculation at dashboard

  Escape whitespace in process name when scanning /proc/pid/stats

  This fixes statistics values read from that file

* Fixed variable naming in AQL `COLLECT INTO` results in case the COLLECT is placed
  in a subquery which itself is followed by other constructs that require variables


v2.5.5 (2015-05-29)
-------------------

* fixed vulnerability in JWT implementation.

* fixed format string for reading /proc/pid/stat

* take into account barriers used in different V8 contexts


v2.5.4 (2015-05-14)
-------------------

* added startup option `--log.performance`: specifying this option at startup will log
  performance-related info messages, mainly timings via the regular logging mechanisms

* cluster fixes

* fix for recursive copy under Windows


v2.5.3 (2015-04-29)
-------------------

* Fix fs.move to work across filesystem borders; Fixes Foxx app installation problems;
  issue #1292.

* Fix Foxx app install when installed on a different drive on Windows

* issue #1322: strange AQL result

* issue #1318: Inconsistent db._create() syntax

* issue #1315: queries to a collection fail with an empty response if the
  collection contains specific JSON data

* issue #1300: Make arangodump not fail if target directory exists but is empty

* allow specifying higher values than SOMAXCONN for `--server.backlog-size`

  Previously, arangod would not start when a `--server.backlog-size` value was
  specified that was higher than the platform's SOMAXCONN header value.

  Now, arangod will use the user-provided value for `--server.backlog-size` and
  pass it to the listen system call even if the value is higher than SOMAXCONN.
  If the user-provided value is higher than SOMAXCONN, arangod will log a warning
  on startup.

* Fixed a cluster deadlock bug. Mark a thread that is in a RemoteBlock as
  blocked to allow for additional dispatcher threads to be started.

* Fix locking in cluster by using another ReadWriteLock class for collections.

* Add a second DispatcherQueue for AQL in the cluster. This fixes a
  cluster-AQL thread explosion bug.


v2.5.2 (2015-04-11)
-------------------

* modules stored in _modules are automatically flushed when changed

* added missing query-id parameter in documentation of HTTP DELETE `/_api/query` endpoint

* added iterator for edge index in AQL queries

  this change may lead to less edges being read when used together with a LIMIT clause

* make graph viewer in web interface issue less expensive queries for determining
  a random vertex from the graph, and for determining vertex attributes

* issue #1285: syntax error, unexpected $undefined near '@_to RETURN obj

  this allows AQL bind parameter names to also start with underscores

* moved /_api/query to C++

* issue #1289: Foxx models created from database documents expose an internal method

* added `Foxx.Repository#exists`

* parallelize initialization of V8 context in multiple threads

* fixed a possible crash when the debug-level was TRACE

* cluster: do not initialize statistics collection on each
  coordinator, this fixes a race condition at startup

* cluster: fix a startup race w.r.t. the _configuration collection

* search for db:// JavaScript modules only after all local files have been
  considered, this speeds up the require command in a cluster considerably

* general cluster speedup in certain areas


v2.5.1 (2015-03-19)
-------------------

* fixed bug that caused undefined behavior when an AQL query was killed inside
  a calculation block

* fixed memleaks in AQL query cleanup in case out-of-memory errors are thrown

* by default, Debian and RedHat packages are built with debug symbols

* added option `--database.ignore-logfile-errors`

  This option controls how collection datafiles with a CRC mismatch are treated.

  If set to `false`, CRC mismatch errors in collection datafiles will lead
  to a collection not being loaded at all. If a collection needs to be loaded
  during WAL recovery, the WAL recovery will also abort (if not forced with
  `--wal.ignore-recovery-errors true`). Setting this flag to `false` protects
  users from unintentionally using a collection with corrupted datafiles, from
  which only a subset of the original data can be recovered.

  If set to `true`, CRC mismatch errors in collection datafiles will lead to
  the datafile being partially loaded. All data up to until the mismatch will
  be loaded. This will enable users to continue with collection datafiles
  that are corrupted, but will result in only a partial load of the data.
  The WAL recovery will still abort when encountering a collection with a
  corrupted datafile, at least if `--wal.ignore-recovery-errors` is not set to
  `true`.

  The default value is *true*, so for collections with corrupted datafiles
  there might be partial data loads once the WAL recovery has finished. If
  the WAL recovery will need to load a collection with a corrupted datafile,
  it will still stop when using the default values.

* INCOMPATIBLE CHANGE:

  make the arangod server refuse to start if during startup it finds a non-readable
  `parameter.json` file for a database or a collection.

  Stopping the startup process in this case requires manual intervention (fixing
  the unreadable files), but prevents follow-up errors due to ignored databases or
  collections from happening.

* datafiles and `parameter.json` files written by arangod are now created with read and write
  privileges for the arangod process user, and with read and write privileges for the arangod
  process group.

  Previously, these files were created with user read and write permissions only.

* INCOMPATIBLE CHANGE:

  abort WAL recovery if one of the collection's datafiles cannot be opened

* INCOMPATIBLE CHANGE:

  never try to raise the privileges after dropping them, this can lead to a race condition while
  running the recovery

  If you require to run ArangoDB on a port lower than 1024, you must run ArangoDB as root.

* fixed inefficiencies in `remove` methods of general-graph module

* added option `--database.slow-query-threshold` for controlling the default AQL slow query
  threshold value on server start

* add system error strings for Windows on many places

* rework service startup so we announce 'RUNNING' only when we're finished starting.

* use the Windows eventlog for FATAL and ERROR - log messages

* fix service handling in NSIS Windows installer, specify human readable name

* add the ICU_DATA environment variable to the fatal error messages

* fixed issue #1265: arangod crashed with SIGSEGV

* fixed issue #1241: Wildcards in examples


v2.5.0 (2015-03-09)
-------------------

* installer fixes for Windows

* fix for downloading Foxx

* fixed issue #1258: http pipelining not working?


v2.5.0-beta4 (2015-03-05)
-------------------------

* fixed issue #1247: debian init script problems


v2.5.0-beta3 (2015-02-27)
-------------------------

* fix Windows install path calculation in arango

* fix Windows logging of long strings

* fix possible undefinedness of const strings in Windows


v2.5.0-beta2 (2015-02-23)
-------------------------

* fixed issue #1256: agency binary not found #1256

* fixed issue #1230: API: document/col-name/_key and cursor return different floats

* front-end: dashboard tries not to (re)load statistics if user has no access

* V8: Upgrade to version 3.31.74.1

* etcd: Upgrade to version 2.0 - This requires go 1.3 to compile at least.

* refuse to startup if ICU wasn't initialized, this will i.e. prevent errors from being printed,
  and libraries from being loaded.

* front-end: unwanted removal of index table header after creating new index

* fixed issue #1248: chrome: applications filtering not working

* fixed issue #1198: queries remain in aql editor (front-end) if you navigate through different tabs

* Simplify usage of Foxx

  Thanks to our user feedback we learned that Foxx is a powerful, yet rather complicated concept.
  With this release we tried to make it less complicated while keeping all its strength.
  That includes a rewrite of the documentation as well as some code changes as listed below:

  * Moved Foxx applications to a different folder.

    The naming convention now is: <app-path>/_db/<dbname>/<mountpoint>/APP
    Before it was: <app-path>/databases/<dbname>/<appname>:<appversion>
    This caused some trouble as apps where cached based on name and version and updates did not apply.
    Hence the path on filesystem and the app's access URL had no relation to one another.
    Now the path on filesystem is identical to the URL (except for slashes and the appended APP)

  * Rewrite of Foxx routing

    The routing of Foxx has been exposed to major internal changes we adjusted because of user feedback.
    This allows us to set the development mode per mountpoint without having to change paths and hold
    apps at separate locations.

  * Foxx Development mode

    The development mode used until 2.4 is gone. It has been replaced by a much more mature version.
    This includes the deprecation of the javascript.dev-app-path parameter, which is useless since 2.5.
    Instead of having two separate app directories for production and development, apps now reside in
    one place, which is used for production as well as for development.
    Apps can still be put into development mode, changing their behavior compared to production mode.
    Development mode apps are still reread from disk at every request, and still they ship more debug
    output.

    This change has also made the startup options `--javascript.frontend-development-mode` and
    `--javascript.dev-app-path` obsolete. The former option will not have any effect when set, and the
    latter option is only read and used during the upgrade to 2.5 and does not have any effects later.

  * Foxx install process

    Installing Foxx apps has been a two step process: import them into ArangoDB and mount them at a
    specific mountpoint. These operations have been joined together. You can install an app at one
    mountpoint, that's it. No fetch, mount, unmount, purge cycle anymore. The commands have been
    simplified to just:

    * install: get your Foxx app up and running
    * uninstall: shut it down and erase it from disk

  * Foxx error output

    Until 2.4 the errors produced by Foxx were not optimal. Often, the error message was just
    `unable to parse manifest` and contained only an internal stack trace.
    In 2.5 we made major improvements there, including a much more fine-grained error output that
    helps you debug your Foxx apps. The error message printed is now much closer to its source and
    should help you track it down.

    Also we added the default handlers for unhandled errors in Foxx apps:

    * You will get a nice internal error page whenever your Foxx app is called but was not installed
      due to any error
    * You will get a proper error message when having an uncaught error appears in any app route

    In production mode the messages above will NOT contain any information about your Foxx internals
    and are safe to be exposed to third party users.
    In development mode the messages above will contain the stacktrace (if available), making it easier for
    your in-house devs to track down errors in the application.

* added `console` object to Foxx apps. All Foxx apps now have a console object implementing
  the familiar Console API in their global scope, which can be used to log diagnostic
  messages to the database.

* added `org/arangodb/request` module, which provides a simple API for making HTTP requests
  to external services.

* added optimizer rule `propagate-constant-attributes`

  This rule will look inside `FILTER` conditions for constant value equality comparisons,
  and insert the constant values in other places in `FILTER`s. For example, the rule will
  insert `42` instead of `i.value` in the second `FILTER` of the following query:

      FOR i IN c1 FOR j IN c2 FILTER i.value == 42 FILTER j.value == i.value RETURN 1

* added `filtered` value to AQL query execution statistics

  This value indicates how many documents were filtered by `FilterNode`s in the AQL query.
  Note that `IndexRangeNode`s can also filter documents by selecting only the required ranges
  from the index. The `filtered` value will not include the work done by `IndexRangeNode`s,
  but only the work performed by `FilterNode`s.

* added support for sparse hash and skiplist indexes

  Hash and skiplist indexes can optionally be made sparse. Sparse indexes exclude documents
  in which at least one of the index attributes is either not set or has a value of `null`.

  As such documents are excluded from sparse indexes, they may contain fewer documents than
  their non-sparse counterparts. This enables faster indexing and can lead to reduced memory
  usage in case the indexed attribute does occur only in some, but not all documents of the
  collection. Sparse indexes will also reduce the number of collisions in non-unique hash
  indexes in case non-existing or optional attributes are indexed.

  In order to create a sparse index, an object with the attribute `sparse` can be added to
  the index creation commands:

      db.collection.ensureHashIndex(attributeName, { sparse: true });
      db.collection.ensureHashIndex(attributeName1, attributeName2, { sparse: true });
      db.collection.ensureUniqueConstraint(attributeName, { sparse: true });
      db.collection.ensureUniqueConstraint(attributeName1, attributeName2, { sparse: true });

      db.collection.ensureSkiplist(attributeName, { sparse: true });
      db.collection.ensureSkiplist(attributeName1, attributeName2, { sparse: true });
      db.collection.ensureUniqueSkiplist(attributeName, { sparse: true });
      db.collection.ensureUniqueSkiplist(attributeName1, attributeName2, { sparse: true });

  Note that in place of the above specialized index creation commands, it is recommended to use
  the more general index creation command `ensureIndex`:

  ```js
  db.collection.ensureIndex({ type: "hash", sparse: true, unique: true, fields: [ attributeName ] });
  db.collection.ensureIndex({ type: "skiplist", sparse: false, unique: false, fields: [ "a", "b" ] });
  ```

  When not explicitly set, the `sparse` attribute defaults to `false` for new indexes.

  This causes a change in behavior when creating a unique hash index without specifying the
  sparse flag: in 2.4, unique hash indexes were implicitly sparse, always excluding `null` values.
  There was no option to control this behavior, and sparsity was neither supported for non-unique
  hash indexes nor skiplists in 2.4. This implicit sparsity of unique hash indexes was considered
  an inconsistency, and therefore the behavior was cleaned up in 2.5. As of 2.5, indexes will
  only be created sparse if sparsity is explicitly requested. Existing unique hash indexes from 2.4
  or before will automatically be migrated so they are still sparse after the upgrade to 2.5.

  Geo indexes are implicitly sparse, meaning documents without the indexed location attribute or
  containing invalid location coordinate values will be excluded from the index automatically. This
  is also a change when compared to pre-2.5 behavior, when documents with missing or invalid
  coordinate values may have caused errors on insertion when the geo index' `unique` flag was set
  and its `ignoreNull` flag was not.

  This was confusing and has been rectified in 2.5. The method `ensureGeoConstaint()` now does the
  same as `ensureGeoIndex()`. Furthermore, the attributes `constraint`, `unique`, `ignoreNull` and
  `sparse` flags are now completely ignored when creating geo indexes.

  The same is true for fulltext indexes. There is no need to specify non-uniqueness or sparsity for
  geo or fulltext indexes. They will always be non-unique and sparse.

  As sparse indexes may exclude some documents, they cannot be used for every type of query.
  Sparse hash indexes cannot be used to find documents for which at least one of the indexed
  attributes has a value of `null`. For example, the following AQL query cannot use a sparse
  index, even if one was created on attribute `attr`:

      FOR doc In collection
        FILTER doc.attr == null
        RETURN doc

  If the lookup value is non-constant, a sparse index may or may not be used, depending on
  the other types of conditions in the query. If the optimizer can safely determine that
  the lookup value cannot be `null`, a sparse index may be used. When uncertain, the optimizer
  will not make use of a sparse index in a query in order to produce correct results.

  For example, the following queries cannot use a sparse index on `attr` because the optimizer
  will not know beforehand whether the comparison values for `doc.attr` will include `null`:

      FOR doc In collection
        FILTER doc.attr == SOME_FUNCTION(...)
        RETURN doc

      FOR other IN otherCollection
        FOR doc In collection
          FILTER doc.attr == other.attr
          RETURN doc

  Sparse skiplist indexes can be used for sorting if the optimizer can safely detect that the
  index range does not include `null` for any of the index attributes.

* inspection of AQL data-modification queries will now detect if the data-modification part
  of the query can run in lockstep with the data retrieval part of the query, or if the data
  retrieval part must be executed before the data modification can start.

  Executing the two in lockstep allows using much smaller buffers for intermediate results
  and starts the actual data-modification operations much earlier than if the two phases
  were executed separately.

* Allow dynamic attribute names in AQL object literals

  This allows using arbitrary expressions to construct attribute names in object
  literals specified in AQL queries. To disambiguate expressions and other unquoted
  attribute names, dynamic attribute names need to be enclosed in brackets (`[` and `]`).
  Example:

      FOR i IN 1..100
        RETURN { [ CONCAT('value-of-', i) ] : i }

* make AQL optimizer rule "use-index-for-sort" remove sort also in case a non-sorted
  index (e.g. a hash index) is used for only equality lookups and all sort attributes
  are covered by the index.

  Example that does not require an extra sort (needs hash index on `value`):

      FOR doc IN collection FILTER doc.value == 1 SORT doc.value RETURN doc

  Another example that does not require an extra sort (with hash index on `value1`, `value2`):

      FOR doc IN collection FILTER doc.value1 == 1 && doc.value2 == 2 SORT doc.value1, doc.value2 RETURN doc

* make AQL optimizer rule "use-index-for-sort" remove sort also in case the sort criteria
  excludes the left-most index attributes, but the left-most index attributes are used
  by the index for equality-only lookups.

  Example that can use the index for sorting (needs skiplist index on `value1`, `value2`):

      FOR doc IN collection FILTER doc.value1 == 1 SORT doc.value2 RETURN doc

* added selectivity estimates for primary index, edge index, and hash index

  The selectivity estimates are returned by the `GET /_api/index` REST API method
  in a sub-attribute `selectivityEstimate` for each index that supports it. This
  attribute will be omitted for indexes that do not provide selectivity estimates.
  If provided, the selectivity estimate will be a numeric value between 0 and 1.

  Selectivity estimates will also be reported in the result of `collection.getIndexes()`
  for all indexes that support this. If no selectivity estimate can be determined for
  an index, the attribute `selectivityEstimate` will be omitted here, too.

  The web interface also shows selectivity estimates for each index that supports this.

  Currently the following index types can provide selectivity estimates:
  - primary index
  - edge index
  - hash index (unique and non-unique)

  No selectivity estimates will be provided when running in cluster mode.

* fixed issue #1226: arangod log issues

* added additional logger if arangod is started in foreground mode on a tty

* added AQL optimizer rule "move-calculations-down"

* use exclusive native SRWLocks on Windows instead of native mutexes

* added AQL functions `MD5`, `SHA1`, and `RANDOM_TOKEN`.

* reduced number of string allocations when parsing certain AQL queries

  parsing numbers (integers or doubles) does not require a string allocation
  per number anymore

* RequestContext#bodyParam now accepts arbitrary joi schemas and rejects invalid (but well-formed) request bodies.

* enforce that AQL user functions are wrapped inside JavaScript function () declarations

  AQL user functions were always expected to be wrapped inside a JavaScript function, but previously
  this was not enforced when registering a user function. Enforcing the AQL user functions to be contained
  inside functions prevents functions from doing some unexpected things that may have led to undefined
  behavior.

* Windows service uninstalling: only remove service if it points to the currently running binary,
  or --force was specified.

* Windows (debug only): print stacktraces on crash and run minidump

* Windows (cygwin): if you run arangosh in a cygwin shell or via ssh we will detect this and use
  the appropriate output functions.

* Windows: improve process management

* fix IPv6 reverse ip lookups - so far we only did IPv4 addresses.

* improve join documentation, add outer join example

* run jslint for unit tests too, to prevent "memory leaks" by global js objects with native code.

* fix error logging for exceptions - we wouldn't log the exception message itself so far.

* improve error reporting in the http client (Windows & *nix)

* improve error reports in cluster

* Standard errors can now contain custom messages.


v2.4.7 (XXXX-XX-XX)
-------------------

* fixed issue #1282: Geo WITHIN_RECTANGLE for nested lat/lng


v2.4.6 (2015-03-18)
-------------------

* added option `--database.ignore-logfile-errors`

  This option controls how collection datafiles with a CRC mismatch are treated.

  If set to `false`, CRC mismatch errors in collection datafiles will lead
  to a collection not being loaded at all. If a collection needs to be loaded
  during WAL recovery, the WAL recovery will also abort (if not forced with
  `--wal.ignore-recovery-errors true`). Setting this flag to `false` protects
  users from unintentionally using a collection with corrupted datafiles, from
  which only a subset of the original data can be recovered.

  If set to `true`, CRC mismatch errors in collection datafiles will lead to
  the datafile being partially loaded. All data up to until the mismatch will
  be loaded. This will enable users to continue with a collection datafiles
  that are corrupted, but will result in only a partial load of the data.
  The WAL recovery will still abort when encountering a collection with a
  corrupted datafile, at least if `--wal.ignore-recovery-errors` is not set to
  `true`.

  The default value is *true*, so for collections with corrupted datafiles
  there might be partial data loads once the WAL recovery has finished. If
  the WAL recovery will need to load a collection with a corrupted datafile,
  it will still stop when using the default values.

* INCOMPATIBLE CHANGE:

  make the arangod server refuse to start if during startup it finds a non-readable
  `parameter.json` file for a database or a collection.

  Stopping the startup process in this case requires manual intervention (fixing
  the unreadable files), but prevents follow-up errors due to ignored databases or
  collections from happening.

* datafiles and `parameter.json` files written by arangod are now created with read and write
  privileges for the arangod process user, and with read and write privileges for the arangod
  process group.

  Previously, these files were created with user read and write permissions only.

* INCOMPATIBLE CHANGE:

  abort WAL recovery if one of the collection's datafiles cannot be opened

* INCOMPATIBLE CHANGE:

  never try to raise the privileges after dropping them, this can lead to a race condition while
  running the recovery

  If you require to run ArangoDB on a port lower than 1024, you must run ArangoDB as root.

* fixed inefficiencies in `remove` methods of general-graph module

* added option `--database.slow-query-threshold` for controlling the default AQL slow query
  threshold value on server start


v2.4.5 (2015-03-16)
-------------------

* added elapsed time to HTTP request logging output (`--log.requests-file`)

* added AQL current and slow query tracking, killing of AQL queries

  This change enables retrieving the list of currently running AQL queries inside the selected database.
  AQL queries with an execution time beyond a certain threshold can be moved to a "slow query" facility
  and retrieved from there. Queries can also be killed by specifying the query id.

  This change adds the following HTTP REST APIs:

  - `GET /_api/query/current`: for retrieving the list of currently running queries
  - `GET /_api/query/slow`: for retrieving the list of slow queries
  - `DELETE /_api/query/slow`: for clearing the list of slow queries
  - `GET /_api/query/properties`: for retrieving the properties for query tracking
  - `PUT /_api/query/properties`: for adjusting the properties for query tracking
  - `DELETE /_api/query/<id>`: for killing an AQL query

  The following JavaScript APIs have been added:

  - require("org/arangodb/aql/queries").current();
  - require("org/arangodb/aql/queries").slow();
  - require("org/arangodb/aql/queries").clearSlow();
  - require("org/arangodb/aql/queries").properties();
  - require("org/arangodb/aql/queries").kill();

* fixed issue #1265: arangod crashed with SIGSEGV

* fixed issue #1241: Wildcards in examples

* fixed comment parsing in Foxx controllers


v2.4.4 (2015-02-24)
-------------------

* fixed the generation template for foxx apps. It now does not create deprecated functions anymore

* add custom visitor functionality for `GRAPH_NEIGHBORS` function, too

* increased default value of traversal option *maxIterations* to 100 times of its previous
  default value


v2.4.3 (2015-02-06)
-------------------

* fix multi-threading with openssl when running under Windows

* fix timeout on socket operations when running under Windows

* Fixed an error in Foxx routing which caused some apps that worked in 2.4.1 to fail with status 500: `undefined is not a function` errors in 2.4.2
  This error was occurring due to seldom internal rerouting introduced by the malformed application handler.


v2.4.2 (2015-01-30)
-------------------

* added custom visitor functionality for AQL traversals

  This allows more complex result processing in traversals triggered by AQL. A few examples
  are shown in [this article](http://jsteemann.github.io/blog/2015/01/28/using-custom-visitors-in-aql-graph-traversals/).

* improved number of results estimated for nodes of type EnumerateListNode and SubqueryNode
  in AQL explain output

* added AQL explain helper to explain arbitrary AQL queries

  The helper function prints the query execution plan and the indexes to be used in the
  query. It can be invoked from the ArangoShell or the web interface as follows:

      require("org/arangodb/aql/explainer").explain(query);

* enable use of indexes for certain AQL conditions with non-equality predicates, in
  case the condition(s) also refer to indexed attributes

  The following queries will now be able to use indexes:

      FILTER a.indexed == ... && a.indexed != ...
      FILTER a.indexed == ... && a.nonIndexed != ...
      FILTER a.indexed == ... && ! (a.indexed == ...)
      FILTER a.indexed == ... && ! (a.nonIndexed == ...)
      FILTER a.indexed == ... && ! (a.indexed != ...)
      FILTER a.indexed == ... && ! (a.nonIndexed != ...)
      FILTER (a.indexed == ... && a.nonIndexed == ...) || (a.indexed == ... && a.nonIndexed == ...)
      FILTER (a.indexed == ... && a.nonIndexed != ...) || (a.indexed == ... && a.nonIndexed != ...)

* Fixed spuriously occurring "collection not found" errors when running queries on local
  collections on a cluster DB server

* Fixed upload of Foxx applications to the server for apps exceeding approx. 1 MB zipped.

* Malformed Foxx applications will now return a more useful error when any route is requested.

  In Production a Foxx app mounted on /app will display an html page on /app/* stating a 503 Service temporarily not available.
  It will not state any information about your Application.
  Before it was a 404 Not Found without any information and not distinguishable from a correct not found on your route.

  In Development Mode the html page also contains information about the error occurred.

* Unhandled errors thrown in Foxx routes are now handled by the Foxx framework itself.

  In Production the route will return a status 500 with a body {error: "Error statement"}.
  In Development the route will return a status 500 with a body {error: "Error statement", stack: "..."}

  Before, it was status 500 with a plain text stack including ArangoDB internal routing information.

* The Applications tab in web interface will now request development apps more often.
  So if you have a fixed a syntax error in your app it should always be visible after reload.


v2.4.1 (2015-01-19)
-------------------

* improved WAL recovery output

* fixed certain OR optimizations in AQL optimizer

* better diagnostics for arangoimp

* fixed invalid result of HTTP REST API method `/_admin/foxx/rescan`

* fixed possible segmentation fault when passing a Buffer object into a V8 function
  as a parameter

* updated AQB module to 1.8.0.


v2.4.0 (2015-01-13)
-------------------

* updated AQB module to 1.7.0.

* fixed V8 integration-related crashes

* make `fs.move(src, dest)` also fail when both `src` and `dest` are
  existing directories. This ensures the same behavior of the move operation
  on different platforms.

* fixed AQL insert operation for multi-shard collections in cluster

* added optional return value for AQL data-modification queries.
  This allows returning the documents inserted, removed or updated with the query, e.g.

      FOR doc IN docs REMOVE doc._key IN docs LET removed = OLD RETURN removed
      FOR doc IN docs INSERT { } IN docs LET inserted = NEW RETURN inserted
      FOR doc IN docs UPDATE doc._key WITH { } IN docs LET previous = OLD RETURN previous
      FOR doc IN docs UPDATE doc._key WITH { } IN docs LET updated = NEW RETURN updated

  The variables `OLD` and `NEW` are automatically available when a `REMOVE`, `INSERT`,
  `UPDATE` or `REPLACE` statement is immediately followed by a `LET` statement.
  Note that the `LET` and `RETURN` statements in data-modification queries are not as
  flexible as the general versions of `LET` and `RETURN`. When returning documents from
  data-modification operations, only a single variable can be assigned using `LET`, and
  the assignment can only be either `OLD` or `NEW`, but not an arbitrary expression. The
  `RETURN` statement also allows using the just-created variable only, and no arbitrary
  expressions.


v2.4.0-beta1 (2014-12-26)
--------------------------

* fixed superstates in FoxxGenerator

* fixed issue #1065: Aardvark: added creation of documents and edges with _key property

* fixed issue #1198: Aardvark: current AQL editor query is now cached

* Upgraded V8 version from 3.16.14 to 3.29.59

  The built-in version of V8 has been upgraded from 3.16.14 to 3.29.59.
  This activates several ES6 (also dubbed *Harmony* or *ES.next*) features in
  ArangoDB, both in the ArangoShell and the ArangoDB server. They can be
  used for scripting and in server-side actions such as Foxx routes, traversals
  etc.

  The following ES6 features are available in ArangoDB 2.4 by default:

  * iterators
  * the `of` operator
  * symbols
  * predefined collections types (Map, Set etc.)
  * typed arrays

  Many other ES6 features are disabled by default, but can be made available by
  starting arangod or arangosh with the appropriate options:

  * arrow functions
  * proxies
  * generators
  * String, Array, and Number enhancements
  * constants
  * enhanced object and numeric literals

  To activate all these ES6 features in arangod or arangosh, start it with
  the following options:

      arangosh --javascript.v8-options="--harmony --harmony_generators"

  More details on the available ES6 features can be found in
  [this blog](https://jsteemann.github.io/blog/2014/12/19/using-es6-features-in-arangodb/).

* Added Foxx generator for building Hypermedia APIs

  A more detailed description is [here](https://www.arangodb.com/2014/12/08/building-hypermedia-apis-foxxgenerator)

* New `Applications` tab in web interface:

  The `applications` tab got a complete redesign.
  It will now only show applications that are currently running on ArangoDB.
  For a selected application, a new detailed view has been created.
  This view provides a better overview of the app:
  * author
  * license
  * version
  * contributors
  * download links
  * API documentation

  To install a new application, a new dialog is now available.
  It provides the features already available in the console application `foxx-manager` plus some more:
  * install an application from Github
  * install an application from a zip file
  * install an application from ArangoDB's application store
  * create a new application from scratch: this feature uses a generator to
    create a Foxx application with pre-defined CRUD methods for a given list
    of collections. The generated Foxx app can either be downloaded as a zip file or
    be installed on the server. Starting with a new Foxx app has never been easier.

* fixed issue #1102: Aardvark: Layout bug in documents overview

  The documents overview was entirely destroyed in some situations on Firefox.
  We replaced the plugin we used there.

* fixed issue #1168: Aardvark: pagination buttons jumping

* fixed issue #1161: Aardvark: Click on Import JSON imports previously uploaded file

* removed configure options `--enable-all-in-one-v8`, `--enable-all-in-one-icu`,
  and `--enable-all-in-one-libev`.

* global internal rename to fix naming incompatibilities with JSON:

  Internal functions with names containing `array` have been renamed to `object`,
  internal functions with names containing `list` have been renamed to `array`.
  The renaming was mainly done in the C++ parts. The documentation has also been
  adjusted so that the correct JSON type names are used in most places.

  The change also led to the addition of a few function aliases in AQL:

  * `TO_LIST` now is an alias of the new `TO_ARRAY`
  * `IS_LIST` now is an alias of the new `IS_ARRAY`
  * `IS_DOCUMENT` now is an alias of the new `IS_OBJECT`

  The changed also renamed the option `mergeArrays` to `mergeObjects` for AQL
  data-modification query options and HTTP document modification API

* AQL: added optimizer rule "remove-filter-covered-by-index"

  This rule removes FilterNodes and CalculationNodes from an execution plan if the
  filter is already covered by a previous IndexRangeNode. Removing the CalculationNode
  and the FilterNode will speed up query execution because the query requires less
  computation.

* AQL: added optimizer rule "remove-sort-rand"

  This rule removes a `SORT RAND()` expression from a query and moves the random
  iteration into the appropriate `EnumerateCollectionNode`. This is more efficient
  than individually enumerating and then sorting randomly.

* AQL: range optimizations for IN and OR

  This change enables usage of indexes for several additional cases. Filters containing
  the `IN` operator can now make use of indexes, and multiple OR- or AND-combined filter
  conditions can now also use indexes if the filters are accessing the same indexed
  attribute.

  Here are a few examples of queries that can now use indexes but couldn't before:

    FOR doc IN collection
      FILTER doc.indexedAttribute == 1 || doc.indexedAttribute > 99
      RETURN doc

    FOR doc IN collection
      FILTER doc.indexedAttribute IN [ 3, 42 ] || doc.indexedAttribute > 99
      RETURN doc

    FOR doc IN collection
      FILTER (doc.indexedAttribute > 2 && doc.indexedAttribute < 10) ||
             (doc.indexedAttribute > 23 && doc.indexedAttribute < 42)
      RETURN doc

* fixed issue #500: AQL parentheses issue

  This change allows passing subqueries as AQL function parameters without using
  duplicate brackets (e.g. `FUNC(query)` instead of `FUNC((query))`

* added optional `COUNT` clause to AQL `COLLECT`

  This allows more efficient group count calculation queries, e.g.

      FOR doc IN collection
        COLLECT age = doc.age WITH COUNT INTO length
        RETURN { age: age, count: length }

  A count-only query is also possible:

      FOR doc IN collection
        COLLECT WITH COUNT INTO length
        RETURN length

* fixed missing makeDirectory when fetching a Foxx application from a zip file

* fixed issue #1134: Change the default endpoint to localhost

  This change will modify the IP address ArangoDB listens on to 127.0.0.1 by default.
  This will make new ArangoDB installations unaccessible from clients other than
  localhost unless changed. This is a security feature.

  To make ArangoDB accessible from any client, change the server's configuration
  (`--server.endpoint`) to either `tcp://0.0.0.0:8529` or the server's publicly
  visible IP address.

* deprecated `Repository#modelPrototype`. Use `Repository#model` instead.

* IMPORTANT CHANGE: by default, system collections are included in replication and all
  replication API return values. This will lead to user accounts and credentials
  data being replicated from master to slave servers. This may overwrite
  slave-specific database users.

  If this is undesired, the `_users` collection can be excluded from replication
  easily by setting the `includeSystem` attribute to `false` in the following commands:

  * replication.sync({ includeSystem: false });
  * replication.applier.properties({ includeSystem: false });

  This will exclude all system collections (including `_aqlfunctions`, `_graphs` etc.)
  from the initial synchronization and the continuous replication.

  If this is also undesired, it is also possible to specify a list of collections to
  exclude from the initial synchronization and the continuous replication using the
  `restrictCollections` attribute, e.g.:

      replication.applier.properties({
        includeSystem: true,
        restrictType: "exclude",
        restrictCollections: [ "_users", "_graphs", "foo" ]
      });

  The HTTP API methods for fetching the replication inventory and for dumping collections
  also support the `includeSystem` control flag via a URL parameter.

* removed DEPRECATED replication methods:
  * `replication.logger.start()`
  * `replication.logger.stop()`
  * `replication.logger.properties()`
  * HTTP PUT `/_api/replication/logger-start`
  * HTTP PUT `/_api/replication/logger-stop`
  * HTTP GET `/_api/replication/logger-config`
  * HTTP PUT `/_api/replication/logger-config`

* fixed issue #1174, which was due to locking problems in distributed
  AQL execution

* improved cluster locking for AQL avoiding deadlocks

* use DistributeNode for modifying queries with REPLACE and UPDATE, if
  possible


v2.3.6 (2015-XX-XX)
-------------------

* fixed AQL subquery optimization that produced wrong result when multiple subqueries
  directly followed each other and and a directly following `LET` statement did refer
  to any but the first subquery.


v2.3.5 (2015-01-16)
-------------------

* fixed intermittent 404 errors in Foxx apps after mounting or unmounting apps

* fixed issue #1200: Expansion operator results in "Cannot call method 'forEach' of null"

* fixed issue #1199: Cannot unlink root node of plan


v2.3.4 (2014-12-23)
-------------------

* fixed cerberus path for MyArangoDB


v2.3.3 (2014-12-17)
-------------------

* fixed error handling in instantiation of distributed AQL queries, this
  also fixes a bug in cluster startup with many servers

* issue #1185: parse non-fractional JSON numbers with exponent (e.g. `4e-261`)

* issue #1159: allow --server.request-timeout and --server.connect-timeout of 0


v2.3.2 (2014-12-09)
-------------------

* fixed issue #1177: Fix bug in the user app's storage

* fixed issue #1173: AQL Editor "Save current query" resets user password

* fixed missing makeDirectory when fetching a Foxx application from a zip file

* put in warning about default changed: fixed issue #1134: Change the default endpoint to localhost

* fixed issue #1163: invalid fullCount value returned from AQL

* fixed range operator precedence

* limit default maximum number of plans created by AQL optimizer to 256 (from 1024)

* make AQL optimizer not generate an extra plan if an index can be used, but modify
  existing plans in place

* fixed AQL cursor ttl (time-to-live) issue

  Any user-specified cursor ttl value was not honored since 2.3.0.

* fixed segfault in AQL query hash index setup with unknown shapes

* fixed memleaks

* added AQL optimizer rule for removing `INTO` from a `COLLECT` statement if not needed

* fixed issue #1131

  This change provides the `KEEP` clause for `COLLECT ... INTO`. The `KEEP` clause
  allows controlling which variables will be kept in the variable created by `INTO`.

* fixed issue #1147, must protect dispatcher ID for etcd

v2.3.1 (2014-11-28)
-------------------

* recreate password if missing during upgrade

* fixed issue #1126

* fixed non-working subquery index optimizations

* do not restrict summary of Foxx applications to 60 characters

* fixed display of "required" path parameters in Foxx application documentation

* added more optimizations of constants values in AQL FILTER conditions

* fixed invalid or-to-in optimization for FILTERs containing comparisons
  with boolean values

* fixed replication of `_graphs` collection

* added AQL list functions `PUSH`, `POP`, `UNSHIFT`, `SHIFT`, `REMOVE_VALUES`,
  `REMOVE_VALUE`, `REMOVE_NTH` and `APPEND`

* added AQL functions `CALL` and `APPLY` to dynamically call other functions

* fixed AQL optimizer cost estimation for LIMIT node

* prevent Foxx queues from permanently writing to the journal even when
  server is idle

* fixed AQL COLLECT statement with INTO clause, which copied more variables
  than v2.2 and thus lead to too much memory consumption.
  This deals with #1107.

* fixed AQL COLLECT statement, this concerned every COLLECT statement,
  only the first group had access to the values of the variables before
  the COLLECT statement. This deals with #1127.

* fixed some AQL internals, where sometimes too many items were
  fetched from upstream in the presence of a LIMIT clause. This should
  generally improve performance.


v2.3.0 (2014-11-18)
-------------------

* fixed syslog flags. `--log.syslog` is deprecated and setting it has no effect,
  `--log.facility` now works as described. Application name has been changed from
  `triagens` to `arangod`. It can be changed using `--log.application`. The syslog
  will only contain the actual log message. The datetime prefix is omitted.

* fixed deflate in SimpleHttpClient

* fixed issue #1104: edgeExamples broken or changed

* fixed issue #1103: Error while importing user queries

* fixed issue #1100: AQL: HAS() fails on doc[attribute_name]

* fixed issue #1098: runtime error when creating graph vertex

* hide system applications in **Applications** tab by default

  Display of system applications can be toggled by using the *system applications*
  toggle in the UI.

* added HTTP REST API for managing tasks (`/_api/tasks`)

* allow passing character lists as optional parameter to AQL functions `TRIM`,
  `LTRIM` and `RTRIM`

  These functions now support trimming using custom character lists. If no character
  lists are specified, all whitespace characters will be removed as previously:

      TRIM("  foobar\t \r\n ")         // "foobar"
      TRIM(";foo;bar;baz, ", "; ")     // "foo;bar;baz"

* added AQL string functions `LTRIM`, `RTRIM`, `FIND_FIRST`, `FIND_LAST`, `SPLIT`,
  `SUBSTITUTE`

* added AQL functions `ZIP`, `VALUES` and `PERCENTILE`

* made AQL functions `CONCAT` and `CONCAT_SEPARATOR` work with list arguments

* dynamically create extra dispatcher threads if required

* fixed issue #1097: schemas in the API docs no longer show required properties as optional


v2.3.0-beta2 (2014-11-08)
-------------------------

* front-end: new icons for uploading and downloading JSON documents into a collection

* front-end: fixed documents pagination css display error

* front-end: fixed flickering of the progress view

* front-end: fixed missing event for documents filter function

* front-end: jsoneditor: added CMD+Return (Mac) CTRL+Return (Linux/Win) shortkey for
  saving a document

* front-end: added information tooltip for uploading json documents.

* front-end: added database management view to the collapsed navigation menu

* front-end: added collection truncation feature

* fixed issue #1086: arangoimp: Odd errors if arguments are not given properly

* performance improvements for AQL queries that use JavaScript-based expressions
  internally

* added AQL geo functions `WITHIN_RECTANGLE` and `IS_IN_POLYGON`

* fixed non-working query results download in AQL editor of web interface

* removed debug print message in AQL editor query export routine

* fixed issue #1075: Aardvark: user name required even if auth is off #1075

  The fix for this prefills the username input field with the current user's
  account name if any and `root` (the default username) otherwise. Additionally,
  the tooltip text has been slightly adjusted.

* fixed issue #1069: Add 'raw' link to swagger ui so that the raw swagger
  json can easily be retrieved

  This adds a link to the Swagger API docs to an application's detail view in
  the **Applications** tab of the web interface. The link produces the Swagger
  JSON directly. If authentication is turned on, the link requires authentication,
  too.

* documentation updates


v2.3.0-beta1 (2014-11-01)
-------------------------

* added dedicated `NOT IN` operator for AQL

  Previously, a `NOT IN` was only achievable by writing a negated `IN` condition:

      FOR i IN ... FILTER ! (i IN [ 23, 42 ]) ...

  This can now alternatively be expressed more intuitively as follows:

      FOR i IN ... FILTER i NOT IN [ 23, 42 ] ...

* added alternative logical operator syntax for AQL

  Previously, the logical operators in AQL could only be written as:
  - `&&`: logical and
  - `||`: logical or
  - `!`: negation

  ArangoDB 2.3 introduces the alternative variants for these operators:
  - `AND`: logical and
  - `OR`: logical or
  - `NOT`: negation

  The new syntax is just an alternative to the old syntax, allowing easier
  migration from SQL. The old syntax is still fully supported and will be.

* improved output of `ArangoStatement.parse()` and POST `/_api/query`

  If an AQL query can be parsed without problems, The return value of
  `ArangoStatement.parse()` now contains an attribute `ast` with the abstract
  syntax tree of the query (before optimizations). Though this is an internal
  representation of the query and is subject to change, it can be used to inspect
  how ArangoDB interprets a given query.

* improved `ArangoStatement.explain()` and POST `/_api/explain`

  The commands for explaining AQL queries have been improved.

* added command-line option `--javascript.v8-contexts` to control the number of
  V8 contexts created in arangod.

  Previously, the number of V8 contexts was equal to the number of server threads
  (as specified by option `--server.threads`).

  However, it may be sensible to create different amounts of threads and V8
  contexts. If the option is not specified, the number of V8 contexts created
  will be equal to the number of server threads. Thus no change in configuration
  is required to keep the old behavior.

  If you are using the default config files or merge them with your local config
  files, please review if the default number of server threads is okay in your
  environment. Additionally you should verify that the number of V8 contexts
  created (as specified in option `--javascript.v8-contexts`) is okay.

* the number of server.threads specified is now the minimum of threads
  started. There are situation in which threads are waiting for results of
  distributed database servers. In this case the number of threads is
  dynamically increased.

* removed index type "bitarray"

  Bitarray indexes were only half-way documented and integrated in previous versions
  of ArangoDB so their benefit was limited. The support for bitarray indexes has
  thus been removed in ArangoDB 2.3. It is not possible to create indexes of type
  "bitarray" with ArangoDB 2.3.

  When a collection is opened that contains a bitarray index definition created
  with a previous version of ArangoDB, ArangoDB will ignore it and log the following
  warning:

      index type 'bitarray' is not supported in this version of ArangoDB and is ignored

  Future versions of ArangoDB may automatically remove such index definitions so the
  warnings will eventually disappear.

* removed internal "_admin/modules/flush" in order to fix requireApp

* added basic support for handling binary data in Foxx

  Requests with binary payload can be processed in Foxx applications by
  using the new method `res.rawBodyBuffer()`. This will return the unparsed request
  body as a Buffer object.

  There is now also the method `req.requestParts()` available in Foxx to retrieve
  the individual components of a multipart HTTP request.

  Buffer objects can now be used when setting the response body of any Foxx action.
  Additionally, `res.send()` has been added as a convenience method for returning
  strings, JSON objects or buffers from a Foxx action:

      res.send("<p>some HTML</p>");
      res.send({ success: true });
      res.send(new Buffer("some binary data"));

  The convenience method `res.sendFile()` can now be used to easily return the
  contents of a file from a Foxx action:

      res.sendFile(applicationContext.foxxFilename("image.png"));

  `fs.write` now accepts not only strings but also Buffer objects as second parameter:

      fs.write(filename, "some data");
      fs.write(filename, new Buffer("some binary data"));

  `fs.readBuffer` can be used to return the contents of a file in a Buffer object.

* improved performance of insertion into non-unique hash indexes significantly in case
  many duplicate keys are used in the index

* issue #1042: set time zone in log output

  the command-line option `--log.use-local-time` was added to print dates and times in
  the server-local timezone instead of UTC

* command-line options that require a boolean value now validate the
  value given on the command-line

  This prevents issues if no value is specified for an option that
  requires a boolean value. For example, the following command-line would
  have caused trouble in 2.2, because `--server.endpoint` would have been
  used as the value for the `--server.disable-authentication` options
  (which requires a boolean value):

      arangod --server.disable-authentication --server.endpoint tcp://127.0.0.1:8529 data

  In 2.3, running this command will fail with an error and requires to
  be modified to:

      arangod --server.disable-authentication true --server.endpoint tcp://127.0.0.1:8529 data

* improved performance of CSV import in arangoimp

* fixed issue #1027: Stack traces are off-by-one

* fixed issue #1026: Modules loaded in different files within the same app
  should refer to the same module

* fixed issue #1025: Traversal not as expected in undirected graph

* added a _relation function in the general-graph module.

  This deprecated _directedRelation and _undirectedRelation.
  ArangoDB does not offer any constraints for undirected edges
  which caused some confusion of users how undirected relations
  have to be handled. Relation now only supports directed relations
  and the user can actively simulate undirected relations.

* changed return value of Foxx.applicationContext#collectionName:

  Previously, the function could return invalid collection names because
  invalid characters were not replaced in the application name prefix, only
  in the collection name passed.

  Now, the function replaces invalid characters also in the application name
  prefix, which might to slightly different results for application names that
  contained any characters outside the ranges [a-z], [A-Z] and [0-9].

* prevent XSS in AQL editor and logs view

* integrated tutorial into ArangoShell and web interface

* added option `--backslash-escape` for arangoimp when running CSV file imports

* front-end: added download feature for (filtered) documents

* front-end: added download feature for the results of a user query

* front-end: added function to move documents to another collection

* front-end: added sort-by attribute to the documents filter

* front-end: added sorting feature to database, graph management and user management view.

* issue #989: front-end: Databases view not refreshing after deleting a database

* issue #991: front-end: Database search broken

* front-end: added infobox which shows more information about a document (_id, _rev, _key) or
  an edge (_id, _rev, _key, _from, _to). The from and to attributes are clickable and redirect
  to their document location.

* front-end: added edit-mode for deleting multiple documents at the same time.

* front-end: added delete button to the detailed document/edge view.

* front-end: added visual feedback for saving documents/edges inside the editor (error/success).

* front-end: added auto-focusing for the first input field in a modal.

* front-end: added validation for user input in a modal.

* front-end: user defined queries are now stored inside the database and are bound to the current
  user, instead of using the local storage functionality of the browsers. The outcome of this is
  that user defined queries are now independently usable from any device. Also queries can now be
  edited through the standard document editor of the front-end through the _users collection.

* front-end: added import and export functionality for user defined queries.

* front-end: added new keywords and functions to the aql-editor theme

* front-end: applied tile-style to the graph view

* front-end: now using the new graph api including multi-collection support

* front-end: foxx apps are now deletable

* front-end: foxx apps are now installable and updateable through github, if github is their
  origin.

* front-end: added foxx app version control. Multiple versions of a single foxx app are now
  installable and easy to manage and are also arranged in groups.

* front-end: the user-set filter of a collection is now stored until the user navigates to
  another collection.

* front-end: fetching and filtering of documents, statistics, and query operations are now
  handled with asynchronous ajax calls.

* front-end: added progress indicator if the front-end is waiting for a server operation.

* front-end: fixed wrong count of documents in the documents view of a collection.

* front-end: fixed unexpected styling of the manage db view and navigation.

* front-end: fixed wrong handling of select fields in a modal view.

* front-end: fixed wrong positioning of some tooltips.

* automatically call `toJSON` function of JavaScript objects (if present)
  when serializing them into database documents. This change allows
  storing JavaScript date objects in the database in a sensible manner.


v2.2.7 (2014-11-19)
-------------------

* fixed issue #998: Incorrect application URL for non-system Foxx apps

* fixed issue #1079: AQL editor: keyword WITH in UPDATE query is not highlighted

* fix memory leak in cluster nodes

* fixed registration of AQL user-defined functions in Web UI (JS shell)

* fixed error display in Web UI for certain errors
  (now error message is printed instead of 'undefined')

* fixed issue #1059: bug in js module console

* fixed issue #1056: "fs": zip functions fail with passwords

* fixed issue #1063: Docs: measuring unit of --wal.logfile-size?

* fixed issue #1062: Docs: typo in 14.2 Example data


v2.2.6 (2014-10-20)
-------------------

* fixed issue #972: Compilation Issue

* fixed issue #743: temporary directories are now unique and one can read
  off the tool that created them, if empty, they are removed atexit

* Highly improved performance of all AQL GRAPH_* functions.

* Orphan collections in general graphs can now be found via GRAPH_VERTICES
  if either "any" or no direction is defined

* Fixed documentation for AQL function GRAPH_NEIGHBORS.
  The option "vertexCollectionRestriction" is meant to filter the target
  vertices only, and should not filter the path.

* Fixed a bug in GRAPH_NEIGHBORS which enforced only empty results
  under certain conditions


v2.2.5 (2014-10-09)
-------------------

* fixed issue #961: allow non-JSON values in undocument request bodies

* fixed issue 1028: libicu is now statically linked

* fixed cached lookups of collections on the server, which may have caused spurious
  problems after collection rename operations


v2.2.4 (2014-10-01)
-------------------

* fixed accessing `_from` and `_to` attributes in `collection.byExample` and
  `collection.firstExample`

  These internal attributes were not handled properly in the mentioned functions, so
  searching for them did not always produce documents

* fixed issue #1030: arangoimp 2.2.3 crashing, not logging on large Windows CSV file

* fixed issue #1025: Traversal not as expected in undirected graph

* fixed issue #1020

  This requires re-introducing the startup option `--database.force-sync-properties`.

  This option can again be used to force fsyncs of collection, index and database properties
  stored as JSON strings on disk in files named `parameter.json`. Syncing these files after
  a write may be necessary if the underlying storage does not sync file contents by itself
  in a "sensible" amount of time after a file has been written and closed.

  The default value is `true` so collection, index and database properties will always be
  synced to disk immediately. This affects creating, renaming and dropping collections as
  well as creating and dropping databases and indexes. Each of these operations will perform
  an additional fsync on the `parameter.json` file if the option is set to `true`.

  It might be sensible to set this option to `false` for workloads that create and drop a
  lot of collections (e.g. test runs).

  Document operations such as creating, updating and dropping documents are not affected
  by this option.

* fixed issue #1016: AQL editor bug

* fixed issue #1014: WITHIN function returns wrong distance

* fixed AQL shortest path calculation in function `GRAPH_SHORTEST_PATH` to return
  complete vertex objects instead of just vertex ids

* allow changing of attributes of documents stored in server-side JavaScript variables

  Previously, the following did not work:

      var doc = db.collection.document(key);
      doc._key = "abc"; // overwriting internal attributes not supported
      doc.value = 123;  // overwriting existing attributes not supported

  Now, modifying documents stored in server-side variables (e.g. `doc` in the above case)
  is supported. Modifying the variables will not update the documents in the database,
  but will modify the JavaScript object (which can be written back to the database using
  `db.collection.update` or `db.collection.replace`)

* fixed issue #997: arangoimp apparently doesn't support files >2gig on Windows

  large file support (requires using `_stat64` instead of `stat`) is now supported on
  Windows


v2.2.3 (2014-09-02)
-------------------

* added `around` for Foxx controller

* added `type` option for HTTP API `GET /_api/document?collection=...`

  This allows controlling the type of results to be returned. By default, paths to
  documents will be returned, e.g.

      [
        `/_api/document/test/mykey1`,
        `/_api/document/test/mykey2`,
        ...
      ]

  To return a list of document ids instead of paths, the `type` URL parameter can be
  set to `id`:

      [
        `test/mykey1`,
        `test/mykey2`,
        ...
      ]

  To return a list of document keys only, the `type` URL parameter can be set to `key`:

      [
        `mykey1`,
        `mykey2`,
        ...
      ]


* properly capitalize HTTP response header field names in case the `x-arango-async`
  HTTP header was used in a request.

* fixed several documentation issues

* speedup for several general-graph functions, AQL functions starting with `GRAPH_`
  and traversals


v2.2.2 (2014-08-08)
-------------------

* allow storing non-reserved attribute names starting with an underscore

  Previous versions of ArangoDB parsed away all attribute names that started with an
  underscore (e.g. `_test', '_foo', `_bar`) on all levels of a document (root level
  and sub-attribute levels). While this behavior was documented, it was unintuitive and
  prevented storing documents inside other documents, e.g.:

      {
        "_key" : "foo",
        "_type" : "mydoc",
        "references" : [
          {
            "_key" : "something",
            "_rev" : "...",
            "value" : 1
          },
          {
            "_key" : "something else",
            "_rev" : "...",
            "value" : 2
          }
        ]
      }

  In the above example, previous versions of ArangoDB removed all attributes and
  sub-attributes that started with underscores, meaning the embedded documents would lose
  some of their attributes. 2.2.2 should preserve such attributes, and will also allow
  storing user-defined attribute names on the top-level even if they start with underscores
  (such as `_type` in the above example).

* fix conversion of JavaScript String, Number and Boolean objects to JSON.

  Objects created in JavaScript using `new Number(...)`, `new String(...)`, or
  `new Boolean(...)` were not converted to JSON correctly.

* fixed a race condition on task registration (i.e. `require("org/arangodb/tasks").register()`)

  this race condition led to undefined behavior when a just-created task with no offset and
  no period was instantly executed and deleted by the task scheduler, before the `register`
  function returned to the caller.

* changed run-tests.sh to execute all suitable tests.

* switch to new version of gyp

* fixed upgrade button


v2.2.1 (2014-07-24)
-------------------

* fixed hanging write-ahead log recovery for certain cases that involved dropping
  databases

* fixed issue with --check-version: when creating a new database the check failed

* issue #947 Foxx applicationContext missing some properties

* fixed issue with --check-version: when creating a new database the check failed

* added startup option `--wal.suppress-shape-information`

  Setting this option to `true` will reduce memory and disk space usage and require
  less CPU time when modifying documents or edges. It should therefore be turned on
  for standalone ArangoDB servers. However, for servers that are used as replication
  masters, setting this option to `true` will effectively disable the usage of the
  write-ahead log for replication, so it should be set to `false` for any replication
  master servers.

  The default value for this option is `false`.

* added optional `ttl` attribute to specify result cursor expiration for HTTP API method
  `POST /_api/cursor`

  The `ttl` attribute can be used to prevent cursor results from timing out too early.

* issue #947: Foxx applicationContext missing some properties

* (reported by Christian Neubauer):

  The problem was that in Google's V8, signed and unsigned chars are not always declared cleanly.
  so we need to force v8 to compile with forced signed chars which is done by the Flag:
    -fsigned-char
  at least it is enough to follow the instructions of compiling arango on rasperry
  and add "CFLAGS='-fsigned-char'" to the make command of V8 and remove the armv7=0

* Fixed a bug with the replication client. In the case of single document
  transactions the collection was not write locked.


v2.2.0 (2014-07-10)
-------------------

* The replication methods `logger.start`, `logger.stop` and `logger.properties` are
  no-ops in ArangoDB 2.2 as there is no separate replication logger anymore. Data changes
  are logged into the write-ahead log in ArangoDB 2.2, and not separately by the
  replication logger. The replication logger object is still there in ArangoDB 2.2 to
  ensure backwards-compatibility, however, logging cannot be started, stopped or
  configured anymore. Using any of these methods will do nothing.

  This also affects the following HTTP API methods:
  - `PUT /_api/replication/logger-start`
  - `PUT /_api/replication/logger-stop`
  - `GET /_api/replication/logger-config`
  - `PUT /_api/replication/logger-config`

  Using any of these methods is discouraged from now on as they will be removed in
  future versions of ArangoDB.

* INCOMPATIBLE CHANGE: replication of transactions has changed. Previously, transactions
  were logged on a master in one big block and shipped to a slave in one block, too.
  Now transactions will be logged and replicated as separate entries, allowing transactions
  to be bigger and also ensure replication progress.

  This change also affects the behavior of the `stop` method of the replication applier.
  If the replication applier is now stopped manually using the `stop` method and later
  restarted using the `start` method, any transactions that were unfinished at the
  point of stopping will be aborted on a slave, even if they later commit on the master.

  In ArangoDB 2.2, stopping the replication applier manually should be avoided unless the
  goal is to stop replication permanently or to do a full resync with the master anyway.
  If the replication applier still must be stopped, it should be made sure that the
  slave has fetched and applied all pending operations from a master, and that no
  extra transactions are started on the master before the `stop` command on the slave
  is executed.

  Replication of transactions in ArangoDB 2.2 might also lock the involved collections on
  the slave while a transaction is either committed or aborted on the master and the
  change has been replicated to the slave. This change in behavior may be important for
  slave servers that are used for read-scaling. In order to avoid long lasting collection
  locks on the slave, transactions should be kept small.

  The `_replication` system collection is not used anymore in ArangoDB 2.2 and its usage is
  discouraged.

* INCOMPATIBLE CHANGE: the figures reported by the `collection.figures` method
  now only reflect documents and data contained in the journals and datafiles of
  collections. Documents or deletions contained only in the write-ahead log will
  not influence collection figures until the write-ahead log garbage collection
  kicks in. The figures for a collection might therefore underreport the total
  resource usage of a collection.

  Additionally, the attributes `lastTick` and `uncollectedLogfileEntries` have been
  added to the result of the `figures` operation and the HTTP API method
  `PUT /_api/collection/figures`

* added `insert` method as an alias for `save`. Documents can now be inserted into
  a collection using either method:

      db.test.save({ foo: "bar" });
      db.test.insert({ foo: "bar" });

* added support for data-modification AQL queries

* added AQL keywords `INSERT`, `UPDATE`, `REPLACE` and `REMOVE` (and `WITH`) to
  support data-modification AQL queries.

  Unquoted usage of these keywords for attribute names in AQL queries will likely
  fail in ArangoDB 2.2. If any such attribute name needs to be used in a query, it
  should be enclosed in backticks to indicate the usage of a literal attribute
  name.

  For example, the following query will fail in ArangoDB 2.2 with a parse error:

      FOR i IN foo RETURN i.remove

  and needs to be rewritten like this:

      FOR i IN foo RETURN i.`remove`

* disallow storing of JavaScript objects that contain JavaScript native objects
  of type `Date`, `Function`, `RegExp` or `External`, e.g.

      db.test.save({ foo: /bar/ });
      db.test.save({ foo: new Date() });

  will now print

      Error: <data> cannot be converted into JSON shape: could not shape document

  Previously, objects of these types were silently converted into an empty object
  (i.e. `{ }`).

  To store such objects in a collection, explicitly convert them into strings
  like this:

      db.test.save({ foo: String(/bar/) });
      db.test.save({ foo: String(new Date()) });

* The replication methods `logger.start`, `logger.stop` and `logger.properties` are
  no-ops in ArangoDB 2.2 as there is no separate replication logger anymore. Data changes
  are logged into the write-ahead log in ArangoDB 2.2, and not separately by the
  replication logger. The replication logger object is still there in ArangoDB 2.2 to
  ensure backwards-compatibility, however, logging cannot be started, stopped or
  configured anymore. Using any of these methods will do nothing.

  This also affects the following HTTP API methods:
  - `PUT /_api/replication/logger-start`
  - `PUT /_api/replication/logger-stop`
  - `GET /_api/replication/logger-config`
  - `PUT /_api/replication/logger-config`

  Using any of these methods is discouraged from now on as they will be removed in
  future versions of ArangoDB.

* INCOMPATIBLE CHANGE: replication of transactions has changed. Previously, transactions
  were logged on a master in one big block and shipped to a slave in one block, too.
  Now transactions will be logged and replicated as separate entries, allowing transactions
  to be bigger and also ensure replication progress.

  This change also affects the behavior of the `stop` method of the replication applier.
  If the replication applier is now stopped manually using the `stop` method and later
  restarted using the `start` method, any transactions that were unfinished at the
  point of stopping will be aborted on a slave, even if they later commit on the master.

  In ArangoDB 2.2, stopping the replication applier manually should be avoided unless the
  goal is to stop replication permanently or to do a full resync with the master anyway.
  If the replication applier still must be stopped, it should be made sure that the
  slave has fetched and applied all pending operations from a master, and that no
  extra transactions are started on the master before the `stop` command on the slave
  is executed.

  Replication of transactions in ArangoDB 2.2 might also lock the involved collections on
  the slave while a transaction is either committed or aborted on the master and the
  change has been replicated to the slave. This change in behavior may be important for
  slave servers that are used for read-scaling. In order to avoid long lasting collection
  locks on the slave, transactions should be kept small.

  The `_replication` system collection is not used anymore in ArangoDB 2.2 and its usage is
  discouraged.

* INCOMPATIBLE CHANGE: the figures reported by the `collection.figures` method
  now only reflect documents and data contained in the journals and datafiles of
  collections. Documents or deletions contained only in the write-ahead log will
  not influence collection figures until the write-ahead log garbage collection
  kicks in. The figures for a collection might therefore underreport the total
  resource usage of a collection.

  Additionally, the attributes `lastTick` and `uncollectedLogfileEntries` have been
  added to the result of the `figures` operation and the HTTP API method
  `PUT /_api/collection/figures`

* added `insert` method as an alias for `save`. Documents can now be inserted into
  a collection using either method:

      db.test.save({ foo: "bar" });
      db.test.insert({ foo: "bar" });

* added support for data-modification AQL queries

* added AQL keywords `INSERT`, `UPDATE`, `REPLACE` and `REMOVE` (and `WITH`) to
  support data-modification AQL queries.

  Unquoted usage of these keywords for attribute names in AQL queries will likely
  fail in ArangoDB 2.2. If any such attribute name needs to be used in a query, it
  should be enclosed in backticks to indicate the usage of a literal attribute
  name.

  For example, the following query will fail in ArangoDB 2.2 with a parse error:

      FOR i IN foo RETURN i.remove

  and needs to be rewritten like this:

      FOR i IN foo RETURN i.`remove`

* disallow storing of JavaScript objects that contain JavaScript native objects
  of type `Date`, `Function`, `RegExp` or `External`, e.g.

      db.test.save({ foo: /bar/ });
      db.test.save({ foo: new Date() });

  will now print

      Error: <data> cannot be converted into JSON shape: could not shape document

  Previously, objects of these types were silently converted into an empty object
  (i.e. `{ }`).

  To store such objects in a collection, explicitly convert them into strings
  like this:

      db.test.save({ foo: String(/bar/) });
      db.test.save({ foo: String(new Date()) });

* honor startup option `--server.disable-statistics` when deciding whether or not
  to start periodic statistics collection jobs

  Previously, the statistics collection jobs were started even if the server was
  started with the `--server.disable-statistics` flag being set to `true`

* removed startup option `--random.no-seed`

  This option had no effect in previous versions of ArangoDB and was thus removed.

* removed startup option `--database.remove-on-drop`

  This option was used for debugging only.

* removed startup option `--database.force-sync-properties`

  This option is now superfluous as collection properties are now stored in the
  write-ahead log.

* introduced write-ahead log

  All write operations in an ArangoDB server instance are automatically logged
  to the server's write-ahead log. The write-ahead log is a set of append-only
  logfiles, and it is used in case of a crash recovery and for replication.
  Data from the write-ahead log will eventually be moved into the journals or
  datafiles of collections, allowing the server to remove older write-ahead log
  logfiles. Figures of collections will be updated when data are moved from the
  write-ahead log into the journals or datafiles of collections.

  Cross-collection transactions in ArangoDB should benefit considerably by this
  change, as less writes than in previous versions are required to ensure the data
  of multiple collections are atomically and durably committed. All data-modifying
  operations inside transactions (insert, update, remove) will write their
  operations into the write-ahead log directly, making transactions with multiple
  operations also require less physical memory than in previous versions of ArangoDB,
  that required all transaction data to fit into RAM.

  The `_trx` system collection is not used anymore in ArangoDB 2.2 and its usage is
  discouraged.

  The data in the write-ahead log can also be used in the replication context.
  The `_replication` collection that was used in previous versions of ArangoDB to
  store all changes on the server is not used anymore in ArangoDB 2.2. Instead,
  slaves can read from a master's write-ahead log to get informed about most
  recent changes. This removes the need to store data-modifying operations in
  both the actual place and the `_replication` collection.

* removed startup option `--server.disable-replication-logger`

  This option is superfluous in ArangoDB 2.2. There is no dedicated replication
  logger in ArangoDB 2.2. There is now always the write-ahead log, and it is also
  used as the server's replication log. Specifying the startup option
  `--server.disable-replication-logger` will do nothing in ArangoDB 2.2, but the
  option should not be used anymore as it might be removed in a future version.

* changed behavior of replication logger

  There is no dedicated replication logger in ArangoDB 2.2 as there is the
  write-ahead log now. The existing APIs for starting and stopping the replication
  logger still exist in ArangoDB 2.2 for downwards-compatibility, but calling
  the start or stop operations are no-ops in ArangoDB 2.2. When querying the
  replication logger status via the API, the server will always report that the
  replication logger is running. Configuring the replication logger is a no-op
  in ArangoDB 2.2, too. Changing the replication logger configuration has no
  effect. Instead, the write-ahead log configuration can be changed.

* removed MRuby integration for arangod

  ArangoDB had an experimental MRuby integration in some of the publish builds.
  This wasn't continuously developed, and so it has been removed in ArangoDB 2.2.

  This change has led to the following startup options being superfluous:

  - `--ruby.gc-interval`
  - `--ruby.action-directory`
  - `--ruby.modules-path`
  - `--ruby.startup-directory`

  Specifying these startup options will do nothing in ArangoDB 2.2, but the
  options should be avoided from now on as they might be removed in future versions.

* reclaim index memory when last document in collection is deleted

  Previously, deleting documents from a collection did not lead to index sizes being
  reduced. Instead, the already allocated index memory was re-used when a collection
  was refilled.

  Now, index memory for primary indexes and hash indexes is reclaimed instantly when
  the last document from a collection is removed.

* inlined and optimized functions in hash indexes

* added AQL TRANSLATE function

  This function can be used to perform lookups from static lists, e.g.

      LET countryNames = { US: "United States", UK: "United Kingdom", FR: "France" }
      RETURN TRANSLATE("FR", countryNames)

* fixed datafile debugger

* fixed check-version for empty directory

* moved try/catch block to the top of routing chain

* added mountedApp function for foxx-manager

* fixed issue #883: arango 2.1 - when starting multi-machine cluster, UI web
  does not change to cluster overview

* fixed dfdb: should not start any other V8 threads

* cleanup of version-check, added module org/arangodb/database-version,
  added --check-version option

* fixed issue #881: [2.1.0] Bombarded (every 10 sec or so) with
  "WARNING format string is corrupt" when in non-system DB Dashboard

* specialized primary index implementation to allow faster hash table
  rebuilding and reduce lookups in datafiles for the actual value of `_key`.

* issue #862: added `--overwrite` option to arangoimp

* removed number of property lookups for documents during AQL queries that
  access documents

* prevent buffering of long print results in arangosh's and arangod's print
  command

  this change will emit buffered intermediate print results and discard the
  output buffer to quickly deliver print results to the user, and to prevent
  constructing very large buffers for large results

* removed sorting of attribute names for use in a collection's shaper

  sorting attribute names was done on document insert to keep attributes
  of a collection in sorted order for faster comparisons. The sort order
  of attributes was only used in one particular and unlikely case, so it
  was removed. Collections with many different attribute names should
  benefit from this change by faster inserts and slightly less memory usage.

* fixed a bug in arangodump which got the collection name in _from and _to
  attributes of edges wrong (all were "_unknown")

* fixed a bug in arangorestore which did not recognize wrong _from and _to
  attributes of edges

* improved error detection and reporting in arangorestore


v2.1.1 (2014-06-06)
-------------------

* fixed dfdb: should not start any other V8 threads

* signature for collection functions was modified

  The basic change was the substitution of the input parameter of the
  function by an generic options object which can contain multiple
  option parameter of the function.
  Following functions were modified
  remove
  removeBySample
  replace
  replaceBySample
  update
  updateBySample

  Old signature is yet supported but it will be removed in future versions

v2.1.0 (2014-05-29)
-------------------

* implemented upgrade procedure for clusters

* fixed communication issue with agency which prevented reconnect
  after an agent failure

* fixed cluster dashboard in the case that one but not all servers
  in the cluster are down

* fixed a bug with coordinators creating local database objects
  in the wrong order (_system needs to be done first)

* improved cluster dashboard


v2.1.0-rc2 (2014-05-25)
-----------------------

* fixed issue #864: Inconsistent behavior of AQL REVERSE(list) function


v2.1.0-rc1 (XXXX-XX-XX)
-----------------------

* added server-side periodic task management functions:

  - require("org/arangodb/tasks").register(): registers a periodic task
  - require("org/arangodb/tasks").unregister(): unregisters and removes a
    periodic task
  - require("org/arangodb/tasks").get(): retrieves a specific tasks or all
    existing tasks

  the previous undocumented function `internal.definePeriodic` is now
  deprecated and will be removed in a future release.

* decrease the size of some seldom used system collections on creation.

  This will make these collections use less disk space and mapped memory.

* added AQL date functions

* added AQL FLATTEN() list function

* added index memory statistics to `db.<collection>.figures()` function

  The `figures` function will now return a sub-document `indexes`, which lists
  the number of indexes in the `count` sub-attribute, and the total memory
  usage of the indexes in bytes in the `size` sub-attribute.

* added AQL CURRENT_DATABASE() function

  This function returns the current database's name.

* added AQL CURRENT_USER() function

  This function returns the current user from an AQL query. The current user is the
  username that was specified in the `Authorization` HTTP header of the request. If
  authentication is turned off or the query was executed outside a request context,
  the function will return `null`.

* fixed issue #796: Searching with newline chars broken?

  fixed slightly different handling of backslash escape characters in a few
  AQL functions. Now handling of escape sequences should be consistent, and
  searching for newline characters should work the same everywhere

* added OpenSSL version check for configure

  It will report all OpenSSL versions < 1.0.1g as being too old.
  `configure` will only complain about an outdated OpenSSL version but not stop.

* require C++ compiler support (requires g++ 4.8, clang++ 3.4 or Visual Studio 13)

* less string copying returning JSONified documents from ArangoDB, e.g. via
  HTTP GET `/_api/document/<collection>/<document>`

* issue #798: Lower case http headers from arango

  This change allows returning capitalized HTTP headers, e.g.
  `Content-Length` instead of `content-length`.
  The HTTP spec says that headers are case-insensitive, but
  in fact several clients rely on a specific case in response
  headers.
  This change will capitalize HTTP headers if the `X-Arango-Version`
  request header is sent by the client and contains a value of at
  least `20100` (for version 2.1). The default value for the
  compatibility can also be set at server start, using the
  `--server.default-api-compatibility` option.

* simplified usage of `db._createStatement()`

  Previously, the function could not be called with a query string parameter as
  follows:

      db._createStatement(queryString);

  Calling it as above resulted in an error because the function expected an
  object as its parameter. From now on, it's possible to call the function with
  just the query string.

* make ArangoDB not send back a `WWW-Authenticate` header to a client in case the
  client sends the `X-Omit-WWW-Authenticate` HTTP header.

  This is done to prevent browsers from showing their built-in HTTP authentication
  dialog for AJAX requests that require authentication.
  ArangoDB will still return an HTTP 401 (Unauthorized) if the request doesn't
  contain valid credentials, but it will omit the `WWW-Authenticate` header,
  allowing clients to bypass the browser's authentication dialog.

* added REST API method HTTP GET `/_api/job/job-id` to query the status of an
  async job without potentially fetching it from the list of done jobs

* fixed non-intuitive behavior in jobs API: previously, querying the status
  of an async job via the API HTTP PUT `/_api/job/job-id` removed a currently
  executing async job from the list of queryable jobs on the server.
  Now, when querying the result of an async job that is still executing,
  the job is kept in the list of queryable jobs so its result can be fetched
  by a subsequent request.

* use a new data structure for the edge index of an edge collection. This
  improves the performance for the creation of the edge index and in
  particular speeds up removal of edges in graphs. Note however that
  this change might change the order in which edges starting at
  or ending in a vertex are returned. However, this order was never
  guaranteed anyway and it is not sensible to guarantee any particular
  order.

* provide a size hint to edge and hash indexes when initially filling them
  this will lead to less re-allocations when populating these indexes

  this may speed up building indexes when opening an existing collection

* don't requeue identical context methods in V8 threads in case a method is
  already registered

* removed arangod command line option `--database.remove-on-compacted`

* export the sort attribute for graph traversals to the HTTP interface

* add support for arangodump/arangorestore for clusters


v2.0.8 (XXXX-XX-XX)
-------------------

* fixed too-busy iteration over skiplists

  Even when a skiplist query was restricted by a limit clause, the skiplist
  index was queried without the limit. this led to slower-than-necessary
  execution times.

* fixed timeout overflows on 32 bit systems

  this bug has led to problems when select was called with a high timeout
  value (2000+ seconds) on 32bit systems that don't have a forgiving select
  implementation. when the call was made on these systems, select failed
  so no data would be read or sent over the connection

  this might have affected some cluster-internal operations.

* fixed ETCD issues on 32 bit systems

  ETCD was non-functional on 32 bit systems at all. The first call to the
  watch API crashed it. This was because atomic operations worked on data
  structures that were not properly aligned on 32 bit systems.

* fixed issue #848: db.someEdgeCollection.inEdge does not return correct
  value when called the 2nd time after a .save to the edge collection


v2.0.7 (2014-05-05)
-------------------

* issue #839: Foxx Manager missing "unfetch"

* fixed a race condition at startup

  this fixes undefined behavior in case the logger was involved directly at
  startup, before the logger initialization code was called. This should have
  occurred only for code that was executed before the invocation of main(),
  e.g. during ctor calls of statically defined objects.


v2.0.6 (2014-04-22)
-------------------

* fixed issue #835: arangosh doesn't show correct database name



v2.0.5 (2014-04-21)
-------------------

* Fixed a caching problem in IE JS Shell

* added cancelation for async jobs

* upgraded to new gyp for V8

* new Windows installer


v2.0.4 (2014-04-14)
-------------------

* fixed cluster authentication front-end issues for Firefox and IE, there are
  still problems with Chrome


v2.0.3 (2014-04-14)
-------------------

* fixed AQL optimizer bug

* fixed front-end issues

* added password change dialog


v2.0.2 (2014-04-06)
-------------------

* during cluster startup, do not log (somewhat expected) connection errors with
  log level error, but with log level info

* fixed dashboard modals

* fixed connection check for cluster planning front end: firefox does
  not support async:false

* document how to persist a cluster plan in order to relaunch an existing
  cluster later


v2.0.1 (2014-03-31)
-------------------

* make ArangoDB not send back a `WWW-Authenticate` header to a client in case the
  client sends the `X-Omit-WWW-Authenticate` HTTP header.

  This is done to prevent browsers from showing their built-in HTTP authentication
  dialog for AJAX requests that require authentication.
  ArangoDB will still return an HTTP 401 (Unauthorized) if the request doesn't
  contain valid credentials, but it will omit the `WWW-Authenticate` header,
  allowing clients to bypass the browser's authentication dialog.

* fixed isses in arango-dfdb:

  the dfdb was not able to unload certain system collections, so these couldn't be
  inspected with the dfdb sometimes. Additionally, it did not truncate corrupt
  markers from datafiles under some circumstances

* added `changePassword` attribute for users

* fixed non-working "save" button in collection edit view of web interface
  clicking the save button did nothing. one had to press enter in one of the input
  fields to send modified form data

* fixed V8 compile error on MacOS X

* prevent `body length: -9223372036854775808` being logged in development mode for
  some Foxx HTTP responses

* fixed several bugs in web interface dashboard

* fixed issue #783: coffee script not working in manifest file

* fixed issue #783: coffee script not working in manifest file

* fixed issue #781: Cant save current query from AQL editor ui

* bumped version in `X-Arango-Version` compatibility header sent by arangosh and other
  client tools from `1.5` to `2.0`.

* fixed startup options for arango-dfdb, added details option for arango-dfdb

* fixed display of missing error messages and codes in arangosh

* when creating a collection via the web interface, the collection type was always
  "document", regardless of the user's choice


v2.0.0 (2014-03-10)
-------------------

* first 2.0 release


v2.0.0-rc2 (2014-03-07)
-----------------------

* fixed cluster authorization


v2.0.0-rc1 (2014-02-28)
-----------------------

* added sharding :-)

* added collection._dbName attribute to query the name of the database from a collection

  more detailed documentation on the sharding and cluster features can be found in the user
  manual, section **Sharding**

* INCOMPATIBLE CHANGE: using complex values in AQL filter conditions with operators other
  than equality (e.g. >=, >, <=, <) will disable usage of skiplist indexes for filter
  evaluation.

  For example, the following queries will be affected by change:

      FOR doc IN docs FILTER doc.value < { foo: "bar" } RETURN doc
      FOR doc IN docs FILTER doc.value >= [ 1, 2, 3 ] RETURN doc

  The following queries will not be affected by the change:

      FOR doc IN docs FILTER doc.value == 1 RETURN doc
      FOR doc IN docs FILTER doc.value == "foo" RETURN doc
      FOR doc IN docs FILTER doc.value == [ 1, 2, 3 ] RETURN doc
      FOR doc IN docs FILTER doc.value == { foo: "bar" } RETURN doc

* INCOMPATIBLE CHANGE: removed undocumented method `collection.saveOrReplace`

  this feature was never advertised nor documented nor tested.

* INCOMPATIBLE CHANGE: removed undocumented REST API method `/_api/simple/BY-EXAMPLE-HASH`

  this feature was never advertised nor documented nor tested.

* added explicit startup parameter `--server.reuse-address`

  This flag can be used to control whether sockets should be acquired with the SO_REUSEADDR
  flag.

  Regardless of this setting, sockets on Windows are always acquired using the
  SO_EXCLUSIVEADDRUSE flag.

* removed undocumented REST API method GET `/_admin/database-name`

* added user validation API at POST `/_api/user/<username>`

* slightly improved users management API in `/_api/user`:

  Previously, when creating a new user via HTTP POST, the username needed to be
  passed in an attribute `username`. When users were returned via this API,
  the usernames were returned in an attribute named `user`. This was slightly
  confusing and was changed in 2.0 as follows:

  - when adding a user via HTTP POST, the username can be specified in an attribute
  `user`. If this attribute is not used, the API will look into the attribute `username`
  as before and use that value.
  - when users are returned via HTTP GET, the usernames are still returned in an
    attribute `user`.

  This change should be fully downwards-compatible with the previous version of the API.

* added AQL SLICE function to extract slices from lists

* made module loader more node compatible

* the startup option `--javascript.package-path` for arangosh is now deprecated and does
  nothing. Using it will not cause an error, but the option is ignored.

* added coffee script support

* Several UI improvements.

* Exchanged icons in the graphviewer toolbar

* always start networking and HTTP listeners when starting the server (even in
  console mode)

* allow vertex and edge filtering with user-defined functions in TRAVERSAL,
  TRAVERSAL_TREE and SHORTEST_PATH AQL functions:

      // using user-defined AQL functions for edge and vertex filtering
      RETURN TRAVERSAL(friends, friendrelations, "friends/john", "outbound", {
        followEdges: "myfunctions::checkedge",
        filterVertices: "myfunctions::checkvertex"
      })

      // using the following custom filter functions
      var aqlfunctions = require("org/arangodb/aql/functions");
      aqlfunctions.register("myfunctions::checkedge", function (config, vertex, edge, path) {
        return (edge.type !== 'dislikes'); // don't follow these edges
      }, false);

      aqlfunctions.register("myfunctions::checkvertex", function (config, vertex, path) {
        if (vertex.isDeleted || ! vertex.isActive) {
          return [ "prune", "exclude" ]; // exclude these and don't follow them
        }
        return [ ]; // include everything else
      }, false);

* fail if invalid `strategy`, `order` or `itemOrder` attribute values
  are passed to the AQL TRAVERSAL function. Omitting these attributes
  is not considered an error, but specifying an invalid value for any
  of these attributes will make an AQL query fail.

* issue #751: Create database through API should return HTTP status code 201

  By default, the server now returns HTTP 201 (created) when creating a new
  database successfully. To keep compatibility with older ArangoDB versions, the
  startup parameter `--server.default-api-compatibility` can be set to a value
  of `10400` to indicate API compatibility with ArangoDB 1.4. The compatibility
  can also be enforced by setting the `X-Arango-Version` HTTP header in a
  client request to this API on a per-request basis.

* allow direct access from the `db` object to collections whose names start
  with an underscore (e.g. db._users).

  Previously, access to such collections via the `db` object was possible from
  arangosh, but not from arangod (and thus Foxx and actions). The only way
  to access such collections from these places was via the `db._collection(<name>)`
  workaround.

* allow `\n` (as well as `\r\n`) as line terminator in batch requests sent to
  `/_api/batch` HTTP API.

* use `--data-binary` instead of `--data` parameter in generated cURL examples

* issue #703: Also show path of logfile for fm.config()

* issue #675: Dropping a collection used in "graph" module breaks the graph

* added "static" Graph.drop() method for graphs API

* fixed issue #695: arangosh server.password error

* use pretty-printing in `--console` mode by default

* simplified ArangoDB startup options

  Some startup options are now superfluous or their usage is simplified. The
  following options have been changed:

  * `--javascript.modules-path`: this option has been removed. The modules paths
    are determined by arangod and arangosh automatically based on the value of
    `--javascript.startup-directory`.

    If the option is set on startup, it is ignored so startup will not abort with
    an error `unrecognized option`.

  * `--javascript.action-directory`: this option has been removed. The actions
    directory is determined by arangod automatically based on the value of
    `--javascript.startup-directory`.

    If the option is set on startup, it is ignored so startup will not abort with
    an error `unrecognized option`.

  * `--javascript.package-path`: this option is still available but it is not
    required anymore to set the standard package paths (e.g. `js/npm`). arangod
    will automatically use this standard package path regardless of whether it
    was specified via the options.

    It is possible to use this option to add additional package paths to the
    standard value.

  Configuration files included with arangod are adjusted accordingly.

* layout of the graphs tab adapted to better fit with the other tabs

* database selection is moved to the bottom right corner of the web interface

* removed priority queue index type

  this feature was never advertised nor documented nor tested.

* display internal attributes in document source view of web interface

* removed separate shape collections

  When upgrading to ArangoDB 2.0, existing collections will be converted to include
  shapes and attribute markers in the datafiles instead of using separate files for
  shapes.

  When a collection is converted, existing shapes from the SHAPES directory will
  be written to a new datafile in the collection directory, and the SHAPES directory
  will be removed afterwards.

  This saves up to 2 MB of memory and disk space for each collection
  (savings are higher, the less different shapes there are in a collection).
  Additionally, one less file descriptor per opened collection will be used.

  When creating a new collection, the amount of sync calls may be reduced. The same
  may be true for documents with yet-unknown shapes. This may help performance
  in these cases.

* added AQL functions `NTH` and `POSITION`

* added signal handler for arangosh to save last command in more cases

* added extra prompt placeholders for arangosh:
  - `%e`: current endpoint
  - `%u`: current user

* added arangosh option `--javascript.gc-interval` to control amount of
  garbage collection performed by arangosh

* fixed issue #651: Allow addEdge() to take vertex ids in the JS library

* removed command-line option `--log.format`

  In previous versions, this option did not have an effect for most log messages, so
  it got removed.

* removed C++ logger implementation

  Logging inside ArangoDB is now done using the LOG_XXX() macros. The LOGGER_XXX()
  macros are gone.

* added collection status "loading"


v1.4.16 (XXXX-XX-XX)
--------------------

* fixed too eager datafile deletion

  this issue could have caused a crash when the compaction had marked datafiles as obsolete
  and they were removed while "old" temporary query results still pointed to the old datafile
  positions

* fixed issue #826: Replication fails when a collection's configuration changes


v1.4.15 (2014-04-19)
--------------------

* bugfix for AQL query optimizer

  the following type of query was too eagerly optimized, leading to errors in code-generation:

      LET a = (FOR i IN [] RETURN i) LET b = (FOR i IN [] RETURN i) RETURN 1

  the problem occurred when both lists in the subqueries were empty. In this case invalid code
  was generated and the query couldn't be executed.


v1.4.14 (2014-04-05)
--------------------

* fixed race conditions during shape / attribute insertion

  A race condition could have led to spurious `cannot find attribute #xx` or
  `cannot find shape #xx` (where xx is a number) warning messages being logged
  by the server. This happened when a new attribute was inserted and at the same
  time was queried by another thread.

  Also fixed a race condition that may have occurred when a thread tried to
  access the shapes / attributes hash tables while they were resized. In this
  cases, the shape / attribute may have been hashed to a wrong slot.

* fixed a memory barrier / cpu synchronization problem with libev, affecting
  Windows with Visual Studio 2013 (probably earlier versions are affected, too)

  The issue is described in detail here:
  http://lists.schmorp.de/pipermail/libev/2014q1/002318.html


v1.4.13 (2014-03-14)
--------------------

* added diagnostic output for Foxx application upload

* allow dump & restore from ArangoDB 1.4 with an ArangoDB 2.0 server

* allow startup options `temp-path` and `default-language` to be specified from the arangod
  configuration file and not only from the command line

* fixed too eager compaction

  The compaction will now wait for several seconds before trying to re-compact the same
  collection. Additionally, some other limits have been introduced for the compaction.


v1.4.12 (2014-03-05)
--------------------

* fixed display bug in web interface which caused the following problems:
  - documents were displayed in web interface as being empty
  - document attributes view displayed many attributes with content "undefined"
  - document source view displayed many attributes with name "TYPEOF" and value "undefined"
  - an alert popping up in the browser with message "Datatables warning..."

* re-introduced old-style read-write locks to supports Windows versions older than
  Windows 2008R2 and Windows 7. This should re-enable support for Windows Vista and
  Windows 2008.


v1.4.11 (2014-02-27)
--------------------

* added SHORTEST_PATH AQL function

  this calculates the shortest paths between two vertices, using the Dijkstra
  algorithm, employing a min-heap

  By default, ArangoDB does not know the distance between any two vertices and
  will use a default distance of 1. A custom distance function can be registered
  as an AQL user function to make the distance calculation use any document
  attributes or custom logic:

      RETURN SHORTEST_PATH(cities, motorways, "cities/CGN", "cities/MUC", "outbound", {
        paths: true,
        distance: "myfunctions::citydistance"
      })

      // using the following custom distance function
      var aqlfunctions = require("org/arangodb/aql/functions");
      aqlfunctions.register("myfunctions::distance", function (config, vertex1, vertex2, edge) {
        return Math.sqrt(Math.pow(vertex1.x - vertex2.x) + Math.pow(vertex1.y - vertex2.y));
      }, false);

* fixed bug in Graph.pathTo function

* fixed small memleak in AQL optimizer

* fixed access to potentially uninitialized variable when collection had a cap constraint


v1.4.10 (2014-02-21)
--------------------

* fixed graph constructor to allow graph with some parameter to be used

* added node.js "events" and "stream"

* updated npm packages

* added loading of .json file

* Fixed http return code in graph api with waitForSync parameter.

* Fixed documentation in graph, simple and index api.

* removed 2 tests due to change in ruby library.

* issue #756: set access-control-expose-headers on CORS response

  the following headers are now whitelisted by ArangoDB in CORS responses:
  - etag
  - content-encoding
  - content-length
  - location
  - server
  - x-arango-errors
  - x-arango-async-id


v1.4.9 (2014-02-07)
-------------------

* return a document's current etag in response header for HTTP HEAD requests on
  documents that return an HTTP 412 (precondition failed) error. This allows
  retrieving the document's current revision easily.

* added AQL function `SKIPLIST` to directly access skiplist indexes from AQL

  This is a shortcut method to use a skiplist index for retrieving specific documents in
  indexed order. The function capability is rather limited, but it may be used
  for several cases to speed up queries. The documents are returned in index order if
  only one condition is used.

      /* return all documents with mycollection.created > 12345678 */
      FOR doc IN SKIPLIST(mycollection, { created: [[ '>', 12345678 ]] })
        RETURN doc

      /* return first document with mycollection.created > 12345678 */
      FOR doc IN SKIPLIST(mycollection, { created: [[ '>', 12345678 ]] }, 0, 1)
        RETURN doc

      /* return all documents with mycollection.created between 12345678 and 123456790 */
      FOR doc IN SKIPLIST(mycollection, { created: [[ '>', 12345678 ], [ '<=', 123456790 ]] })
        RETURN doc

      /* return all documents with mycollection.a equal 1 and .b equal 2 */
      FOR doc IN SKIPLIST(mycollection, { a: [[ '==', 1 ]], b: [[ '==', 2 ]] })
        RETURN doc

  The function requires a skiplist index with the exact same attributes to
  be present on the specified collection. All attributes present in the skiplist
  index must be specified in the conditions specified for the `SKIPLIST` function.
  Attribute declaration order is important, too: attributes must be specified in the
  same order in the condition as they have been declared in the skiplist index.

* added command-line option `--server.disable-authentication-unix-sockets`

  with this option, authentication can be disabled for all requests coming
  in via UNIX domain sockets, enabling clients located on the same host as
  the ArangoDB server to connect without authentication.
  Other connections (e.g. TCP/IP) are not affected by this option.

  The default value for this option is `false`.
  Note: this option is only supported on platforms that support Unix domain
  sockets.

* call global arangod instance destructor on shutdown

* issue #755: TRAVERSAL does not use strategy, order and itemOrder options

  these options were not honored when configuring a traversal via the AQL
  TRAVERSAL function. Now, these options are used if specified.

* allow vertex and edge filtering with user-defined functions in TRAVERSAL,
  TRAVERSAL_TREE and SHORTEST_PATH AQL functions:

      // using user-defined AQL functions for edge and vertex filtering
      RETURN TRAVERSAL(friends, friendrelations, "friends/john", "outbound", {
        followEdges: "myfunctions::checkedge",
        filterVertices: "myfunctions::checkvertex"
      })

      // using the following custom filter functions
      var aqlfunctions = require("org/arangodb/aql/functions");
      aqlfunctions.register("myfunctions::checkedge", function (config, vertex, edge, path) {
        return (edge.type !== 'dislikes'); // don't follow these edges
      }, false);

      aqlfunctions.register("myfunctions::checkvertex", function (config, vertex, path) {
        if (vertex.isDeleted || ! vertex.isActive) {
          return [ "prune", "exclude" ]; // exclude these and don't follow them
        }
        return [ ]; // include everything else
      }, false);

* issue #748: add vertex filtering to AQL's TRAVERSAL[_TREE]() function


v1.4.8 (2014-01-31)
-------------------

* install foxx apps in the web interface

* fixed a segfault in the import API


v1.4.7 (2014-01-23)
-------------------

* issue #744: Add usage example arangoimp from Command line

* issue #738: added __dirname, __filename pseudo-globals. Fixes #733. (@by pluma)

* mount all Foxx applications in system apps directory on startup


v1.4.6 (2014-01-20)
-------------------

* issue #736: AQL function to parse collection and key from document handle

* added fm.rescan() method for Foxx-Manager

* fixed issue #734: foxx cookie and route problem

* added method `fm.configJson` for arangosh

* include `startupPath` in result of API `/_api/foxx/config`


v1.4.5 (2014-01-15)
-------------------

* fixed issue #726: Alternate Windows Install Method

* fixed issue #716: dpkg -P doesn't remove everything

* fixed bugs in description of HTTP API `_api/index`

* fixed issue #732: Rest API GET revision number

* added missing documentation for several methods in HTTP API `/_api/edge/...`

* fixed typos in description of HTTP API `_api/document`

* defer evaluation of AQL subqueries and logical operators (lazy evaluation)

* Updated font in WebFrontend, it now contains a version that renders properly on Windows

* generally allow function return values as call parameters to AQL functions

* fixed potential deadlock in global context method execution

* added override file "arangod.conf.local" (and co)


v1.4.4 (2013-12-24)
-------------------

* uid and gid are now set in the scripts, there is no longer a separate config file for
  arangod when started from a script

* foxx-manager is now an alias for arangosh

* arango-dfdb is now an alias for arangod, moved from bin to sbin

* changed from readline to linenoise for Windows

* added --install-service and --uninstall-service for Windows

* removed --daemon and --supervisor for Windows

* arangosh and arangod now uses the config-file which maps the binary name, i. e. if you
  rename arangosh to foxx-manager it will use the config file foxx-manager.conf

* fixed lock file for Windows

* fixed issue #711, #687: foxx-manager throws internal errors

* added `--server.ssl-protocol` option for client tools
  this allows connecting from arangosh, arangoimp, arangoimp etc. to an ArangoDB
  server that uses a non-default value for `--server.ssl-protocol`. The default
  value for the SSL protocol is 4 (TLSv1). If the server is configured to use a
  different protocol, it was not possible to connect to it with the client tools.

* added more detailed request statistics

  This adds the number of async-executed HTTP requests plus the number of HTTP
  requests per individual HTTP method type.

* added `--force` option for arangorestore
  this option allows continuing a restore operation even if the server reports errors
  in the middle of the restore operation

* better error reporting for arangorestore
  in case the server returned an HTTP error, arangorestore previously reported this
  error as `internal error` without any details only. Now server-side errors are
  reported by arangorestore with the server's error message

* include more system collections in dumps produced by arangodump
  previously some system collections were intentionally excluded from dumps, even if the
  dump was run with `--include-system-collections`. for example, the collections `_aal`,
  `_modules`, `_routing`, and `_users` were excluded. This makes sense in a replication
  context but not always in a dump context.
  When specifying `--include-system-collections`, arangodump will now include the above-
  mentioned collections in the dump, too. Some other system collections are still excluded
  even when the dump is run with `--include-system-collections`, for example `_replication`
  and `_trx`.

* fixed issue #701: ArangoStatement undefined in arangosh

* fixed typos in configuration files


v1.4.3 (2013-11-25)
-------------------

* fixed a segfault in the AQL optimizer, occurring when a constant non-list value was
  used on the right-hand side of an IN operator that had a collection attribute on the
  left-hand side

* issue #662:

  Fixed access violation errors (crashes) in the Windows version, occurring under some
  circumstances when accessing databases with multiple clients in parallel

* fixed issue #681: Problem with ArchLinux PKGBUILD configuration


v1.4.2 (2013-11-20)
-------------------

* fixed issue #669: Tiny documentation update

* ported Windows version to use native Windows API SRWLocks (slim read-write locks)
  and condition variables instead of homemade versions

  MSDN states the following about the compatibility of SRWLocks and Condition Variables:

      Minimum supported client:
      Windows Server 2008 [desktop apps | Windows Store apps]

      Minimum supported server:
      Windows Vista [desktop apps | Windows Store apps]

* fixed issue #662: ArangoDB on Windows hanging

  This fixes a deadlock issue that occurred on Windows when documents were written to
  a collection at the same time when some other thread tried to drop the collection.

* fixed file-based logging in Windows

  the logger complained on startup if the specified log file already existed

* fixed startup of server in daemon mode (`--daemon` startup option)

* fixed a segfault in the AQL optimizer

* issue #671: Method graph.measurement does not exist

* changed Windows condition variable implementation to use Windows native
  condition variables

  This is an attempt to fix spurious Windows hangs as described in issue #662.

* added documentation for JavaScript traversals

* added --code-page command-line option for Windows version of arangosh

* fixed a problem when creating edges via the web interface.

  The problem only occurred if a collection was created with type "document
  collection" via the web interface, and afterwards was dropped and re-created
  with type "edge collection". If the web interface page was not reloaded,
  the old collection type (document) was cached, making the subsequent creation
  of edges into the (seeming-to-be-document) collection fail.

  The fix is to not cache the collection type in the web interface. Users of
  an older version of the web interface can reload the collections page if they
  are affected.

* fixed a caching problem in arangosh: if a collection was created using the web
  interface, and then removed via arangosh, arangosh did not actually drop the
  collection due to caching.

  Because the `drop` operation was not carried out, this caused misleading error
  messages when trying to re-create the collection (e.g. `cannot create collection:
  duplicate name`).

* fixed ALT-introduced characters for arangosh console input on Windows

  The Windows readline port was not able to handle characters that are built
  using CTRL or ALT keys. Regular characters entered using the CTRL or ALT keys
  were silently swallowed and not passed to the terminal input handler.

  This did not seem to cause problems for the US keyboard layout, but was a
  severe issue for keyboard layouts that require the ALT (or ALT-GR) key to
  construct characters. For example, entering the character `{` with a German
  keyboard layout requires pressing ALT-GR + 9.

* fixed issue #665: Hash/skiplist combo madness bit my ass

  this fixes a problem with missing/non-deterministic rollbacks of inserts in
  case of a unique constraint violation into a collection with multiple secondary
  indexes (with at least one of them unique)

* fixed issue #664: ArangoDB installer on Windows requires drive c:

* partly fixed issue #662: ArangoDB on Windows hanging

  This fixes dropping databases on Windows. In previous 1.4 versions on Windows,
  one shape collection file was not unloaded and removed when dropping a database,
  leaving one directory and one shape collection file in the otherwise-dropped
  database directory.

* fixed issue #660: updated documentation on indexes


v1.4.1 (2013-11-08)
-------------------

* performance improvements for skip-list deletes


v1.4.1-rc1 (2013-11-07)
-----------------------

* fixed issue #635: Web-Interface should have a "Databases" Menu for Management

* fixed issue #624: Web-Interface is missing a Database selector

* fixed segfault in bitarray query

* fixed issue #656: Cannot create unique index through web interface

* fixed issue #654: bitarray index makes server down

* fixed issue #653: Slow query

* fixed issue #650: Randomness of any() should be improved

* made AQL `DOCUMENT()` function polymorphic and work with just one parameter.

  This allows using the `DOCUMENT` function like this:

      DOCUMENT('users/john')
      DOCUMENT([ 'users/john', 'users/amy' ])

  in addition to the existing use cases:

      DOCUMENT(users, 'users/john')
      DOCUMENT(users, 'john')
      DOCUMENT(users, [ 'users/john' ])
      DOCUMENT(users, [ 'users/john', 'users/amy' ])
      DOCUMENT(users, [ 'john', 'amy' ])

* simplified usage of ArangoDB batch API

  It is not necessary anymore to send the batch boundary in the HTTP `Content-Type`
  header. Previously, the batch API expected the client to send a Content-Type header
  of`multipart/form-data; boundary=<some boundary value>`. This is still supported in
  ArangoDB 2.0, but clients can now also omit this header. If the header is not
  present in a client request, ArangoDB will ignore the request content type and
  read the MIME boundary from the beginning of the request body.

  This also allows using the batch API with the Swagger "Try it out" feature (which is
  not too good at sending a different or even dynamic content-type request header).

* added API method GET `/_api/database/user`

  This returns the list of databases a specific user can see without changing the
  username/passwd.

* issue #424: Documentation about IDs needs to be upgraded


v1.4.0 (2013-10-29)
-------------------

* fixed issue #648: /batch API is missing from Web Interface API Documentation (Swagger)

* fixed issue #647: Icon tooltips missing

* fixed issue #646: index creation in web interface

* fixed issue #645: Allow jumping from edge to linked vertices

* merged PR for issue #643: Some minor corrections and a link to "Downloads"

* fixed issue #642: Completion of error handling

* fixed issue #639: compiling v1.4 on maverick produces warnings on -Wstrict-null-sentinel

* fixed issue #634: Web interface bug: Escape does not always propagate

* fixed issue #620: added startup option `--server.default-api-compatibility`

  This adds the following changes to the ArangoDB server and clients:
  - the server provides a new startup option `--server.default-api-compatibility`.
    This option can be used to determine the compatibility of (some) server API
    return values. The value for this parameter is a server version number,
    calculated as follows: `10000 * major + 100 * minor` (e.g. `10400` for ArangoDB
    1.3). The default value is `10400` (1.4), the minimum allowed value is `10300`
    (1.3).

    When setting this option to a value lower than the current server version,
    the server might respond with old-style results to "old" clients, increasing
    compatibility with "old" (non-up-to-date) clients.

  - the server will on each incoming request check for an HTTP header
    `x-arango-version`. Clients can optionally set this header to the API
    version number they support. For example, if a client sends the HTTP header
    `x-arango-version: 10300`, the server will pick this up and might send ArangoDB
    1.3-style responses in some situations.

    Setting either the startup parameter or using the HTTP header (or both) allows
    running "old" clients with newer versions of ArangoDB, without having to adjust
    the clients too much.

  - the `location` headers returned by the server for the APIs `/_api/document/...`
    and `/_api/collection/...` will have different values depending on the used API
    version. If the API compatibility is `10300`, the `location` headers returned
    will look like this:

        location: /_api/document/....

    whereas when an API compatibility of `10400` or higher is used, the `location`
    headers will look like this:

        location: /_db/<database name>/_api/document/...

  Please note that even in the presence of this, old API versions still may not
  be supported forever by the server.

* fixed issue #643: Some minor corrections and a link to "Downloads" by @frankmayer

* started issue #642: Completion of error handling

* fixed issue #639: compiling v1.4 on maverick produces warnings on
  -Wstrict-null-sentinel

* fixed issue #621: Standard Config needs to be fixed

* added function to manage indexes (web interface)

* improved server shutdown time by signaling shutdown to applicationserver,
  logging, cleanup and compactor threads

* added foxx-manager `replace` command

* added foxx-manager `installed` command (a more intuitive alias for `list`)

* fixed issue #617: Swagger API is missing '/_api/version'

* fixed issue #615: Swagger API: Some commands have no parameter entry forms

* fixed issue #614: API : Typo in : Request URL /_api/database/current

* fixed issue #609: Graph viz tool - different background color

* fixed issue #608: arangosh config files - eventually missing in the manual

* fixed issue #607: Admin interface: no core documentation

* fixed issue #603: Aardvark Foxx App Manager

* fixed a bug in type-mapping between AQL user functions and the AQL layer

  The bug caused errors like the following when working with collection documents
  in an AQL user function:

      TypeError: Cannot assign to read only property '_id' of #<ShapedJson>

* create less system collections when creating a new database

  This is achieved by deferring collection creation until the collections are actually
  needed by ArangoDB. The following collections are affected by the change:
  - `_fishbowl`
  - `_structures`


v1.4.0-beta2 (2013-10-14)
-------------------------

* fixed compaction on Windows

  The compaction on Windows did not ftruncate the cleaned datafiles to a smaller size.
  This has been fixed so not only the content of the files is cleaned but also files
  are re-created with potentially smaller sizes.

* only the following system collections will be excluded from replication from now on:
  - `_replication`
  - `_trx`
  - `_users`
  - `_aal`
  - `_fishbowl`
  - `_modules`
  - `_routing`

  Especially the following system collections will now be included in replication:
  - `_aqlfunctions`
  - `_graphs`

  In previous versions of ArangoDB, all system collections were excluded from the
  replication.

  The change also caused a change in the replication logger and applier:
  in previous versions of ArangoDB, only a collection's id was logged for an operation.
  This has not caused problems for non-system collections but for system collections
  there ids might differ. In addition to a collection id ArangoDB will now also log the
  name of a collection for each replication event.

  The replication applier will now look for the collection name attribute in logged
  events preferably.

* added database selection to arango-dfdb

* provide foxx-manager, arangodump, and arangorestore in Windows build

* ArangoDB 1.4 will refuse to start if option `--javascript.app-path` is not set.

* added startup option `--server.allow-method-override`

  This option can be set to allow overriding the HTTP request method in a request using
  one of the following custom headers:

  - x-http-method-override
  - x-http-method
  - x-method-override

  This allows bypassing proxies and tools that would otherwise just let certain types of
  requests pass. Enabling this option may impose a security risk, so it should only be
  used in very controlled environments.

  The default value for this option is `false` (no method overriding allowed).

* added "details" URL parameter for bulk import API

  Setting the `details` URL parameter to `true` in a call to POST `/_api/import` will make
  the import return details about non-imported documents in the `details` attribute. If
  `details` is `false` or omitted, no `details` attribute will be present in the response.
  This is the same behavior that previous ArangoDB versions exposed.

* added "complete" option for bulk import API

  Setting the `complete` URL parameter to `true` in a call to POST `/_api/import` will make
  the import completely fail if at least one of documents cannot be imported successfully.

  It defaults to `false`, which will make ArangoDB continue importing the other documents
  from the import even if some documents cannot be imported. This is the same behavior that
  previous ArangoDB versions exposed.

* added missing swagger documentation for `/_api/log`

* calling `/_api/logs` (or `/_admin/logs`) is only permitted from the `_system` database now.

  Calling this API method for/from other database will result in an HTTP 400.

' ported fix from https://github.com/novus/nvd3/commit/0894152def263b8dee60192f75f66700cea532cc

  This prevents JavaScript errors from occurring in Chrome when in the admin interface,
  section "Dashboard".

* show current database name in web interface (bottom right corner)

* added missing documentation for /_api/import in swagger API docs

* allow specification of database name for replication sync command replication applier

  This allows syncing from a master database with a different name than the slave database.

* issue #601: Show DB in prompt

  arangosh now displays the database name as part of the prompt by default.

  Can change the prompt by using the `--prompt` option, e.g.

      > arangosh --prompt "my db is named \"%d\"> "


v1.4.0-beta1 (2013-10-01)
-------------------------

* make the Foxx manager use per-database app directories

  Each database now has its own subdirectory for Foxx applications. Each database
  can thus use different Foxx applications if required. A Foxx app for a specific
  database resides in `<app-path>/databases/<database-name>/<app-name>`.

  System apps are shared between all databases. They reside in `<app-path>/system/<app-name>`.

* only trigger an engine reset in development mode for URLs starting with `/dev/`

  This prevents ArangoDB from reloading all Foxx applications when it is not
  actually necessary.

* changed error code from 10 (bad parameter) to 1232 (invalid key generator) for
  errors that are due to an invalid key generator specification when creating a new
  collection

* automatic detection of content-type / mime-type for Foxx assets based on filenames,
  added possibility to override auto detection

* added endpoint management API at `/_api/endpoint`

* changed HTTP return code of PUT `/_api/cursor` from 400 to 404 in case a
  non-existing cursor is referred to

* issue #360: added support for asynchronous requests

  Incoming HTTP requests with the headers `x-arango-async: true` or
  `x-arango-async: store` will be answered by the server instantly with a generic
  HTTP 202 (Accepted) response.

  The actual requests will be queued and processed by the server asynchronously,
  allowing the client to continue sending other requests without waiting for the
  server to process the actually requested operation.

  The exact point in time when a queued request is executed is undefined. If an
  error occurs during execution of an asynchronous request, the client will not
  be notified by the server.

  The maximum size of the asynchronous task queue can be controlled using the new
  option `--scheduler.maximal-queue-size`. If the queue contains this many number of
  tasks and a new asynchronous request comes in, the server will reject it with an
  HTTP 500 (internal server error) response.

  Results of incoming requests marked with header `x-arango-async: true` will be
  discarded by the server immediately. Clients have no way of accessing the result
  of such asynchronously executed request. This is just _fire and forget_.

  To later retrieve the result of an asynchronously executed request, clients can
  mark a request with the header `x-arango-async: keep`. This makes the server
  store the result of the request in memory until explicitly fetched by a client
  via the `/_api/job` API. The `/_api/job` API also provides methods for basic
  inspection of which pending or already finished requests there are on the server,
  plus ways for garbage collecting unneeded results.

* Added new option `--scheduler.maximal-queue-size`.

* issue #590: Manifest Lint

* added data dump and restore tools, arangodump and arangorestore.

  arangodump can be used to create a logical dump of an ArangoDB database, or
  just dedicated collections. It can be used to dump both a collection's structure
  (properties and indexes) and data (documents).

  arangorestore can be used to restore data from a dump created with arangodump.
  arangorestore currently does not re-create any indexes, and doesn't yet handle
  referenced documents in edges properly when doing just partial restores.
  This will be fixed until 1.4 stable.

* introduced `--server.database` option for arangosh, arangoimp, and arangob.

  The option allows these client tools to use a certain database for their actions.
  In arangosh, the current database can be switched at any time using the command

      db._useDatabase(<name>);

  When no database is specified, all client tools will assume they should use the
  default database `_system`. This is done for downwards-compatibility reasons.

* added basic multi database support (alpha)

  New databases can be created using the REST API POST `/_api/database` and the
  shell command `db._createDatabase(<name>)`.

  The default database in ArangoDB is called `_system`. This database is always
  present and cannot be deleted by the user. When an older version of ArangoDB is
  upgraded to 1.4, the previously only database will automatically become the
  `_system` database.

  New databases can be created with the above commands, and can be deleted with the
  REST API DELETE `/_api/database/<name>` or the shell command `db._dropDatabase(<name>);`.

  Deleting databases is still unstable in ArangoDB 1.4 alpha and might crash the
  server. This will be fixed until 1.4 stable.

  To access a specific database via the HTTP REST API, the `/_db/<name>/` prefix
  can be used in all URLs. ArangoDB will check if an incoming request starts with
  this prefix, and will automatically pick the database name from it. If the prefix
  is not there, ArangoDB will assume the request is made for the default database
  (`_system`). This is done for downwards-compatibility reasons.

  That means, the following URL pathnames are logically identical:

      /_api/document/mycollection/1234
      /_db/_system/document/mycollection/1234

  To access a different database (e.g. `test`), the URL pathname would look like this:

      /_db/test/document/mycollection/1234

  New databases can also be created and existing databases can only be dropped from
  within the default database (`_system`). It is not possible to drop the `_system`
  database itself.

  Cross-database operations are unintended and unsupported. The intention of the
  multi-database feature is to have the possibility to have a few databases managed
  by ArangoDB in parallel, but to only access one database at a time from a connection
  or a request.

  When accessing the web interface via the URL pathname `/_admin/html/` or `/_admin/aardvark`,
  the web interface for the default database (`_system`) will be displayed.
  To access the web interface for a different database, the database name can be
  put into the URLs as a prefix, e.g. `/_db/test/_admin/html` or
  `/_db/test/_admin/aardvark`.

  All internal request handlers and also all user-defined request handlers and actions
  (including Foxx) will only get to see the unprefixed URL pathnames (i.e. excluding
  any database name prefix). This is to ensure downwards-compatibility.

  To access the name of the requested database from any action (including Foxx), use
  use `req.database`.

  For example, when calling the URL `/myapp/myaction`, the content of `req.database`
  will be `_system` (the default database because no database got specified) and the
  content of `req.url` will be `/myapp/myaction`.

  When calling the URL `/_db/test/myapp/myaction`, the content of `req.database` will be
  `test`, and the content of `req.url` will still be `/myapp/myaction`.

* Foxx now excludes files starting with . (dot) when bundling assets

  This mitigates problems with editor swap files etc.

* made the web interface a Foxx application

  This change caused the files for the web interface to be moved from `html/admin` to
  `js/apps/aardvark` in the file system.

  The base URL for the admin interface changed from `_admin/html/index.html` to
  `_admin/aardvark/index.html`.

  The "old" redirection to `_admin/html/index.html` will now produce a 404 error.

  When starting ArangoDB with the `--upgrade` option, this will automatically be remedied
  by putting in a redirection from `/` to `/_admin/aardvark/index.html`, and from
  `/_admin/html/index.html` to `/_admin/aardvark/index.html`.

  This also obsoletes the following configuration (command-line) options:
  - `--server.admin-directory`
  - `--server.disable-admin-interface`

  when using these now obsolete options when the server is started, no error is produced
  for downwards-compatibility.

* changed User-Agent value sent by arangoimp, arangosh, and arangod from "VOC-Agent" to
  "ArangoDB"

* changed journal file creation behavior as follows:

  Previously, a journal file for a collection was always created when a collection was
  created. When a journal filled up and became full, the current journal was made a
  datafile, and a new (empty) journal was created automatically. There weren't many
  intended situations when a collection did not have at least one journal.

  This is changed now as follows:
  - when a collection is created, no journal file will be created automatically
  - when there is a write into a collection without a journal, the journal will be
    created lazily
  - when there is a write into a collection with a full journal, a new journal will
    be created automatically

  From the end user perspective, nothing should have changed, except that there is now
  less disk usage for empty collections. Disk usage of infrequently updated collections
  might also be reduced significantly by running the `rotate()` method of a collection,
  and not writing into a collection subsequently.

* added method `collection.rotate()`

  This allows premature rotation of a collection's current journal file into a (read-only)
  datafile. The purpose of using `rotate()` is to prematurely allow compaction (which is
  performed on datafiles only) on data, even if the journal was not filled up completely.

  Using `rotate()` may make sense in the following scenario:

      c = db._create("test");
      for (i = 0; i < 1000; ++i) {
        c.save(...); // insert lots of data here
      }

      ...
      c.truncate(); // collection is now empty
      // only data in datafiles will be compacted by following compaction runs
      // all data in the current journal would not be compacted

      // calling rotate will make the current journal a datafile, and thus make it
      // eligible for compaction
      c.rotate();

  Using `rotate()` may also be useful when data in a collection is known to not change
  in the immediate future. After having completed all write operations on a collection,
  performing a `rotate()` will reduce the size of the current journal to the actually
  required size (remember that journals are pre-allocated with a specific size) before
  making the journal a datafile. Thus `rotate()` may cause disk space savings, even if
  the datafiles does not qualify for compaction after rotation.

  Note: rotating the journal is asynchronous, so that the actual rotation may be executed
  after `rotate()` returns to the caller.

* changed compaction to merge small datafiles together (up to 3 datafiles are merged in
  a compaction run)

  In the regular case, this should leave less small datafiles stay around on disk and allow
  using less file descriptors in total.

* added AQL MINUS function

* added AQL UNION_DISTINCT function (more efficient than combination of `UNIQUE(UNION())`)

* updated mruby to 2013-08-22

* issue #587: Add db._create() in help for startup arangosh

* issue #586: Share a link on installation instructions in the User Manual

* issue #585: Bison 2.4 missing on Mac for custom build

* issue #584: Web interface images broken in devel

* issue #583: Small documentation update

* issue #581: Parameter binding for attributes

* issue #580: Small improvements (by @guidoreina)

* issue #577: Missing documentation for collection figures in implementor manual

* issue #576: Get disk usage for collections and graphs

  This extends the result of the REST API for /_api/collection/figures with
  the attributes `compactors.count`, `compactors.fileSize`, `shapefiles.count`,
  and `shapefiles.fileSize`.

* issue #575: installing devel version on mac (low prio)

* issue #574: Documentation (POST /_admin/routing/reload)

* issue #558: HTTP cursors, allow count to ignore LIMIT


v1.4.0-alpha1 (2013-08-02)
--------------------------

* added replication. check online manual for details.

* added server startup options `--server.disable-replication-logger` and
  `--server.disable-replication-applier`

* removed action deployment tool, this now handled with Foxx and its manager or
  by kaerus node utility

* fixed a server crash when using byExample / firstExample inside a transaction
  and the collection contained a usable hash/skiplist index for the example

* defineHttp now only expects a single context

* added collection detail dialog (web interface)

  Shows collection properties, figures (datafiles, journals, attributes, etc.)
  and indexes.

* added documents filter (web interface)

  Allows searching for documents based on attribute values. One or many filter
  conditions can be defined, using comparison operators such as '==', '<=', etc.

* improved AQL editor (web interface)

  Editor supports keyboard shortcuts (Submit, Undo, Redo, Select).
  Editor allows saving and reusing of user-defined queries.
  Added example queries to AQL editor.
  Added comment button.

* added document import (web interface)

  Allows upload of JSON-data from files. Files must have an extension of .json.

* added dashboard (web interface)

  Shows the status of replication and multiple system charts, e.g.
  Virtual Memory Size, Request Time, HTTP Connections etc.

* added API method `/_api/graph` to query all graphs with all properties.

* added example queries in web interface AQL editor

* added arango.reconnect(<host>) method for arangosh to dynamically switch server or
  user name

* added AQL range operator `..`

  The `..` operator can be used to easily iterate over a sequence of numeric
  values. It will produce a list of values in the defined range, with both bounding
  values included.

  Example:

      2010..2013

  will produce the following result:

      [ 2010, 2011, 2012, 2013 ]

* added AQL RANGE function

* added collection.first(count) and collection.last(count) document access functions

  These functions allow accessing the first or last n documents in a collection. The order
  is determined by document insertion/update time.

* added AQL INTERSECTION function

* INCOMPATIBLE CHANGE: changed AQL user function namespace resolution operator from `:` to `::`

  AQL user-defined functions were introduced in ArangoDB 1.3, and the namespace resolution
  operator for them was the single colon (`:`). A function call looked like this:

      RETURN mygroup:myfunc()

  The single colon caused an ambiguity in the AQL grammar, making it indistinguishable from
  named attributes or the ternary operator in some cases, e.g.

      { mygroup:myfunc ? mygroup:myfunc }

  The change of the namespace resolution operator from `:` to `::` fixes this ambiguity.

  Existing user functions in the database will be automatically fixed when starting ArangoDB
  1.4 with the `--upgrade` option. However, queries using user-defined functions need to be
  adjusted on the client side to use the new operator.

* allow multiple AQL LET declarations separated by comma, e.g.
  LET a = 1, b = 2, c = 3

* more useful AQL error messages

  The error position (line/column) is more clearly indicated for parse errors.
  Additionally, if a query references a collection that cannot be found, the error
  message will give a hint on the collection name

* changed return value for AQL `DOCUMENT` function in case document is not found

  Previously, when the AQL `DOCUMENT` function was called with the id of a document and
  the document could not be found, it returned `undefined`. This value is not part of the
  JSON type system and this has caused some problems.
  Starting with ArangoDB 1.4, the `DOCUMENT` function will return `null` if the document
  looked for cannot be found.

  In case the function is called with a list of documents, it will continue to return all
  found documents, and will not return `null` for non-found documents. This has not changed.

* added single line comments for AQL

  Single line comments can be started with a double forward slash: `//`.
  They end at the end of the line, or the end of the query string, whichever is first.

* fixed documentation issues #567, #568, #571.

* added collection.checksum(<withData>) method to calculate CRC checksums for
  collections

  This can be used to
  - check if data in a collection has changed
  - compare the contents of two collections on different ArangoDB instances

* issue #565: add description line to aal.listAvailable()

* fixed several out-of-memory situations when double freeing or invalid memory
  accesses could happen

* less msyncing during the creation of collections

  This is achieved by not syncing the initial (standard) markers in shapes collections.
  After all standard markers are written, the shapes collection will get synced.

* renamed command-line option `--log.filter` to `--log.source-filter` to avoid
  misunderstandings

* introduced new command-line option `--log.content-filter` to optionally restrict
  logging to just specific log messages (containing the filter string, case-sensitive).

  For example, to filter on just log entries which contain `ArangoDB`, use:

      --log.content-filter "ArangoDB"

* added optional command-line option `--log.requests-file` to log incoming HTTP
  requests to a file.

  When used, all HTTP requests will be logged to the specified file, containing the
  client IP address, HTTP method, requests URL, HTTP response code, and size of the
  response body.

* added a signal handler for SIGUSR1 signal:

  when ArangoDB receives this signal, it will respond all further incoming requests
  with an HTTP 503 (Service Unavailable) error. This will be the case until another
  SIGUSR1 signal is caught. This will make ArangoDB start serving requests regularly
  again. Note: this is not implemented on Windows.

* limited maximum request URI length to 16384 bytes:

  Incoming requests with longer request URIs will be responded to with an HTTP
  414 (Request-URI Too Long) error.

* require version 1.0 or 1.1 in HTTP version signature of requests sent by clients:

  Clients sending requests with a non-HTTP 1.0 or non-HTTP 1.1 version number will
  be served with an HTTP 505 (HTTP Version Not Supported) error.

* updated manual on indexes:

  using system attributes such as `_id`, `_key`, `_from`, `_to`, `_rev` in indexes is
  disallowed and will be rejected by the server. This was the case since ArangoDB 1.3,
  but was not properly documented.

* issue #563: can aal become a default object?

  aal is now a prefab object in arangosh

* prevent certain system collections from being renamed, dropped, or even unloaded.

  Which restrictions there are for which system collections may vary from release to
  release, but users should in general not try to modify system collections directly
  anyway.

  Note: there are no such restrictions for user-created collections.

* issue #559: added Foxx documentation to user manual

* added server startup option `--server.authenticate-system-only`. This option can be
  used to restrict the need for HTTP authentication to internal functionality and APIs,
  such as `/_api/*` and `/_admin/*`.
  Setting this option to `true` will thus force authentication for the ArangoDB APIs
  and the web interface, but allow unauthenticated requests for other URLs (including
  user defined actions and Foxx applications).
  The default value of this option is `false`, meaning that if authentication is turned
  on, authentication is still required for *all* incoming requests. Only by setting the
  option to `true` this restriction is lifted and authentication becomes required for
  URLs starting with `/_` only.

  Please note that authentication still needs to be enabled regularly by setting the
  `--server.disable-authentication` parameter to `false`. Otherwise no authentication
  will be required for any URLs as before.

* protect collections against unloading when there are still document barriers around.

* extended cap constraints to optionally limit the active data size in a collection to
  a specific number of bytes.

  The arguments for creating a cap constraint are now:
  `collection.ensureCapConstraint(<count>, <byteSize>);`

  It is supported to specify just a count as in ArangoDB 1.3 and before, to specify
  just a fileSize, or both. The first met constraint will trigger the automated
  document removal.

* added `db._exists(doc)` and `collection.exists(doc)` for easy document existence checks

* added API `/_api/current-database` to retrieve information about the database the
  client is currently connected to (note: the API `/_api/current-database` has been
  removed in the meantime. The functionality is accessible via `/_api/database/current`
  now).

* ensure a proper order of tick values in datafiles/journals/compactors.
  any new files written will have the _tick values of their markers in order. for
  older files, there are edge cases at the beginning and end of the datafiles when
  _tick values are not properly in order.

* prevent caching of static pages in PathHandler.
  whenever a static page is requested that is served by the general PathHandler, the
  server will respond to HTTP GET requests with a "Cache-Control: max-age=86400" header.

* added "doCompact" attribute when creating collections and to collection.properties().
  The attribute controls whether collection datafiles are compacted.

* changed the HTTP return code from 400 to 404 for some cases when there is a referral
  to a non-existing collection or document.

* introduced error code 1909 `too many iterations` that is thrown when graph traversals
  hit the `maxIterations` threshold.

* optionally limit traversals to a certain number of iterations
  the limitation can be achieved via the traversal API by setting the `maxIterations`
  attribute, and also via the AQL `TRAVERSAL` and `TRAVERSAL_TREE` functions by setting
  the same attribute. If traversals are not limited by the end user, a server-defined
  limit for `maxIterations` may be used to prevent server-side traversals from running
  endlessly.

* added graph traversal API at `/_api/traversal`

* added "API" link in web interface, pointing to REST API generated with Swagger

* moved "About" link in web interface into "links" menu

* allow incremental access to the documents in a collection from out of AQL
  this allows reading documents from a collection chunks when a full collection scan
  is required. memory usage might be must lower in this case and queries might finish
  earlier if there is an additional LIMIT statement

* changed AQL COLLECT to use a stable sort, so any previous SORT order is preserved

* issue #547: Javascript error in the web interface

* issue #550: Make AQL graph functions support key in addition to id

* issue #526: Unable to escape when an errorneous command is entered into the js shell

* issue #523: Graph and vertex methods for the javascript api

* issue #517: Foxx: Route parameters with capital letters fail

* issue #512: Binded Parameters for LIMIT


v1.3.3 (2013-08-01)
-------------------

* issue #570: updateFishbowl() fails once

* updated and fixed generated examples

* issue #559: added Foxx documentation to user manual

* added missing error reporting for errors that happened during import of edges


v1.3.2 (2013-06-21)
-------------------

* fixed memleak in internal.download()

* made the shape-collection journal size adaptive:
  if too big shapes come in, a shape journal will be created with a big-enough size
  automatically. the maximum size of a shape journal is still restricted, but to a
  very big value that should never be reached in practice.

* fixed a segfault that occurred when inserting documents with a shape size bigger
  than the default shape journal size (2MB)

* fixed a locking issue in collection.truncate()

* fixed value overflow in accumulated filesizes reported by collection.figures()

* issue #545: AQL FILTER unnecessary (?) loop

* issue #549: wrong return code with --daemon


v1.3.1 (2013-05-24)
-------------------

* removed currently unused _ids collection

* fixed usage of --temp-path in aranogd and arangosh

* issue #540: suppress return of temporary internal variables in AQL

* issue #530: ReferenceError: ArangoError is not a constructor

* issue #535: Problem with AQL user functions javascript API

* set --javascript.app-path for test execution to prevent startup error

* issue #532: Graph _edgesCache returns invalid data?

* issue #531: Arangod errors

* issue #529: Really weird transaction issue

* fixed usage of --temp-path in aranogd and arangosh


v1.3.0 (2013-05-10)
-------------------

* fixed problem on restart ("datafile-xxx is not sealed") when server was killed
  during a compaction run

* fixed leak when using cursors with very small batchSize

* issue #508: `unregistergroup` function not mentioned in http interface docs

* issue #507: GET /_api/aqlfunction returns code inside parentheses

* fixed issue #489: Bug in aal.install

* fixed issue 505: statistics not populated on MacOS


v1.3.0-rc1 (2013-04-24)
-----------------------

* updated documentation for 1.3.0

* added node modules and npm packages

* changed compaction to only compact datafiles with more at least 10% of dead
  documents (byte size-wise)

* issue #498: fixed reload of authentication info when using
  `require("org/arangodb/users").reload()`

* issue #495: Passing an empty array to create a document results in a
  "phantom" document

* added more precision for requests statistics figures

* added "sum" attribute for individual statistics results in statistics API
  at /_admin/statistics

* made "limit" an optional parameter in AQL function NEAR().
  limit can now be either omitted completely, or set to 0. If so, an internal
  default value (currently 100) will be applied for the limit.

* issue #481

* added "attributes.count" to output of `collection.figures()`
  this also affects the REST API /_api/collection/<name>/figures

* added IndexedPropertyGetter for ShapedJson objects

* added API for user-defined AQL functions

* issue #475: A better error message for deleting a non-existent graph

* issue #474: Web interface problems with the JS Shell

* added missing documentation for AQL UNION function

* added transaction support.
  This provides ACID transactions for ArangoDB. Transactions can be invoked
  using the `db._executeTransaction()` function, or the `/_api/transaction`
  REST API.

* switched to semantic versioning (at least for alpha & alpha naming)

* added saveOrReplace() for server-side JS

v1.3.alpha1 (2013-04-05)
------------------------

* cleanup of Module, Package, ArangoApp and modules "internal", "fs", "console"

* use Error instead of string in throw to allow stack-trace

* issue #454: error while creation of Collection

* make `collection.count()` not recalculate the number of documents on the fly, but
  use some internal document counters.

* issue #457: invalid string value in web interface

* make datafile id (datafile->_fid) identical to the numeric part of the filename.
  E.g. the datafile `journal-123456.db` will now have a datafile marker with the same
  fid (i.e. `123456`) instead of a different value. This change will only affect
  datafiles that are created with 1.3 and not any older files.
  The intention behind this change is to make datafile debugging easier.

* consistently discard document attributes with reserved names (system attributes)
  but without any known meaning, for example `_test`, `_foo`, ...

  Previously, these attributes were saved with the document regularly in some cases,
  but were discarded in other cases.
  Now these attributes are discarded consistently. "Real" system attributes such as
  `_key`, `_from`, `_to` are not affected and will work as before.

  Additionally, attributes with an empty name (``) are discarded when documents are
  saved.

  Though using reserved or empty attribute names in documents was not really and
  consistently supported in previous versions of ArangoDB, this change might cause
  an incompatibility for clients that rely on this feature.

* added server startup flag `--database.force-sync-properties` to force syncing of
  collection properties on collection creation, deletion and on property update.
  The default value is true to mimic the behavior of previous versions of ArangoDB.
  If set to false, collection properties are written to disk but no call to sync()
  is made.

* added detailed output of server version and components for REST APIs
  `/_admin/version` and `/_api/version`. To retrieve this extended information,
  call the REST APIs with URL parameter `details=true`.

* issue #443: For git-based builds include commit hash in version

* adjust startup log output to be more compact, less verbose

* set the required minimum number of file descriptors to 256.
  On server start, this number is enforced on systems that have rlimit. If the limit
  cannot be enforced, starting the server will fail.
  Note: 256 is considered to be the absolute minimum value. Depending on the use case
  for ArangoDB, a much higher number of file descriptors should be used.

  To avoid checking & potentially changing the number of maximum open files, use the
  startup option `--server.descriptors-minimum 0`

* fixed shapedjson to json conversion for special numeric values (NaN, +inf, -inf).
  Before, "NaN", "inf", or "-inf" were written into the JSONified output, but these
  values are not allowed in JSON. Now, "null" is written to the JSONified output as
  required.

* added AQL functions VARIANCE_POPULATION(), VARIANCE_SAMPLE(), STDDEV_POPULATION(),
  STDDEV_SAMPLE(), AVERAGE(), MEDIAN() to calculate statistical values for lists

* added AQL SQRT() function

* added AQL TRIM(), LEFT() and RIGHT() string functions

* fixed issue #436: GET /_api/document on edge

* make AQL REVERSE() and LENGTH() functions work on strings, too

* disabled DOT generation in `make doxygen`. this speeds up docs generation

* renamed startup option `--dispatcher.report-intervall` to `--dispatcher.report-interval`

* renamed startup option `--scheduler.report-intervall` to `--scheduler.report-interval`

* slightly changed output of REST API method /_admin/log.
  Previously, the log messages returned also contained the date and log level, now
  they will only contain the log message, and no date and log level information.
  This information can be re-created by API users from the `timestamp` and `level`
  attributes of the result.

* removed configure option `--enable-zone-debug`
  memory zone debugging is now automatically turned on when compiling with ArangoDB
  `--enable-maintainer-mode`

* removed configure option `--enable-arangob`
  arangob is now always included in the build


v1.2.3 (XXXX-XX-XX)
-------------------

* added optional parameter `edgexamples` for AQL function EDGES() and NEIGHBORS()

* added AQL function NEIGHBORS()

* added freebsd support

* fixed firstExample() query with `_id` and `_key` attributes

* issue triAGENS/ArangoDB-PHP#55: AQL optimizer may have mis-optimized duplicate
  filter statements with limit


v1.2.2 (2013-03-26)
-------------------

* fixed save of objects with common sub-objects

* issue #459: fulltext internal memory allocation didn't scale well
  This fix improves loading times for collections with fulltext indexes that have
  lots of equal words indexed.

* issue #212: auto-increment support

  The feature can be used by creating a collection with the extra `keyOptions`
  attribute as follows:

      db._create("mycollection", { keyOptions: { type: "autoincrement", offset: 1, increment: 10, allowUserKeys: true } });

  The `type` attribute will make sure the keys will be auto-generated if no
  `_key` attribute is specified for a document.

  The `allowUserKeys` attribute determines whether users might still supply own
  `_key` values with documents or if this is considered an error.

  The `increment` value determines the actual increment value, whereas the `offset`
  value can be used to seed to value sequence with a specific starting value.
  This will be useful later in a multi-master setup, when multiple servers can use
  different auto-increment seed values and thus generate non-conflicting auto-increment values.

  The default values currently are:

  - `allowUserKeys`: `true`
  - `offset`: `0`
  - `increment`: `1`

  The only other available key generator type currently is `traditional`.
  The `traditional` key generator will auto-generate keys in a fashion as ArangoDB
  always did (some increasing integer value, with a more or less unpredictable
  increment value).

  Note that for the `traditional` key generator there is only the option to disallow
  user-supplied keys and give the server the sole responsibility for key generation.
  This can be achieved by setting the `allowUserKeys` property to `false`.

  This change also introduces the following errors that API implementors may want to check
  the return values for:

  - 1222: `document key unexpected`: will be raised when a document is created with
    a `_key` attribute, but the underlying collection was set up with the `keyOptions`
    attribute `allowUserKeys: false`.

  - 1225: `out of keys`: will be raised when the auto-increment key generator runs
    out of keys. This may happen when the next key to be generated is 2^64 or higher.
    In practice, this will only happen if the values for `increment` or `offset` are
    not set appropriately, or if users are allowed to supply own keys, those keys
    are near the 2^64 threshold, and later the auto-increment feature kicks in and
    generates keys that cross that threshold.

    In practice it should not occur with proper configuration and proper usage of the
    collections.

  This change may also affect the following REST APIs:
  - POST `/_api/collection`: the server does now accept the optional `keyOptions`
    attribute in the second parameter
  - GET `/_api/collection/properties`: will return the `keyOptions` attribute as part
    of the collection's properties. The previous optional attribute `createOptions`
    is now gone.

* fixed `ArangoStatement.explain()` method with bind variables

* fixed misleading "cursor not found" error message in arangosh that occurred when
  `count()` was called for client-side cursors

* fixed handling of empty attribute names, which may have crashed the server under
  certain circumstances before

* fixed usage of invalid pointer in error message output when index description could
  not be opened


v1.2.1 (2013-03-14)
-------------------

* issue #444: please darken light color in arangosh

* issue #442: pls update post install info on osx

* fixed conversion of special double values (NaN, -inf, +inf) when converting from
  shapedjson to JSON

* fixed compaction of markers (location of _key was not updated correctly in memory,
  leading to _keys pointing to undefined memory after datafile rotation)

* fixed edge index key pointers to use document master pointer plus offset instead
  of direct _key address

* fixed case when server could not create any more journal or compactor files.
  Previously a wrong status code may have been returned, and not being able to create
  a new compactor file may have led to an infinite loop with error message
  "could not create compactor".

* fixed value truncation for numeric filename parts when renaming datafiles/journals


v1.2.0 (2013-03-01)
-------------------

* by default statistics are now switch off; in order to enable comment out
  the "disable-statistics = yes" line in "arangod.conf"

* fixed issue #435: csv parser skips data at buffer border

* added server startup option `--server.disable-statistics` to turn off statistics
  gathering without recompilation of ArangoDB.
  This partly addresses issue #432.

* fixed dropping of indexes without collection name, e.g.
  `db.xxx.dropIndex("123456");`
  Dropping an index like this failed with an assertion error.

* fixed issue #426: arangoimp should be able to import edges into edge collections

* fixed issue #425: In case of conflict ArangoDB returns HTTP 400 Bad request
  (with 1207 Error) instead of HTTP 409 Conflict

* fixed too greedy token consumption in AQL for negative values:
  e.g. in the statement `RETURN { a: 1 -2 }` the minus token was consumed as part
  of the value `-2`, and not interpreted as the binary arithmetic operator


v1.2.beta3 (2013-02-22)
-----------------------

* issue #427: ArangoDB Importer Manual has no navigation links (previous|home|next)

* issue #319: Documentation missing for Emergency console and incomplete for datafile debugger.

* issue #370: add documentation for reloadRouting and flushServerModules

* issue #393: added REST API for user management at /_api/user

* issue #393, #128: added simple cryptographic functions for user actions in module "crypto":
  * require("org/arangodb/crypto").md5()
  * require("org/arangodb/crypto").sha256()
  * require("org/arangodb/crypto").rand()

* added replaceByExample() Javascript and REST API method

* added updateByExample() Javascript and REST API method

* added optional "limit" parameter for removeByExample() Javascript and REST API method

* fixed issue #413

* updated bundled V8 version from 3.9.4 to 3.16.14.1
  Note: the Windows version used a more recent version (3.14.0.1) and was not updated.

* fixed issue #404: keep original request url in request object


v1.2.beta2 (2013-02-15)
-----------------------

* fixed issue #405: 1.2 compile warnings

* fixed issue #333: [debian] Group "arangodb" is not used when starting vie init.d script

* added optional parameter 'excludeSystem' to GET /_api/collection
  This parameter can be used to disable returning system collections in the list
  of all collections.

* added AQL functions KEEP() and UNSET()

* fixed issue #348: "HTTP Interface for Administration and Monitoring"
  documentation errors.

* fix stringification of specific positive int64 values. Stringification of int64
  values with the upper 32 bits cleared and the 33rd bit set were broken.

* issue #395:  Collection properties() function should return 'isSystem' for
  Javascript and REST API

* make server stop after upgrade procedure when invoked with `--upgrade option`.
  When started with the `--upgrade` option, the server will perfom
  the upgrade, and then exit with a status code indicating the result of the
  upgrade (0 = success, 1 = failure). To start the server regularly in either
  daemon or console mode, the `--upgrade` option must not be specified.
  This change was introduced to allow init.d scripts check the result of
  the upgrade procedure, even in case an upgrade was successful.
  this was introduced as part of issue #391.

* added AQL function EDGES()

* added more crash-protection when reading corrupted collections at startup

* added documentation for AQL function CONTAINS()

* added AQL function LIKE()

* replaced redundant error return code 1520 (Unable to open collection) with error code
  1203 (Collection not found). These error codes have the same meanings, but one of
  them was returned from AQL queries only, the other got thrown by other parts of
  ArangoDB. Now, error 1203 (Collection not found) is used in AQL too in case a
  non-existing collection is used.

v1.2.beta1 (2013-02-01)
-----------------------

* fixed issue #382: [Documentation error] Maschine... should be Machine...

* unified history file locations for arangod, arangosh, and arangoirb.
  - The readline history for arangod (emergency console) is now stored in file
    $HOME/.arangod. It was stored in $HOME/.arango before.
  - The readline history for arangosh is still stored in $HOME/.arangosh.
  - The readline history for arangoirb is now stored in $HOME/.arangoirb. It was
    stored in $HOME/.arango-mrb before.

* fixed issue #381: _users user should have a unique constraint

* allow negative list indexes in AQL to access elements from the end of a list,
  e.g. ```RETURN values[-1]``` will return the last element of the `values` list.

* collection ids, index ids, cursor ids, and document revision ids created and
  returned by ArangoDB are now returned as strings with numeric content inside.
  This is done to prevent some value overrun/truncation in any part of the
  complete client/server workflow.
  In ArangoDB 1.1 and before, these values were previously returned as
  (potentially very big) integer values. This may cause problems (clipping, overrun,
  precision loss) for clients that do not support big integers natively and store
  such values in IEEE754 doubles internally. This type loses precision after about
  52 bits and is thus not safe to hold an id.
  Javascript and 32 bit-PHP are examples for clients that may cause such problems.
  Therefore, ids are now returned by ArangoDB as strings, with the string
  content being the integer value as before.

  Example for documents ("_rev" attribute):
  - Document returned by ArangoDB 1.1: { "_rev": 1234, ... }
  - Document returned by ArangoDB 1.2: { "_rev": "1234", ... }

  Example for collections ("id" attribute / "_id" property):
  - Collection returned by ArangoDB 1.1: { "id": 9327643, "name": "test", ... }
  - Collection returned by ArangoDB 1.2: { "id": "9327643", "name": "test", ... }

  Example for cursors ("id" attribute):
  - Collection returned by ArangoDB 1.1: { "id": 11734292, "hasMore": true, ... }
  - Collection returned by ArangoDB 1.2: { "id": "11734292", "hasMore": true, ... }

* global variables are not automatically available anymore when starting the
  arangod Javascript emergency console (i.e. ```arangod --console```).

  Especially, the variables `db`, `edges`, and `internal` are not available
  anymore. `db` and `internal` can be made available in 1.2 by
  ```var db = require("org/arangodb").db;``` and
  ```var internal = require("internal");```, respectively.
  The reason for this change is to get rid of global variables in the server
  because this will allow more specific inclusion of functionality.

  For convenience, the global variable `db` is still available by default in
  arangosh. The global variable `edges`, which since ArangoDB 1.1 was kind of
  a redundant wrapper of `db`, has been removed in 1.2 completely.
  Please use `db` instead, and if creating an edge collection, use the explicit
  ```db._createEdgeCollection()``` command.

* issue #374: prevent endless redirects when calling admin interface with
  unexpected URLs

* issue #373: TRAVERSAL() `trackPaths` option does not work. Instead `paths` does work

* issue #358: added support for CORS

* honor optional waitForSync property for document removal, replace, update, and
  save operations in arangosh. The waitForSync parameter for these operations
  was previously honored by the REST API and on the server-side, but not when
  the waitForSync parameter was specified for a document operation in arangosh.

* calls to db.collection.figures() and /_api/collection/<collection>/figures now
  additionally return the number of shapes used in the collection in the
  extra attribute "shapes.count"

* added AQL TRAVERSAL_TREE() function to return a hierarchical result from a traversal

* added AQL TRAVERSAL() function to return the results from a traversal

* added AQL function ATTRIBUTES() to return the attribute names of a document

* removed internal server-side AQL functions from global scope.

  Now the AQL internal functions can only be accessed via the exports of the
  ahuacatl module, which can be included via ```require("org/arangodb/ahuacatl")```.
  It shouldn't be necessary for clients to access this module at all, but
  internal code may use this module.

  The previously global AQL-related server-side functions were moved to the
  internal namespace. This produced the following function name changes on
  the server:

     old name              new name
     ------------------------------------------------------
     AHUACATL_RUN       => require("internal").AQL_QUERY
     AHUACATL_EXPLAIN   => require("internal").AQL_EXPLAIN
     AHUACATL_PARSE     => require("internal").AQL_PARSE

  Again, clients shouldn't have used these functions at all as there is the
  ArangoStatement object to execute AQL queries.

* fixed issue #366: Edges index returns strange description

* added AQL function MATCHES() to check a document against a list of examples

* added documentation and tests for db.collection.removeByExample

* added --progress option for arangoimp. This will show the percentage of the input
  file that has been processed by arangoimp while the import is still running. It can
  be used as a rough indicator of progress for the entire import.

* make the server log documents that cannot be imported via /_api/import into the
  logfile using the warning log level. This may help finding illegal documents in big
  import runs.

* check on server startup whether the database directory and all collection directories
  are writable. if not, the server startup will be aborted. this prevents serious
  problems with collections being non-writable and this being detected at some pointer
  after the server has been started

* allow the following AQL constructs: FUNC(...)[...], FUNC(...).attribute

* fixed issue #361: Bug in Admin Interface. Header disappears when clicking new collection

* Added in-memory only collections

  Added collection creation parameter "isVolatile":
  if set to true, the collection is created as an in-memory only collection,
  meaning that all document data of that collection will reside in memory only,
  and will not be stored permanently to disk.
  This means that all collection data will be lost when the collection is unloaded
  or the server is shut down.
  As this collection type does not have datafile disk overhead for the regular
  document operations, it may be faster than normal disk-backed collections. The
  actual performance gains strongly depend on the underlying OS, filesystem, and
  settings though.
  This collection type should be used for caches only and not for any sensible data
  that cannot be re-created otherwise.
  Some platforms, namely Windows, currently do not support this collection type.
  When creating an in-memory collection on such platform, an error message will be
  returned by ArangoDB telling the user the platform does not support it.

  Note: in-memory collections are an experimental feature. The feature might
  change drastically or even be removed altogether in a future version of ArangoDB.

* fixed issue #353: Please include "pretty print" in Emergency Console

* fixed issue #352: "pretty print" console.log
  This was achieved by adding the dump() function for the "internal" object

* reduced insertion time for edges index
  Inserting into the edges index now avoids costly comparisons in case of a hash
  collision, reducing the prefilling/loading timer for bigger edge collections

* added fulltext queries to AQL via FULLTEXT() function. This allows search
  fulltext indexes from an AQL query to find matching documents

* added fulltext index type. This index type allows indexing words and prefixes of
  words from a specific document attribute. The index can be queries using a
  SimpleQueryFull object, the HTTP REST API at /_api/simple/fulltext, or via AQL

* added collection.revision() method to determine whether a collection has changed.
  The revision method returns a revision string that can be used by client programs
  for equality/inequality comparisons. The value returned by the revision method
  should be treated by clients as an opaque string and clients should not try to
  figure out the sense of the revision id. This is still useful enough to check
  whether data in a collection has changed.

* issue #346: adaptively determine NUMBER_HEADERS_PER_BLOCK

* issue #338: arangosh cursor positioning problems

* issue #326: use limit optimization with filters

* issue #325: use index to avoid sorting

* issue #324: add limit optimization to AQL

* removed arango-password script and added Javascript functionality to add/delete
  users instead. The functionality is contained in module `users` and can be invoked
  as follows from arangosh and arangod:
  * require("users").save("name", "passwd");
  * require("users").replace("name", "newPasswd");
  * require("users").remove("name");
  * require("users").reload();
  These functions are intentionally not offered via the web interface.
  This also addresses issue #313

* changed print output in arangosh and the web interface for JSON objects.
  Previously, printing a JSON object in arangosh resulted in the attribute values
  being printed as proper JSON, but attribute names were printed unquoted and
  unescaped. This was fine for the purpose of arangosh, but lead to invalid
  JSON being produced. Now, arangosh will produce valid JSON that can be used
  to send it back to ArangoDB or use it with arangoimp etc.

* fixed issue #300: allow importing documents via the REST /_api/import API
  from a JSON list, too.
  So far, the API only supported importing from a format that had one JSON object
  on each line. This is sometimes inconvenient, e.g. when the result of an AQL
  query or any other list is to be imported. This list is a JSON list and does not
  necessary have a document per line if pretty-printed.
  arangoimp now supports the JSON list format, too. However, the format requires
  arangoimp and the server to read the entire dataset at once. If the dataset is
  too big (bigger than --max-upload-size) then the import will be rejected. Even if
  increased, the entire list must fit in memory on both the client and the server,
  and this may be more resource-intensive than importing individual lines in chunks.

* removed unused parameter --reuse-ids for arangoimp. This parameter did not have
  any effect in 1.2, was never publicly announced and did evil (TM) things.

* fixed issue #297 (partly): added whitespace between command line and
  command result in arangosh, added shell colors for better usability

* fixed issue #296: system collections not usable from AQL

* fixed issue #295: deadlock on shutdown

* fixed issue #293: AQL queries should exploit edges index

* fixed issue #292: use index when filtering on _key in AQL

* allow user-definable document keys
  users can now define their own document keys by using the _key attribute
  when creating new documents or edges. Once specified, the value of _key is
  immutable.
  The restrictions for user-defined key values are:
  * the key must be at most 254 bytes long
  * it must consist of the letters a-z (lower or upper case), the digits 0-9,
    the underscore (_) or dash (-) characters only
  * any other characters, especially multi-byte sequences, whitespace or
    punctuation characters cannot be used inside key values

  Specifying a document key is optional when creating new documents. If no
  document key is specified, ArangoDB will create a document key itself.
  There are no guarantees about the format and pattern of auto-generated document
  keys other than the above restrictions.
  Clients should therefore treat auto-generated document keys as opaque values.
  Keys can be used to look up and reference documents, e.g.:
  * saving a document: `db.users.save({ "_key": "fred", ... })`
  * looking up a document: `db.users.document("fred")`
  * referencing other documents: `edges.relations.save("users/fred", "users/john", ...)`

  This change is downwards-compatible to ArangoDB 1.1 because in ArangoDB 1.1
  users were not able to define their own keys. If the user does not supply a _key
  attribute when creating a document, ArangoDB 1.2 will still generate a key of
  its own as ArangoDB 1.1 did. However, all documents returned by ArangoDB 1.2 will
  include a _key attribute and clients should be able to handle that (e.g. by
  ignoring it if not needed). Documents returned will still include the _id attribute
  as in ArangoDB 1.1.

* require collection names everywhere where a collection id was allowed in
  ArangoDB 1.1 & 1.0
  This change requires clients to use a collection name in place of a collection id
  at all places the client deals with collections.
  Examples:
  * creating edges: the _from and _to attributes must now contain collection names instead
    of collection ids: `edges.relations.save("test/my-key1", "test/my-key2", ...)`
  * retrieving edges: the returned _from and _to attributes now will contain collection
    names instead of ids, too: _from: `test/fred` instead of `1234/3455`
  * looking up documents: db.users.document("fred") or db._document("users/fred")

  Collection names must be used in REST API calls instead of collection ids, too.
  This change is thus not completely downwards-compatible to ArangoDB 1.1. ArangoDB 1.1
  required users to use collection ids in many places instead of collection names.
  This was unintuitive and caused overhead in cases when just the collection name was
  known on client-side but not its id. This overhead can now be avoided so clients can
  work with the collection names directly. There is no need to work with collection ids
  on the client side anymore.
  This change will likely require adjustments to API calls issued by clients, and also
  requires a change in how clients handle the _id value of returned documents. Previously,
  the _id value of returned documents contained the collection id, a slash separator and
  the document number. Since 1.2, _id will contain the collection name, a slash separator
  and the document key. The same applies to the _from and _to attribute values of edges
  that are returned by ArangoDB.

  Also removed (now unnecessary) location header in responses of the collections REST API.
  The location header was previously returned because it was necessary for clients.
  When clients created a collection, they specified the collection name. The collection
  id was generated on the server, but the client needed to use the server-generated
  collection id for further API calls, e.g. when creating edges etc. Therefore, the
  full collection URL, also containing the collection id, was returned by the server in
  responses to the collection API, in the HTTP location header.
  Returning the location header has become unnecessary in ArangoDB 1.2 because users
  can access collections by name and do not need to care about collection ids.


v1.1.3 (2013-XX-XX)
-------------------

* fix case when an error message was looked up for an error code but no error
  message was found. In this case a NULL ptr was returned and not checked everywhere.
  The place this error popped up was when inserting into a non-unique hash index
  failed with a specific, invalid error code.

* fixed issue #381:  db._collection("_users").getIndexes();

* fixed issue #379: arango-password fatal issue javscript.startup-directory

* fixed issue #372: Command-Line Options for the Authentication and Authorization


v1.1.2 (2013-01-20)
-------------------

* upgraded to mruby 2013-01-20 583983385b81c21f82704b116eab52d606a609f4

* fixed issue #357: Some spelling and grammar errors

* fixed issue #355: fix quotes in pdf manual

* fixed issue #351: Strange arangosh error message for long running query

* fixed randomly hanging connections in arangosh on MacOS

* added "any" query method: this returns a random document from a collection. It
  is also available via REST HTTP at /_api/simple/any.

* added deployment tool

* added getPeerVertex

* small fix for logging of long messages: the last character of log messages longer
  than 256 bytes was not logged.

* fixed truncation of human-readable log messages for web interface: the trailing \0
  byte was not appended for messages longer than 256 bytes

* fixed issue #341: ArangoDB crashes when stressed with Batch jobs
  Contrary to the issue title, this did not have anything to do with batch jobs but
  with too high memory usage. The memory usage of ArangoDB is now reduced for cases
   when there are lots of small collections with few documents each

* started with issue #317: Feature Request (from Google Groups): DATE handling

* backported issue #300: Extend arangoImp to Allow importing resultset-like
  (list of documents) formatted files

* fixed issue #337: "WaitForSync" on new collection does not work on Win/X64

* fixed issue #336: Collections REST API docs

* fixed issue #335: mmap errors due to wrong memory address calculation

* fixed issue #332: arangoimp --use-ids parameter seems to have no impact

* added option '--server.disable-authentication' for arangosh as well. No more passwd
  prompts if not needed

* fixed issue #330: session logging for arangosh

* fixed issue #329: Allow passing script file(s) as parameters for arangosh to run

* fixed issue #328: 1.1 compile warnings

* fixed issue #327: Javascript parse errors in front end


v1.1.1 (2012-12-18)
-------------------

* fixed issue #339: DELETE /_api/cursor/cursor-identifier return incollect errorNum

  The fix for this has led to a signature change of the function actions.resultNotFound().
  The meaning of parameter #3 for This function has changed from the error message string
  to the error code. The error message string is now parameter #4.
  Any client code that uses this function in custom actions must be adjusted.

* fixed issue #321: Problem upgrading arangodb 1.0.4 to 1.1.0 with Homebrew (OSX 10.8.2)

* fixed issue #230: add navigation and search for online documentation

* fixed issue #315: Strange result in PATH

* fixed issue #323: Wrong function returned in error message of AQL CHAR_LENGTH()

* fixed some log errors on startup / shutdown due to pid file handling and changing
  of directories


v1.1.0 (2012-12-05)
-------------------

* WARNING:
  arangod now performs a database version check at startup. It will look for a file
  named "VERSION" in its database directory. If the file is not present, arangod will
  perform an automatic upgrade of the database directory. This should be the normal
  case when upgrading from ArangoDB 1.0 to ArangoDB 1.1.

  If the VERSION file is present but is from an older version of ArangoDB, arangod
  will refuse to start and ask the user to run a manual upgrade first. A manual upgrade
  can be performed by starting arangod with the option `--upgrade`.

  This upgrade procedure shall ensure that users have full control over when they
  perform any updates/upgrades of their data, and can plan backups accordingly. The
  procedure also guarantees that the server is not run without any required system
  collections or with in incompatible data state.

* added AQL function DOCUMENT() to retrieve a document by its _id value

* fixed issue #311: fixed segfault on unload

* fixed issue #309: renamed stub "import" button from web interface

* fixed issue #307: added WaitForSync column in collections list in in web interface

* fixed issue #306: naming in web interface

* fixed issue #304: do not clear AQL query text input when switching tabs in
  web interface

* fixed issue #303: added documentation about usage of var keyword in web interface

* fixed issue #301: PATCH does not work in web interface

# fixed issue #269: fix make distclean & clean

* fixed issue #296: system collections not usable from AQL

* fixed issue #295: deadlock on shutdown

* added collection type label to web interface

* fixed issue #290: the web interface now disallows creating non-edges in edge collections
  when creating collections via the web interface, the collection type must also be
  specified (default is document collection)

* fixed issue #289: tab-completion does not insert any spaces

* fixed issue #282: fix escaping in web interface

* made AQL function NOT_NULL take any number of arguments. Will now return its
  first argument that is not null, or null if all arguments are null. This is downwards
  compatible.

* changed misleading AQL function name NOT_LIST() to FIRST_LIST() and slightly changed
  the behavior. The function will now return its first argument that is a list, or null
  if none of the arguments are lists.
  This is mostly downwards-compatible. The only change to the previous implementation in
  1.1-beta will happen if two arguments were passed and the 1st and 2nd arguments were
  both no lists. In previous 1.1, the 2nd argument was returned as is, but now null
  will be returned.

* add AQL function FIRST_DOCUMENT(), with same behavior as FIRST_LIST(), but working
  with documents instead of lists.

* added UPGRADING help text

* fixed issue #284: fixed Javascript errors when adding edges/vertices without own
  attributes

* fixed issue #283: AQL LENGTH() now works on documents, too

* fixed issue #281: documentation for skip lists shows wrong example

* fixed AQL optimizer bug, related to OR-combined conditions that filtered on the
  same attribute but with different conditions

* fixed issue #277: allow usage of collection names when creating edges
  the fix of this issue also implies validation of collection names / ids passed to
  the REST edge create method. edges with invalid collection ids or names in the
  "from" or "to" values will be rejected and not saved


v1.1.beta2 (2012-11-13)
-----------------------

* fixed arangoirb compilation

* fixed doxygen


v1.1.beta1 (2012-10-24)
-----------------------

* fixed AQL optimizer bug

* WARNING:
  - the user has changed from "arango" to "arangodb", the start script has changed from
    "arangod" to "arangodb", the database directory has changed from "/var/arangodb" to
    "/var/lib/arangodb" to be compliant with various Linux policies

  - In 1.1, we have introduced types for collections: regular documents go into document
    collections, and edges go into edge collections. The prefixing (db.xxx vs. edges.xxx)
    works slightly different in 1.1: edges.xxx can still be used to access collections,
    however, it will not determine the type of existing collections anymore. To create an
    edge collection 1.1, you can use db._createEdgeCollection() or edges._create().
    And there's of course also db._createDocumentCollection().
    db._create() is also still there and will create a document collection by default,
    whereas edges._create() will create an edge collection.

  - the admin web interface that was previously available via the simple URL suffix /
    is now available via a dedicated URL suffix only: /_admin/html
    The reason for this is that routing and URLs are now subject to changes by the end user,
    and only URLs parts prefixed with underscores (e.g. /_admin or /_api) are reserved
    for ArangoDB's internal usage.

* the server now handles requests with invalid Content-Length header values as follows:
  - if Content-Length is negative, the server will respond instantly with HTTP 411
    (length required)

  - if Content-Length is positive but shorter than the supplied body, the server will
    respond with HTTP 400 (bad request)

  - if Content-Length is positive but longer than the supplied body, the server will
    wait for the client to send the missing bytes. The server allows 90 seconds for this
    and will close the connection if the client does not send the remaining data

  - if Content-Length is bigger than the maximum allowed size (512 MB), the server will
    fail with HTTP 413 (request entity too large).

  - if the length of the HTTP headers is greater than the maximum allowed size (1 MB),
    the server will fail with HTTP 431 (request header fields too large)

* issue #265: allow optional base64 encoding/decoding of action response data

* issue #252: create _modules collection using arango-upgrade (note: arango-upgrade was
  finally replaced by the `--upgrade` option for arangod)

* issue #251: allow passing arbitrary options to V8 engine using new command line option:
  --javascript.v8-options. Using this option, the Harmony features or other settings in
  v8 can be enabled if the end user requires them

* issue #248: allow AQL optimizer to pull out completely uncorrelated subqueries to the
  top level, resulting in less repeated evaluation of the subquery

* upgraded to Doxygen 1.8.0

* issue #247: added AQL function MERGE_RECURSIVE

* issue #246: added clear() function in arangosh

* issue #245: Documentation: Central place for naming rules/limits inside ArangoDB

* reduced size of hash index elements by 50 %, allowing more index elements to fit in
  memory

* issue #235: GUI Shell throws Error:ReferenceError: db is not defined

* issue #229: methods marked as "under construction"

* issue #228: remove unfinished APIs (/_admin/config/*)

* having the OpenSSL library installed is now a prerequisite to compiling ArangoDB
  Also removed the --enable-ssl configure option because ssl is always required.

* added AQL functions TO_LIST, NOT_LIST

* issue #224: add optional Content-Id for batch requests

* issue #221: more documentation on AQL explain functionality. Also added
  ArangoStatement.explain() client method

* added db._createStatement() method on server as well (was previously available
  on the client only)

* issue #219: continue in case of "document not found" error in PATHS() function

* issue #213: make waitForSync overridable on specific actions

* changed AQL optimizer to use indexes in more cases. Previously, indexes might
  not have been used when in a reference expression the inner collection was
  specified last. Example: FOR u1 IN users FOR u2 IN users FILTER u1._id == u2._id
  Previously, this only checked whether an index could be used for u2._id (not
  possible). It was not checked whether an index on u1._id could be used (possible).
  Now, for expressions that have references/attribute names on both sides of the
  above as above, indexes are checked for both sides.

* issue #204: extend the CSV import by TSV and by user configurable
  separator character(s)

* issue #180: added support for batch operations

* added startup option --server.backlog-size
  this allows setting the value of the backlog for the listen() system call.
  the default value is 10, the maximum value is platform-dependent

* introduced new configure option "--enable-maintainer-mode" for
  ArangoDB maintainers. this option replaces the previous compile switches
  --with-boost-test, --enable-bison, --enable-flex and --enable-errors-dependency
  the individual configure options have been removed. --enable-maintainer-mode
  turns them all on.

* removed potentially unused configure option --enable-memfail

* fixed issue #197: HTML web interface calls /_admin/user-manager/session

* fixed issue #195: VERSION file in database directory

* fixed issue #193: REST API HEAD request returns a message body on 404

* fixed issue #188: intermittent issues with 1.0.0
  (server-side cursors not cleaned up in all cases, pthreads deadlock issue)

* issue #189: key store should use ISO datetime format bug

* issue #187: run arango-upgrade on server start (note: arango-upgrade was finally
  replaced by the `--upgrade` option for arangod)n

* fixed issue #183: strange unittest error

* fixed issue #182: manual pages

* fixed issue #181: use getaddrinfo

* moved default database directory to "/var/lib/arangodb" in accordance with
  http://www.pathname.com/fhs/pub/fhs-2.3.html

* fixed issue #179: strange text in import manual

* fixed issue #178: test for aragoimp is missing

* fixed issue #177: a misleading error message was returned if unknown variables
  were used in certain positions in an AQL query.

* fixed issue #176: explain how to use AQL from the arangosh

* issue #175: re-added hidden (and deprecated) option --server.http-port. This
  option is only there to be downwards-compatible to Arango 1.0.

* fixed issue #174: missing Documentation for `within`

* fixed issue #170: add db.<coll_name>.all().toArray() to arangosh help screen

* fixed issue #169: missing argument in Simple Queries

* added program arango-upgrade. This program must be run after installing ArangoDB
  and after upgrading from a previous version of ArangoDB. The arango-upgrade script
  will ensure all system collections are created and present in the correct state.
  It will also perform any necessary data updates.
  Note: arango-upgrade was finally replaced by the `--upgrade` option for arangod.

* issue #153: edge collection should be a flag for a collection
  collections now have a type so that the distinction between document and edge
  collections can now be done at runtime using a collection's type value.
  A collection's type can be queried in Javascript using the <collection>.type() method.

  When new collections are created using db._create(), they will be document
  collections by default. When edge._create() is called, an edge collection will be created.
  To explicitly create a collection of a specific/different type, use the methods
  _createDocumentCollection() or _createEdgeCollection(), which are available for
  both the db and the edges object.
  The Javascript objects ArangoEdges and ArangoEdgesCollection have been removed
  completely.
  All internal and test code has been adjusted for this, and client code
  that uses edges.* should also still work because edges is still there and creates
  edge collections when _create() is called.

  INCOMPATIBLE CHANGE: Client code might still need to be changed in the following aspect:
  Previously, collections did not have a type so documents and edges could be inserted
  in the same collection. This is now disallowed. Edges can only be inserted into
  edge collections now. As there were no collection types in 1.0, ArangoDB will perform
  an automatic upgrade when migrating from 1.0 to 1.1.
  The automatic upgrade will check every collection and determine its type as follows:
  - if among the first 50 documents in the collection there are documents with
    attributes "_from" and "_to", the collection is typed as an edge collection
  - if among the first 50 documents in the collection there are no documents with
    attributes "_from" and "_to", the collection is made as a document collection

* issue #150: call V8 garbage collection on server periodically

* issue #110: added support for partial updates

  The REST API for documents now offers an HTTP PATCH method to partially update
  documents. Overwriting/replacing documents is still available via the HTTP PUT method
  as before. The Javascript API in the shell also offers a new update() method in extension to
  the previously existing replace() method.


v1.0.4 (2012-11-12)
-------------------

* issue #275: strange error message in arangosh 1.0.3 at startup


v1.0.3 (2012-11-08)
-------------------

* fixed AQL optimizer bug

* issue #273: fixed segfault in arangosh on HTTP 40x

* issue #265: allow optional base64 encoding/decoding of action response data

* issue #252: _modules collection not created automatically


v1.0.2 (2012-10-22)
-------------------

* repository CentOS-X.Y moved to CentOS-X, same for Debian

* bugfix for rollback from edges

* bugfix for hash indexes

* bugfix for StringBuffer::erase_front

* added autoload for modules

* added AQL function TO_LIST


v1.0.1 (2012-09-30)
-------------------

* draft for issue #165: front-end application howto

* updated mruby to cf8fdea4a6598aa470e698e8cbc9b9b492319d

* fix for issue #190: install doesn't create log directory

* fix for issue #194: potential race condition between creating and dropping collections

* fix for issue #193: REST API HEAD request returns a message body on 404

* fix for issue #188: intermittent issues with 1.0.0

* fix for issue #163: server cannot create collection because of abandoned files

* fix for issue #150: call V8 garbage collection on server periodically


v1.0.0 (2012-08-17)
-------------------

* fix for issue #157: check for readline and ncurses headers, not only libraries


v1.0.beta4 (2012-08-15)
-----------------------

* fix for issue #152: fix memleak for barriers


v1.0.beta3 (2012-08-10)
-----------------------

* fix for issue #151: Memleak, collection data not removed

* fix for issue #149: Inconsistent port for admin interface

* fix for issue #163: server cannot create collection because of abandoned files

* fix for issue #157: check for readline and ncurses headers, not only libraries

* fix for issue #108: db.<collection>.truncate() inefficient

* fix for issue #109: added startup note about cached collection names and how to
  refresh them

* fix for issue #156: fixed memleaks in /_api/import

* fix for issue #59: added tests for /_api/import

* modified return value for calls to /_api/import: now, the attribute "empty" is
  returned as well, stating the number of empty lines in the input. Also changed the
  return value of the error code attribute ("errorNum") from 1100 ("corrupted datafile")
  to 400 ("bad request") in case invalid/unexpected JSON data was sent to the server.
  This error code is more appropriate as no datafile is broken but just input data is
  incorrect.

* fix for issue #152: Memleak for barriers

* fix for issue #151: Memleak, collection data not removed

* value of --database.maximal-journal-size parameter is now validated on startup. If
  value is smaller than the minimum value (currently 1048576), an error is thrown and
  the server will not start. Before this change, the global value of maximal journal
  size was not validated at server start, but only on collection level

* increased sleep value in statistics creation loop from 10 to 500 microseconds. This
  reduces accuracy of statistics values somewhere after the decimal points but saves
  CPU time.

* avoid additional sync() calls when writing partial shape data (attribute name data)
  to disk. sync() will still be called when the shape marker (will be written after
  the attributes) is written to disk

* issue #147: added flag --database.force-sync-shapes to force synching of shape data
  to disk. The default value is true so it is the same behavior as in version 1.0.
  if set to false, shape data is synched to disk if waitForSync for the collection is
  set to true, otherwise, shape data is not synched.

* fix for issue #145: strange issue on Travis: added epsilon for numeric comparison in
  geo index

* fix for issue #136: adjusted message during indexing

* issue #131: added timeout for HTTP keep-alive connections. The default value is 300
  seconds. There is a startup parameter server.keep-alive-timeout to configure the value.
  Setting it to 0 will disable keep-alive entirely on the server.

* fix for issue #137: AQL optimizer should use indexes for ref accesses with
  2 named attributes


v1.0.beta2 (2012-08-03)
-----------------------

* fix for issue #134: improvements for centos RPM

* fixed problem with disable-admin-interface in config file


v1.0.beta1 (2012-07-29)
-----------------------

* fixed issue #118: We need a collection "debugger"

* fixed issue #126: Access-Shaper must be cached

* INCOMPATIBLE CHANGE: renamed parameters "connect-timeout" and "request-timeout"
  for arangosh and arangoimp to "--server.connect-timeout" and "--server.request-timeout"

* INCOMPATIBLE CHANGE: authorization is now required on the server side
  Clients sending requests without HTTP authorization will be rejected with HTTP 401
  To allow backwards compatibility, the server can be started with the option
  "--server.disable-authentication"

* added options "--server.username" and "--server.password" for arangosh and arangoimp
  These parameters must be used to specify the user and password to be used when
  connecting to the server. If no password is given on the command line, arangosh/
  arangoimp will interactively prompt for a password.
  If no user name is specified on the command line, the default user "root" will be
  used.

* added startup option "--server.ssl-cipher-list" to determine which ciphers to
  use in SSL context. also added SSL_OP_CIPHER_SERVER_PREFERENCE to SSL default
  options so ciphers are tried in server and not in client order

* changed default SSL protocol to TLSv1 instead of SSLv2

* changed log-level of SSL-related messages

* added SSL connections if server is compiled with OpenSSL support. Use --help-ssl

* INCOMPATIBLE CHANGE: removed startup option "--server.admin-port".
  The new endpoints feature (see --server.endpoint) allows opening multiple endpoints
  anyway, and the distinction between admin and "other" endpoints can be emulated
  later using privileges.

* INCOMPATIBLE CHANGE: removed startup options "--port", "--server.port", and
  "--server.http-port" for arangod.
  These options have been replaced by the new "--server.endpoint" parameter

* INCOMPATIBLE CHANGE: removed startup option "--server" for arangosh and arangoimp.
  These options have been replaced by the new "--server.endpoint" parameter

* Added "--server.endpoint" option to arangod, arangosh, and arangoimp.
  For arangod, this option allows specifying the bind endpoints for the server
  The server can be bound to one or multiple endpoints at once. For arangosh
  and arangoimp, the option specifies the server endpoint to connect to.
  The following endpoint syntax is currently supported:
  - tcp://host:port or http@tcp://host:port (HTTP over IPv4)
  - tcp://[host]:port or http@tcp://[host]:port (HTTP over IPv6)
  - ssl://host:port or http@tcp://host:port (HTTP over SSL-encrypted IPv4)
  - ssl://[host]:port or http@tcp://[host]:port (HTTP over SSL-encrypted IPv6)
  - unix:///path/to/socket or http@unix:///path/to/socket (HTTP over UNIX socket)

  If no port is specified, the default port of 8529 will be used.

* INCOMPATIBLE CHANGE: removed startup options "--server.require-keep-alive" and
  "--server.secure-require-keep-alive".
  The server will now behave as follows which should be more conforming to the
  HTTP standard:
  * if a client sends a "Connection: close" header, the server will close the
    connection
  * if a client sends a "Connection: keep-alive" header, the server will not
    close the connection
  * if a client does not send any "Connection" header, the server will assume
    "keep-alive" if the request was an HTTP/1.1 request, and "close" if the
    request was an HTTP/1.0 request

* (minimal) internal optimizations for HTTP request parsing and response header
  handling

* fixed Unicode unescaping bugs for \f and surrogate pairs in BasicsC/strings.c

* changed implementation of TRI_BlockCrc32 algorithm to use 8 bytes at a time

* fixed issue #122: arangod doesn't start if <log.file> cannot be created

* fixed issue #121: wrong collection size reported

* fixed issue #98: Unable to change journalSize

* fixed issue #88: fds not closed

* fixed escaping of document data in HTML admin front end

* added HTTP basic authentication, this is always turned on

* added server startup option --server.disable-admin-interface to turn off the
  HTML admin interface

* honor server startup option --database.maximal-journal-size when creating new
  collections without specific journalsize setting. Previously, these
  collections were always created with journal file sizes of 32 MB and the
  --database.maximal-journal-size setting was ignored

* added server startup option --database.wait-for-sync to control the default
  behavior

* renamed "--unit-tests" to "--javascript.unit-tests"


v1.0.alpha3 (2012-06-30)
------------------------

* fixed issue #116: createCollection=create option doesn't work

* fixed issue #115: Compilation issue under OSX 10.7 Lion & 10.8 Mountain Lion
  (homebrew)

* fixed issue #114: image not found

* fixed issue #111: crash during "make unittests"

* fixed issue #104: client.js -> ARANGO_QUIET is not defined


v1.0.alpha2 (2012-06-24)
------------------------

* fixed issue #112: do not accept document with duplicate attribute names

* fixed issue #103: Should we cleanup the directory structure

* fixed issue #100: "count" attribute exists in cursor response with "count:
  false"

* fixed issue #84 explain command

* added new MRuby version (2012-06-02)

* added --log.filter

* cleanup of command line options:
** --startup.directory => --javascript.startup-directory
** --quite => --quiet
** --gc.interval => --javascript.gc-interval
** --startup.modules-path => --javascript.modules-path
** --action.system-directory => --javascript.action-directory
** --javascript.action-threads => removed (is now the same pool as --server.threads)

* various bug-fixes

* support for import

* added option SKIP_RANGES=1 for make unittests

* fixed several range-related assertion failures in the AQL query optimizer

* fixed AQL query optimizations for some edge cases (e.g. nested subqueries with
  invalid constant filter expressions)


v1.0.alpha1 (2012-05-28)
------------------------

Alpha Release of ArangoDB 1.0<|MERGE_RESOLUTION|>--- conflicted
+++ resolved
@@ -1,7 +1,6 @@
 devel
 -----
 
-<<<<<<< HEAD
 * make arangod start with less V8 JavaScript contexts
 
   This speeds up the server start (a little bit) and makes it use less memory.
@@ -27,9 +26,8 @@
   and `--javascript.v8-contexts` to a relatively high value, which will guarantee
   that many number of V8 contexts to be created at startup and kept around even
   when unused.
-=======
+
 * improved diagnostic messages written to logfiles by supervisor process
->>>>>>> 454d5838
 
 * fixed issue #2367
 

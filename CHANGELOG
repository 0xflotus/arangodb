--- conflicted
+++ resolved
@@ -1,10 +1,5 @@
-<<<<<<< HEAD
-2.3.0-beta2 (2014-11-01)
--------------------
-=======
 v2.3.0-beta2 (2014-11-08)
 -------------------------
->>>>>>> 0ff36c24
 
 * front-end: new icons for uploading and downloading JSON documents into a collection
 
